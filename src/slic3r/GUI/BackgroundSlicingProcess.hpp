#ifndef slic3r_GUI_BackgroundSlicingProcess_hpp_
#define slic3r_GUI_BackgroundSlicingProcess_hpp_

#include <string>
#include <condition_variable>
#include <mutex>

#include <boost/filesystem/path.hpp>

#include <wx/event.h>

#include "libslic3r/Print.hpp"
#include "slic3r/Utils/PrintHost.hpp"


namespace Slic3r {

class DynamicPrintConfig;
class GCodePreviewData;
class Model;
class SLAPrint;

class SlicingStatusEvent : public wxEvent
{
public:
	SlicingStatusEvent(wxEventType eventType, int winid, const PrintBase::SlicingStatus &status) :
		wxEvent(winid, eventType), status(std::move(status)) {}
	virtual wxEvent *Clone() const { return new SlicingStatusEvent(*this); }

	PrintBase::SlicingStatus status;
};

wxDEFINE_EVENT(EVT_SLICING_UPDATE, SlicingStatusEvent);

// Print step IDs for keeping track of the print state.
enum BackgroundSlicingProcessStep {
    bspsGCodeFinalize, bspsCount,
};

// Support for the GUI background processing (Slicing and G-code generation).
// As of now this class is not declared in Slic3r::GUI due to the Perl bindings limits.
class BackgroundSlicingProcess
{
public:
	BackgroundSlicingProcess();
	// Stop the background processing and finalize the bacgkround processing thread, remove temp files.
	~BackgroundSlicingProcess();

	void set_fff_print(Print *print) { m_fff_print = print; }
	void set_sla_print(SLAPrint *print) { m_sla_print = print; }
	void set_gcode_preview_data(GCodePreviewData *gpd) { m_gcode_preview_data = gpd; }
    void set_thumbnail_cb(ThumbnailsGeneratorCallback cb) { m_thumbnail_cb = cb; }
<<<<<<< HEAD
#endif // ENABLE_THUMBNAIL_GENERATOR
#if ENABLE_GCODE_VIEWER
	void set_gcode_result(GCodeProcessor::Result* result) { m_gcode_result = result; }
#endif // ENABLE_GCODE_VIEWER
=======
>>>>>>> 5e9e78a2

	// The following wxCommandEvent will be sent to the UI thread / Plater window, when the slicing is finished
	// and the background processing will transition into G-code export.
	// The wxCommandEvent is sent to the UI thread asynchronously without waiting for the event to be processed.
	void set_slicing_completed_event(int event_id) { m_event_slicing_completed_id = event_id; }
	// The following wxCommandEvent will be sent to the UI thread / Plater window, when the G-code export is finished.
	// The wxCommandEvent is sent to the UI thread asynchronously without waiting for the event to be processed.
	void set_finished_event(int event_id) { m_event_finished_id = event_id; }

	// Activate either m_fff_print or m_sla_print.
	// Return true if changed.
	bool select_technology(PrinterTechnology tech);

	// Get the currently active printer technology.
	PrinterTechnology   current_printer_technology() const;
	// Get the current print. It is either m_fff_print or m_sla_print.
	const PrintBase*    current_print() const { return m_print; }
	const Print* 		fff_print() const { return m_fff_print; }
	const SLAPrint* 	sla_print() const { return m_sla_print; }
    // Take the project path (if provided), extract the name of the project, run it through the macro processor and save it next to the project file.
    // If the project_path is empty, just run output_filepath().
	std::string 		output_filepath_for_project(const boost::filesystem::path &project_path);

	// Start the background processing. Returns false if the background processing was already running.
	bool start();
	// Cancel the background processing. Returns false if the background processing was not running.
	// A stopped background processing may be restarted with start().
	bool stop();
	// Cancel the background processing and reset the print. Returns false if the background processing was not running.
	// Useful when the Model or configuration is being changed drastically.
	bool reset();

	// Apply config over the print. Returns false, if the new config values caused any of the already
	// processed steps to be invalidated, therefore the task will need to be restarted.
	Print::ApplyStatus apply(const Model &model, const DynamicPrintConfig &config);
	// After calling the apply() function, set_task() may be called to limit the task to be processed by process().
	// This is useful for calculating SLA supports for a single object only.
	void 		set_task(const PrintBase::TaskParams &params);
	// After calling apply, the empty() call will report whether there is anything to slice.
	bool 		empty() const;
	// Validate the print. Returns an empty string if valid, returns an error message if invalid.
	// Call validate before calling start().
	std::string validate();

	// Set the export path of the G-code.
	// Once the path is set, the G-code 
	void schedule_export(const std::string &path, bool export_path_on_removable_media);
	// Set print host upload job data to be enqueued to the PrintHostJobQueue
	// after current print slicing is complete
	void schedule_upload(Slic3r::PrintHostJob upload_job);
	// Clear m_export_path.
	void reset_export();
	// Once the G-code export is scheduled, the apply() methods will do nothing.
	bool is_export_scheduled() const { return ! m_export_path.empty(); }
	bool is_upload_scheduled() const { return ! m_upload_job.empty(); }

	enum State {
		// m_thread  is not running yet, or it did not reach the STATE_IDLE yet (it does not wait on the condition yet).
		STATE_INITIAL = 0,
		// m_thread is waiting for the task to execute.
		STATE_IDLE,
		STATE_STARTED,
		// m_thread is executing a task.
		STATE_RUNNING,
		// m_thread finished executing a task, and it is waiting until the UI thread picks up the results.
		STATE_FINISHED,
		// m_thread finished executing a task, the task has been canceled by the UI thread, therefore the UI thread will not be notified.
		STATE_CANCELED,
		// m_thread exited the loop and it is going to finish. The UI thread should join on m_thread.
		STATE_EXIT,
		STATE_EXITED,
	};
	State 	state() 	const { return m_state; }
	bool    idle() 		const { return m_state == STATE_IDLE; }
	bool    running() 	const { return m_state == STATE_STARTED || m_state == STATE_RUNNING || m_state == STATE_FINISHED || m_state == STATE_CANCELED; }
    // Returns true if the last step of the active print was finished with success.
    // The "finished" flag is reset by the apply() method, if it changes the state of the print.
    // This "finished" flag does not account for the final export of the output file (.gcode or zipped PNGs),
    // and it does not account for the OctoPrint scheduling.
    bool    finished() const { return m_print->finished(); }
    
private:
	void 	thread_proc();
	void 	thread_proc_safe();
	void 	join_background_thread();
	// To be called by Print::apply() through the Print::m_cancel_callback to stop the background
	// processing before changing any data of running or finalized milestones.
	// This function shall not trigger any UI update through the wxWidgets event.
	void	stop_internal();

	// Helper to wrap the FFF slicing & G-code generation.
	void	process_fff();

    // Temporary: for mimicking the fff file export behavior with the raster output
    void	process_sla();

	// Currently active print. It is one of m_fff_print and m_sla_print.
	PrintBase				   *m_print 			 = nullptr;
	// Non-owned pointers to Print instances.
	Print 					   *m_fff_print 		 = nullptr;
	SLAPrint 				   *m_sla_print			 = nullptr;
	// Data structure, to which the G-code export writes its annotations.
	GCodePreviewData 		   *m_gcode_preview_data = nullptr;
    // Callback function, used to write thumbnails into gcode.
<<<<<<< HEAD
    ThumbnailsGeneratorCallback m_thumbnail_cb = nullptr;
#endif // ENABLE_THUMBNAIL_GENERATOR
#if ENABLE_GCODE_VIEWER
	GCodeProcessor::Result* m_gcode_result = nullptr;
#endif // ENABLE_GCODE_VIEWER
=======
    ThumbnailsGeneratorCallback m_thumbnail_cb 		 = nullptr;
>>>>>>> 5e9e78a2
	// Temporary G-code, there is one defined for the BackgroundSlicingProcess, differentiated from the other processes by a process ID.
	std::string 				m_temp_output_path;
	// Output path provided by the user. The output path may be set even if the slicing is running,
	// but once set, it cannot be re-set.
	std::string 				m_export_path;
	bool 						m_export_path_on_removable_media = false;
	// Print host upload job to schedule after slicing is complete, used by schedule_upload(),
	// empty by default (ie. no upload to schedule)
	PrintHostJob                m_upload_job;
	// Thread, on which the background processing is executed. The thread will always be present
	// and ready to execute the slicing process.
	boost::thread		 		m_thread;
	// Mutex and condition variable to synchronize m_thread with the UI thread.
	std::mutex 		 			m_mutex;
	std::condition_variable		m_condition;
	State 						m_state = STATE_INITIAL;

    PrintState<BackgroundSlicingProcessStep, bspsCount>   	m_step_state;
    mutable tbb::mutex                      				m_step_state_mutex;
	bool                set_step_started(BackgroundSlicingProcessStep step);
	void                set_step_done(BackgroundSlicingProcessStep step);
	bool 				is_step_done(BackgroundSlicingProcessStep step) const;
	bool                invalidate_step(BackgroundSlicingProcessStep step);
    bool                invalidate_all_steps();
    // If the background processing stop was requested, throw CanceledException.
    void                throw_if_canceled() const { if (m_print->canceled()) throw CanceledException(); }
    void                prepare_upload();

	// wxWidgets command ID to be sent to the plater to inform that the slicing is finished, and the G-code export will continue.
	int 						m_event_slicing_completed_id 	= 0;
	// wxWidgets command ID to be sent to the plater to inform that the task finished.
	int 						m_event_finished_id  			= 0;
};

}; // namespace Slic3r

#endif /* slic3r_GUI_BackgroundSlicingProcess_hpp_ */<|MERGE_RESOLUTION|>--- conflicted
+++ resolved
@@ -50,13 +50,9 @@
 	void set_sla_print(SLAPrint *print) { m_sla_print = print; }
 	void set_gcode_preview_data(GCodePreviewData *gpd) { m_gcode_preview_data = gpd; }
     void set_thumbnail_cb(ThumbnailsGeneratorCallback cb) { m_thumbnail_cb = cb; }
-<<<<<<< HEAD
-#endif // ENABLE_THUMBNAIL_GENERATOR
 #if ENABLE_GCODE_VIEWER
 	void set_gcode_result(GCodeProcessor::Result* result) { m_gcode_result = result; }
 #endif // ENABLE_GCODE_VIEWER
-=======
->>>>>>> 5e9e78a2
 
 	// The following wxCommandEvent will be sent to the UI thread / Plater window, when the slicing is finished
 	// and the background processing will transition into G-code export.
@@ -161,15 +157,10 @@
 	// Data structure, to which the G-code export writes its annotations.
 	GCodePreviewData 		   *m_gcode_preview_data = nullptr;
     // Callback function, used to write thumbnails into gcode.
-<<<<<<< HEAD
     ThumbnailsGeneratorCallback m_thumbnail_cb = nullptr;
-#endif // ENABLE_THUMBNAIL_GENERATOR
 #if ENABLE_GCODE_VIEWER
 	GCodeProcessor::Result* m_gcode_result = nullptr;
 #endif // ENABLE_GCODE_VIEWER
-=======
-    ThumbnailsGeneratorCallback m_thumbnail_cb 		 = nullptr;
->>>>>>> 5e9e78a2
 	// Temporary G-code, there is one defined for the BackgroundSlicingProcess, differentiated from the other processes by a process ID.
 	std::string 				m_temp_output_path;
 	// Output path provided by the user. The output path may be set even if the slicing is running,
