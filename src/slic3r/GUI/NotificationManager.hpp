#ifndef slic3r_GUI_NotificationManager_hpp_
#define slic3r_GUI_NotificationManager_hpp_

#include "GUI_App.hpp"
#include "Plater.hpp"
#include "GLCanvas3D.hpp"
#include "Event.hpp"
#include "I18N.hpp"

#include <libslic3r/ObjectID.hpp>
#include <libslic3r/Technologies.hpp>

#include <wx/time.h>

#include <string>
#include <vector>
#include <deque>
#include <unordered_set>

namespace Slic3r {
namespace GUI {

using EjectDriveNotificationClickedEvent = SimpleEvent;
wxDECLARE_EVENT(EVT_EJECT_DRIVE_NOTIFICAION_CLICKED, EjectDriveNotificationClickedEvent);
using ExportGcodeNotificationClickedEvent = SimpleEvent;
wxDECLARE_EVENT(EVT_EXPORT_GCODE_NOTIFICAION_CLICKED, ExportGcodeNotificationClickedEvent);
using PresetUpdateAvailableClickedEvent = SimpleEvent;
wxDECLARE_EVENT(EVT_PRESET_UPDATE_AVAILABLE_CLICKED, PresetUpdateAvailableClickedEvent);

class GLCanvas3D;
class ImGuiWrapper;
enum class InfoItemType;

enum class NotificationType
{
	CustomNotification,
	// Notification on end of slicing and G-code processing (the full G-code preview is available).
	// Contains a hyperlink to export the G-code to a removable media.
	SlicingComplete,
//	SlicingNotPossible,
	// Notification on end of export to a removable media, with hyperling to eject the external media.
	// Obsolete by ExportFinished
//	ExportToRemovableFinished,
	// Notification on end of export, with hyperling to see folder and eject if export was to external media.
	// Own subclass.
	ExportFinished,
	// Works on OSX only.
	//FIXME Do we want to have it on Linux and Windows? Is it possible to get the Disconnect event on Windows?
	Mouse3dDisconnected,
//	Mouse3dConnected,
//	NewPresetsAviable,
	// Notification on the start of PrusaSlicer, when a new PrusaSlicer version is published.
	// Contains a hyperlink to open a web browser pointing to the PrusaSlicer download location.
	NewAppAvailable,
	// Notification on the start of PrusaSlicer, when updates of system profiles are detected.
	// Contains a hyperlink to execute installation of the new system profiles.
	PresetUpdateAvailable,
//	LoadingFailed,
	// Errors emmited by Print::validate
	// difference from Slicing error is that they disappear not grey out at update_background_process
	ValidateError,
	// Notification emitted by Print::validate
	ValidateWarning,
	// Slicing error produced by BackgroundSlicingProcess::validate() or by the BackgroundSlicingProcess background
	// thread thowing a SlicingError exception.
	SlicingError,
	// Slicing warnings, issued by the slicing process.
	// Slicing warnings are registered for a particular Print milestone or a PrintObject and its milestone.
	SlicingWarning,
	// Object partially outside the print volume. Cannot slice.
	PlaterError,
	// Object fully outside the print volume, or extrusion outside the print volume. Slicing is not disabled.
	PlaterWarning,
	// Progress bar instead of text.
	ProgressBar,
	// Progress bar with info from Print Host Upload Queue dialog.
	PrintHostUpload,
	// Notification, when Color Change G-code is empty and user try to add color change on DoubleSlider.
    EmptyColorChangeCode,
    // Notification that custom supports/seams were deleted after mesh repair.
    CustomSupportsAndSeamRemovedAfterRepair,
    // Notification that auto adding of color changes is impossible
    EmptyAutoColorChange,
    // Notification about detected sign
    SignDetected,
    // Notification telling user to quit SLA supports manual editing
    QuitSLAManualMode,
    // Desktop integration basic info
    DesktopIntegrationSuccess,
    DesktopIntegrationFail,
    UndoDesktopIntegrationSuccess,
    UndoDesktopIntegrationFail,
    // Notification that a printer has more extruders than are supported by MM Gizmo/segmentation.
    MmSegmentationExceededExtrudersLimit,
	// Did you know Notification appearing on startup with arrows to change hint
	DidYouKnowHint,
	// Shows when  ObjectList::update_info_items finds information that should be stressed to the user
	// Might contain logo taken from gizmos
	UpdatedItemsInfo,
	// Give user advice to simplify object with big amount of triangles
	SimplifySuggestion
};

class NotificationManager
{
public:
	enum class NotificationLevel : int
	{
		// The notifications will be presented in the order of importance, thus these enum values
		// are sorted by the importance.
		// "Good to know" notification, usually but not always with a quick fade-out.
		RegularNotification = 1,
		// Information notification without a fade-out or with a longer fade-out.
		ImportantNotification,
		// Important notification with progress bar, no fade-out, might appear again after closing.
		ProgressBarNotification,
		// Warning, no fade-out.
		WarningNotification,
		// Error, no fade-out.
		ErrorNotification,
	};

	NotificationManager(wxEvtHandler* evt_handler);
	
	// Push a prefabricated notification from basic_notifications (see the table at the end of this file).
	void push_notification(const NotificationType type, int timestamp = 0);
	// Push a NotificationType::CustomNotification with NotificationLevel::RegularNotification and 10s fade out interval.
	void push_notification(const std::string& text, int timestamp = 0);
	// Push a NotificationType::CustomNotification with provided notification level and 10s for RegularNotification.
	// ErrorNotification and ImportantNotification are never faded out.
    void push_notification(NotificationType type, NotificationLevel level, const std::string& text, const std::string& hypertext = "",
                           std::function<bool(wxEvtHandler*)> callback = std::function<bool(wxEvtHandler*)>(), int timestamp = 0);
	// Creates Validate Error notification with a custom text and no fade out.
	void push_validate_error_notification(const std::string& text);
	// Creates Slicing Error notification with a custom text and no fade out.
	void push_slicing_error_notification(const std::string& text);
	// Creates Slicing Warning notification with a custom text and no fade out.
	void push_slicing_warning_notification(const std::string& text, bool gray, ObjectID oid, int warning_step);
	// marks slicing errors as gray
	void set_all_slicing_errors_gray(bool g);
	// marks slicing warings as gray
	void set_all_slicing_warnings_gray(bool g);
//	void set_slicing_warning_gray(const std::string& text, bool g);
	// immediately stops showing slicing errors
	void close_slicing_errors_and_warnings();
	void close_slicing_error_notification(const std::string& text);
	// Release those slicing warnings, which refer to an ObjectID, which is not in the list.
	// living_oids is expected to be sorted.
	void remove_slicing_warnings_of_released_objects(const std::vector<ObjectID>& living_oids);
	// Object partially outside of the printer working space, cannot print. No fade out.
	void push_plater_error_notification(const std::string& text);
	// Object fully out of the printer working space and such. No fade out.
	void push_plater_warning_notification(const std::string& text);
	// Closes error or warning of the same text
	void close_plater_error_notification(const std::string& text);
	void close_plater_warning_notification(const std::string& text);
	// Creates special notification slicing complete.
	// If large = true (Plater side bar is closed), then printing time and export button is shown
	// at the notification and fade-out is disabled. Otherwise the fade out time is set to 10s.
	void push_slicing_complete_notification(int timestamp, bool large);
	// Add a print time estimate to an existing SlicingComplete notification.
	void set_slicing_complete_print_time(const std::string &info);
	// Called when the side bar changes its visibility, as the "slicing complete" notification supplements
	// the "slicing info" normally shown at the side bar.
	void set_slicing_complete_large(bool large);
	// Exporting finished, show this information with path, button to open containing folder and if ejectable - eject button
	void push_exporting_finished_notification(const std::string& path, const std::string& dir_path, bool on_removable);
	// notification with progress bar
	void push_upload_job_notification(int id, float filesize, const std::string& filename, const std::string& host, float percentage = 0);
	void set_upload_job_notification_percentage(int id, const std::string& filename, const std::string& host, float percentage);
	void upload_job_notification_show_canceled(int id, const std::string& filename, const std::string& host);
	void upload_job_notification_show_error(int id, const std::string& filename, const std::string& host);
	// Hint (did you know) notification
	void push_hint_notification(bool open_next);
	bool is_hint_notification_open();
	void push_updated_item_info_notification(InfoItemType type);
	// Close old notification ExportFinished.
	void new_export_began(bool on_removable);
	// finds ExportFinished notification and closes it if it was to removable device
	void device_ejected();
	// renders notifications in queue and deletes expired ones
	void render_notifications(GLCanvas3D& canvas, float overlay_width);
	// finds and closes all notifications of given type
	void close_notification_of_type(const NotificationType type);
	// Hides warnings in G-code preview. Should be called from plater only when 3d view/ preview is changed
    void set_in_preview(bool preview);
	// Calls set_in_preview to apply appearing or disappearing of some notificatons;
	void apply_in_preview() { set_in_preview(m_in_preview); }
	// Move to left to avoid colision with variable layer height gizmo.
	void set_move_from_overlay(bool move) { m_move_from_overlay = move; }
	// perform update_state on each notification and ask for more frames if needed, return true for render needed
	bool update_notifications(GLCanvas3D& canvas);
private:
	// duration 0 means not disapearing
	struct NotificationData {
		NotificationType         type;
		NotificationLevel        level;
		// Fade out time
		const int                duration;
		const std::string        text1;
		const std::string        hypertext;
		// Callback for hypertext - returns true if notification should close after triggering
		// Usually sends event to UI thread thru wxEvtHandler.
		// Examples in basic_notifications.
        std::function<bool(wxEvtHandler*)> callback;
		const std::string        text2;
	};

	// Cache of IDs to identify and reuse ImGUI windows.
	class NotificationIDProvider
	{
	public:
		int 		allocate_id();
		void 		release_id(int id);

	private:
		// Next ID used for naming the ImGUI windows.
		int       			m_next_id{ 1 };
		// IDs of ImGUI windows, which were released and they are ready for reuse.
		std::vector<int>	m_released_ids;
	};

	//Pop notification - shows only once to user.
	class PopNotification
	{
	public:

		enum class EState
		{
			Unknown,		  // NOT initialized
			Hidden,
			Shown,			  // Requesting Render at some time if duration != 0
			NotFading,		  // Never jumps to state Fading out even if duration says so
			FadingOut,        // Requesting Render at some time
			ClosePending,     // Requesting Render
			Finished,         // Requesting Render
			Hovered,		  // Followed by Shown 
			Paused
		};

		PopNotification(const NotificationData &n, NotificationIDProvider &id_provider, wxEvtHandler* evt_handler);
		virtual ~PopNotification() { if (m_id) m_id_provider.release_id(m_id); }
		virtual void           render(GLCanvas3D& canvas, float initial_y, bool move_from_overlay, float overlay_width);
		// close will dissapear notification on next render
		virtual void           close() { m_state = EState::ClosePending; wxGetApp().plater()->get_current_canvas3D()->schedule_extra_frame(0);}
		// data from newer notification of same type
		void                   update(const NotificationData& n);
		bool                   is_finished() const { return m_state == EState::ClosePending || m_state == EState::Finished; }
		// returns top after movement
		float                  get_top() const { return m_top_y; }
		//returns top in actual frame
		float                  get_current_top() const { return m_top_y; }
		const NotificationType get_type() const { return m_data.type; }
		const NotificationData& get_data() const { return m_data; }
		const bool             is_gray() const { return m_is_gray; }
		void                   set_gray(bool g) { m_is_gray = g; }
		virtual bool           compare_text(const std::string& text) const;
        void                   hide(bool h) { if (is_finished()) return; m_state = h ? EState::Hidden : EState::Unknown; }
		// sets m_next_render with time of next mandatory rendering. Delta is time since last render.
		bool                   update_state(bool paused, const int64_t delta);
		int64_t 		       next_render() const { return is_finished() ? 0 : m_next_render; }
		EState                 get_state()  const { return m_state; }
		bool				   is_hovered() const { return m_state == EState::Hovered; } 
		void				   set_hovered() { if (m_state != EState::Finished && m_state != EState::ClosePending && m_state != EState::Hidden && m_state != EState::Unknown) m_state = EState::Hovered; }
	protected:
		// Call after every size change
		virtual void init();
		// Calculetes correct size but not se it in imgui!
		virtual void set_next_window_size(ImGuiWrapper& imgui);
		virtual void render_text(ImGuiWrapper& imgui,
			                     const float win_size_x, const float win_size_y,
			                     const float win_pos_x , const float win_pos_y);
		virtual void render_close_button(ImGuiWrapper& imgui,
			                             const float win_size_x, const float win_size_y,
			                             const float win_pos_x , const float win_pos_y);
		virtual void render_hypertext(ImGuiWrapper& imgui,
			                          const float text_x, const float text_y,
		                              const std::string text,
		                              bool more = false);
		// Left sign could be error or warning sign
		virtual void render_left_sign(ImGuiWrapper& imgui);
		virtual void render_minimize_button(ImGuiWrapper& imgui,
			                                const float win_pos_x, const float win_pos_y);
		// Hypertext action, returns true if notification should close.
		// Action is stored in NotificationData::callback as std::function<bool(wxEvtHandler*)>
		virtual bool on_text_click();
	
		// Part of init(), counts horizontal spacing like left indentation 
		virtual void count_spaces();
		// Part of init(), counts end lines
		virtual void count_lines();
		// returns true if PopStyleColor should be called later to pop this push
		virtual bool push_background_color();

		const NotificationData m_data;
		// For reusing ImGUI windows.
		NotificationIDProvider &m_id_provider;
		int              m_id{ 0 };

		// State for rendering
		EState           m_state                { EState::Unknown };

		// Time values for rendering fade-out

		int64_t		 	 m_fading_start{ 0LL };

		// first appereance of notification or last hover;
		int64_t		 	 m_notification_start;
		// time to next must-do render
		int64_t          m_next_render{ std::numeric_limits<int64_t>::max() };
		float            m_current_fade_opacity{ 1.0f };

		// Notification data

		// Main text
		std::string      m_text1;
		// Clickable text
		std::string      m_hypertext;
		// Aditional text after hypertext - currently not used
		std::string      m_text2;

		// inner variables to position notification window, texts and buttons correctly

		// all space without text
		float            m_window_width_offset;
		// Space on left side without text
		float            m_left_indentation;
		// Total size of notification window - varies based on monitor
		float            m_window_height        { 56.0f };  
		float            m_window_width         { 450.0f };
		//Distance from bottom of notifications to top of this notification
		float            m_top_y                { 0.0f };  
		// Height of text - Used as basic scaling unit!
		float            m_line_height;
		// endlines for text1, hypertext excluded
        std::vector<size_t> m_endlines;
		// endlines for text2
		std::vector<size_t> m_endlines2;
		// Gray are f.e. eorrors when its uknown if they are still valid
		bool             m_is_gray              { false };
		//if multiline = true, notification is showing all lines(>2)
		bool             m_multiline            { false };
		// True if minimized button is rendered, helps to decide where is area for invisible close button
		bool             m_minimize_b_visible   { false };
        size_t           m_lines_count{ 1 };
	    // Target for wxWidgets events sent by clicking on the hyperlink available at some notifications.
		wxEvtHandler*    m_evt_handler;
	};

	class SlicingCompleteLargeNotification : public PopNotification
	{
	public:
		SlicingCompleteLargeNotification(const NotificationData& n, NotificationIDProvider& id_provider, wxEvtHandler* evt_handler, bool largeds);
		void			set_large(bool l);
		bool			get_large() { return m_is_large; }
		void			set_print_info(const std::string &info);
		void			render(GLCanvas3D& canvas, float initial_y, bool move_from_overlay, float overlay_width) override
		{
			// This notification is always hidden if !large (means side bar is collapsed)
			if (!get_large() && !is_finished()) 
				m_state = EState::Hidden;
			PopNotification::render(canvas, initial_y, move_from_overlay, overlay_width);
		}
	protected:
		void render_text(ImGuiWrapper& imgui,
			                     const float win_size_x, const float win_size_y,
			                     const float win_pos_x, const float win_pos_y) 
			                     override;
		bool        m_is_large;
		bool        m_has_print_info { false };
        std::string m_print_info;
	};

	class SlicingWarningNotification : public PopNotification
	{
	public:
		SlicingWarningNotification(const NotificationData& n, NotificationIDProvider& id_provider, wxEvtHandler* evt_handler) : PopNotification(n, id_provider, evt_handler) {}
		ObjectID 	object_id;
		int    		warning_step;
	};

	class PlaterWarningNotification : public PopNotification
	{
	public:
		PlaterWarningNotification(const NotificationData& n, NotificationIDProvider& id_provider, wxEvtHandler* evt_handler) : PopNotification(n, id_provider, evt_handler) {}
		void	     close()  override { if(is_finished()) return; m_state = EState::Hidden; wxGetApp().plater()->get_current_canvas3D()->schedule_extra_frame(0); }
		void		 real_close()      { m_state = EState::ClosePending; wxGetApp().plater()->get_current_canvas3D()->schedule_extra_frame(0); }
		void         show()            { m_state = EState::Unknown; }
	};

	
	class ProgressBarNotification : public PopNotification
	{
	public:
		
		ProgressBarNotification(const NotificationData& n, NotificationIDProvider& id_provider, wxEvtHandler* evt_handler, float percentage) : PopNotification(n, id_provider, evt_handler) { }
		virtual void set_percentage(float percent) { m_percentage = percent; }
	protected:
		virtual void init() override;
		virtual void count_lines() override;
		
		virtual void	render_text(ImGuiWrapper& imgui,
									const float win_size_x, const float win_size_y,
									const float win_pos_x, const float win_pos_y) override;
		virtual void	render_bar(ImGuiWrapper& imgui,
									const float win_size_x, const float win_size_y,
									const float win_pos_x, const float win_pos_y) ;
		virtual void	render_cancel_button(ImGuiWrapper& imgui,
									const float win_size_x, const float win_size_y,
									const float win_pos_x, const float win_pos_y)
		{}
		void			render_minimize_button(ImGuiWrapper& imgui,
			const float win_pos_x, const float win_pos_y) override {}
		float				m_percentage;
		
		bool				m_has_cancel_button {false};
		// local time of last hover for showing tooltip
		
	};

	

	class PrintHostUploadNotification : public ProgressBarNotification
	{
	public:
		enum class UploadJobState
		{
			PB_PROGRESS,
			PB_ERROR,
			PB_CANCELLED,
			PB_COMPLETED
		};
		PrintHostUploadNotification(const NotificationData& n, NotificationIDProvider& id_provider, wxEvtHandler* evt_handler, float percentage, int job_id, float filesize)
			:ProgressBarNotification(n, id_provider, evt_handler, percentage)
			, m_job_id(job_id)
			, m_file_size(filesize)
		{
			m_has_cancel_button = true;
			set_percentage(percentage);
		}
		static std::string	get_upload_job_text(int id, const std::string& filename, const std::string& host) { return /*"[" + std::to_string(id) + "] " + */filename + " -> " + host; }
		void				set_percentage(float percent) override;
		void				cancel() { m_uj_state = UploadJobState::PB_CANCELLED; m_has_cancel_button = false; }
		void				error()  { m_uj_state = UploadJobState::PB_ERROR;     m_has_cancel_button = false; init(); }
		bool				compare_job_id(const int other_id) const { return m_job_id == other_id; }
		bool				compare_text(const std::string& text) const override { return false; }
	protected:
		void        init() override;
		void		count_spaces() override;
		bool		push_background_color() override;
		void		render_bar(ImGuiWrapper& imgui,
								const float win_size_x, const float win_size_y,
								const float win_pos_x, const float win_pos_y) override;
		void		render_cancel_button(ImGuiWrapper& imgui,
											const float win_size_x, const float win_size_y,
											const float win_pos_x, const float win_pos_y) override;
		void		render_left_sign(ImGuiWrapper& imgui) override;
		// Identifies job in cancel callback
		int					m_job_id;
		// Size of uploaded size to be displayed in MB
		float			    m_file_size;
		long				m_hover_time{ 0 };
		UploadJobState	m_uj_state{ UploadJobState::PB_PROGRESS };
	};

	class ExportFinishedNotification : public PopNotification
	{
	public:
		ExportFinishedNotification(const NotificationData& n, NotificationIDProvider& id_provider, wxEvtHandler* evt_handler, bool to_removable,const std::string& export_path,const std::string& export_dir_path)
			: PopNotification(n, id_provider, evt_handler)
			, m_to_removable(to_removable)
			, m_export_path(export_path)
			, m_export_dir_path(export_dir_path)
		    {
				m_multiline = true;
			}
		bool        m_to_removable;
		std::string m_export_path;
		std::string m_export_dir_path;
	protected:
		// Reserves space on right for more buttons
		void count_spaces() override;
		void render_text(ImGuiWrapper& imgui,
						 const float win_size_x, const float win_size_y,
						 const float win_pos_x, const float win_pos_y) override;
		// Renders also button to open directory with exported path and eject removable media
		void render_close_button(ImGuiWrapper& imgui,
								 const float win_size_x, const float win_size_y,
								 const float win_pos_x, const float win_pos_y) override;
		void         render_eject_button(ImGuiWrapper& imgui,
			                             const float win_size_x, const float win_size_y,
			                             const float win_pos_x, const float win_pos_y);
		void render_minimize_button(ImGuiWrapper& imgui, const float win_pos_x, const float win_pos_y) override
			{ m_minimize_b_visible = false; }
		bool on_text_click() override;
		// local time of last hover for showing tooltip
		long      m_hover_time { 0 };
	};

	class UpdatedItemsInfoNotification : public PopNotification
	{
	public:
		UpdatedItemsInfoNotification(const NotificationData& n, NotificationIDProvider& id_provider, wxEvtHandler* evt_handler, InfoItemType info_item_type)
			: PopNotification(n, id_provider, evt_handler)
		{
			//m_types_and_counts.emplace_back(info_item_type, 1);
		}
		void count_spaces() override;
		void add_type(InfoItemType type);
	protected:
		void render_left_sign(ImGuiWrapper& imgui) override;
		std::vector<std::pair<InfoItemType, size_t>> m_types_and_counts;
	};

	// in HintNotification.hpp
	class HintNotification;

	//pushes notification into the queue of notifications that are rendered
	//can be used to create custom notification
	bool push_notification_data(const NotificationData& notification_data, int timestamp);
	bool push_notification_data(std::unique_ptr<NotificationManager::PopNotification> notification, int timestamp);
	//finds older notification of same type and moves it to the end of queue. returns true if found
	bool activate_existing(const NotificationManager::PopNotification* notification);
	// Put the more important notifications to the bottom of the list.
	void sort_notifications();
	// If there is some error notification active, then the "Export G-code" notification after the slicing is finished is suppressed.
    bool has_slicing_error_notification();
    
	// Target for wxWidgets events sent by clicking on the hyperlink available at some notifications.
	wxEvtHandler*                m_evt_handler;
	// Cache of IDs to identify and reuse ImGUI windows.
	NotificationIDProvider 		 m_id_provider;
	std::deque<std::unique_ptr<PopNotification>> m_pop_notifications;
	//timestamps used for slicing finished - notification could be gone so it needs to be stored here
	std::unordered_set<int>      m_used_timestamps;
	// True if G-code preview is active. False if the Plater is active.
	bool                         m_in_preview { false };
	// True if the layer editing is enabled in Plater, so that the notifications are shifted left of it.
	bool                         m_move_from_overlay { false };
	// Timestamp of last rendering
	int64_t						 m_last_render { 0LL };
	// Notification types that can be shown multiple types at once (compared by text)
<<<<<<< HEAD
	const std::vector<NotificationType> m_multiple_types = { 
		NotificationType::CustomNotification, 
		NotificationType::PlaterWarning, 
		NotificationType::ProgressBar, 
		NotificationType::PrintHostUpload, 
		NotificationType::UpdatedItemsInfo,
        NotificationType::SimplifySuggestion
	};
=======
	const std::vector<NotificationType> m_multiple_types = { NotificationType::CustomNotification, NotificationType::PlaterWarning, NotificationType::ProgressBar, NotificationType::PrintHostUpload };
>>>>>>> 4f06d4d9
	//prepared (basic) notifications
	static const NotificationData basic_notifications[];
};

}//namespace GUI
}//namespace Slic3r

#endif //slic3r_GUI_NotificationManager_hpp_<|MERGE_RESOLUTION|>--- conflicted
+++ resolved
@@ -540,18 +540,13 @@
 	// Timestamp of last rendering
 	int64_t						 m_last_render { 0LL };
 	// Notification types that can be shown multiple types at once (compared by text)
-<<<<<<< HEAD
 	const std::vector<NotificationType> m_multiple_types = { 
 		NotificationType::CustomNotification, 
 		NotificationType::PlaterWarning, 
 		NotificationType::ProgressBar, 
 		NotificationType::PrintHostUpload, 
-		NotificationType::UpdatedItemsInfo,
         NotificationType::SimplifySuggestion
 	};
-=======
-	const std::vector<NotificationType> m_multiple_types = { NotificationType::CustomNotification, NotificationType::PlaterWarning, NotificationType::ProgressBar, NotificationType::PrintHostUpload };
->>>>>>> 4f06d4d9
 	//prepared (basic) notifications
 	static const NotificationData basic_notifications[];
 };
