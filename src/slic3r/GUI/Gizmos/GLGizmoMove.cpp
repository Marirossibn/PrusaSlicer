--- conflicted
+++ resolved
@@ -54,13 +54,7 @@
 }
 
 void GLGizmoMove3D::data_changed() {
-<<<<<<< HEAD
-    const Selection& selection = m_parent.get_selection();
-    bool is_wipe_tower = selection.is_wipe_tower();
-    m_grabbers[2].enabled = !is_wipe_tower;
-=======
     m_grabbers[2].enabled = !m_parent.get_selection().is_wipe_tower();
->>>>>>> 78a75dc5
 }
 
 bool GLGizmoMove3D::on_init()
@@ -103,21 +97,12 @@
     if (coordinates_type == ECoordinatesType::World)
         m_starting_drag_position = m_center + m_grabbers[m_hover_id].center;
     else if (coordinates_type == ECoordinatesType::Local && selection.is_single_volume_or_modifier()) {
-<<<<<<< HEAD
-        const GLVolume& v = *selection.get_volume(*selection.get_volume_idxs().begin());
-        m_starting_drag_position = m_center + Geometry::assemble_transform(Vec3d::Zero(), v.get_instance_rotation()) * Geometry::assemble_transform(Vec3d::Zero(), v.get_volume_rotation()) * m_grabbers[m_hover_id].center;
-    }
-    else {
-        const GLVolume& v = *selection.get_volume(*selection.get_volume_idxs().begin());
-        m_starting_drag_position = m_center + Geometry::assemble_transform(Vec3d::Zero(), v.get_instance_rotation()) * m_grabbers[m_hover_id].center;
-=======
         const GLVolume& v = *selection.get_first_volume();
         m_starting_drag_position = m_center + v.get_instance_transformation().get_rotation_matrix() * v.get_volume_transformation().get_rotation_matrix() * m_grabbers[m_hover_id].center;
     }
     else {
         const GLVolume& v = *selection.get_first_volume();
         m_starting_drag_position = m_center + v.get_instance_transformation().get_rotation_matrix() * m_grabbers[m_hover_id].center;
->>>>>>> 78a75dc5
     }
     m_starting_box_center = m_center;
     m_starting_box_bottom_center = m_center;
@@ -148,9 +133,6 @@
         
     Selection &selection = m_parent.get_selection();
 #if ENABLE_WORLD_COORDINATE
-<<<<<<< HEAD
-    selection.translate(m_displacement, wxGetApp().obj_manipul()->get_coordinates_type());
-=======
     TransformationType trafo_type;
     trafo_type.set_relative();
     switch (wxGetApp().obj_manipul()->get_coordinates_type())
@@ -160,7 +142,6 @@
     default: { break; }
     }
     selection.translate(m_displacement, trafo_type);
->>>>>>> 78a75dc5
 #else
     selection.translate(m_displacement);
 #endif // ENABLE_WORLD_COORDINATE
@@ -243,13 +224,8 @@
                 GLModel::Geometry init_data;
                 init_data.format = { GLModel::Geometry::EPrimitiveType::Lines, GLModel::Geometry::EVertexLayout::P3 };
                 init_data.color = AXES_COLOR[id];
-<<<<<<< HEAD
                 init_data.vertices.reserve(2);
                 init_data.indices.reserve(2);
-=======
-                init_data.reserve_vertices(2);
-                init_data.reserve_indices(2);
->>>>>>> 78a75dc5
 
                 // vertices
 #if ENABLE_WORLD_COORDINATE
@@ -279,15 +255,11 @@
 
 #if ENABLE_GL_SHADERS_ATTRIBUTES
             const Camera& camera = wxGetApp().plater()->get_camera();
-<<<<<<< HEAD
+#if ENABLE_WORLD_COORDINATE
             shader->set_uniform("view_model_matrix", camera.get_view_matrix() * base_matrix);
-=======
-#if ENABLE_WORLD_COORDINATE
-            shader->set_uniform("view_model_matrix", camera.get_view_matrix() * base_matrix);
 #else
             shader->set_uniform("view_model_matrix", camera.get_view_matrix());
 #endif // ENABLE_WORLD_COORDINATE
->>>>>>> 78a75dc5
             shader->set_uniform("projection_matrix", camera.get_projection_matrix());
 #endif // ENABLE_GL_SHADERS_ATTRIBUTES
 
@@ -347,15 +319,11 @@
 
 #if ENABLE_GL_SHADERS_ATTRIBUTES
             const Camera& camera = wxGetApp().plater()->get_camera();
-<<<<<<< HEAD
-            shader->set_uniform("view_model_matrix", camera.get_view_matrix() * base_matrix);
-=======
 #if ENABLE_WORLD_COORDINATE
             shader->set_uniform("view_model_matrix", camera.get_view_matrix()* base_matrix);
 #else
             shader->set_uniform("view_model_matrix", camera.get_view_matrix());
 #endif // ENABLE_WORLD_COORDINATE
->>>>>>> 78a75dc5
             shader->set_uniform("projection_matrix", camera.get_projection_matrix());
 #endif // ENABLE_GL_SHADERS_ATTRIBUTES
 
@@ -548,17 +516,10 @@
 {
     Transform3d ret = Geometry::assemble_transform(m_center);
     if (!wxGetApp().obj_manipul()->is_world_coordinates()) {
-<<<<<<< HEAD
-        const GLVolume& v = *selection.get_volume(*selection.get_volume_idxs().begin());
-        Transform3d orient_matrix = v.get_instance_transformation().get_matrix(true, false, true, true);
-        if (selection.is_single_volume_or_modifier() && wxGetApp().obj_manipul()->is_local_coordinates())
-            orient_matrix = orient_matrix * v.get_volume_transformation().get_matrix(true, false, true, true);
-=======
         const GLVolume& v = *selection.get_first_volume();
         Transform3d orient_matrix = v.get_instance_transformation().get_rotation_matrix();
         if (selection.is_single_volume_or_modifier() && wxGetApp().obj_manipul()->is_local_coordinates())
             orient_matrix = orient_matrix * v.get_volume_transformation().get_rotation_matrix();
->>>>>>> 78a75dc5
         ret = ret * orient_matrix;
     }
     return ret;
@@ -569,11 +530,7 @@
     glsafe(::glTranslated(m_center.x(), m_center.y(), m_center.z()));
 
     if (!wxGetApp().obj_manipul()->is_world_coordinates()) {
-<<<<<<< HEAD
-        const GLVolume& v = *selection.get_volume(*selection.get_volume_idxs().begin());
-=======
         const GLVolume& v = *selection.get_first_volume();
->>>>>>> 78a75dc5
         Transform3d orient_matrix = v.get_instance_transformation().get_matrix(true, false, true, true);
         if (selection.is_single_volume_or_modifier() && wxGetApp().obj_manipul()->is_local_coordinates())
             orient_matrix = orient_matrix * v.get_volume_transformation().get_matrix(true, false, true, true);
@@ -591,14 +548,9 @@
         m_center = m_bounding_box.center();
     }
     else if (coordinates_type == ECoordinatesType::Local && selection.is_single_volume_or_modifier()) {
-<<<<<<< HEAD
-        const GLVolume& v = *selection.get_volume(*selection.get_volume_idxs().begin());
-        m_bounding_box = v.transformed_convex_hull_bounding_box(v.get_instance_transformation().get_matrix(true, true, false, true) * v.get_volume_transformation().get_matrix(true, true, false, true));
-=======
         const GLVolume& v = *selection.get_first_volume();
         m_bounding_box = v.transformed_convex_hull_bounding_box(
             v.get_instance_transformation().get_scaling_factor_matrix() * v.get_volume_transformation().get_scaling_factor_matrix());
->>>>>>> 78a75dc5
         m_center = v.world_matrix() * m_bounding_box.center();
     }
     else {
@@ -608,14 +560,9 @@
             const GLVolume& v = *selection.get_volume(id);
             m_bounding_box.merge(v.transformed_convex_hull_bounding_box(v.get_volume_transformation().get_matrix()));
         }
-<<<<<<< HEAD
-        m_bounding_box = m_bounding_box.transformed(selection.get_volume(*ids.begin())->get_instance_transformation().get_matrix(true, true, false, true));
-        m_center = selection.get_volume(*ids.begin())->get_instance_transformation().get_matrix(false, false, true, false) * m_bounding_box.center();
-=======
         const Geometry::Transformation inst_trafo = selection.get_first_volume()->get_instance_transformation();
         m_bounding_box = m_bounding_box.transformed(inst_trafo.get_scaling_factor_matrix());
         m_center = inst_trafo.get_matrix_no_scaling_factor() * m_bounding_box.center();
->>>>>>> 78a75dc5
     }
 }
 #endif // ENABLE_WORLD_COORDINATE
