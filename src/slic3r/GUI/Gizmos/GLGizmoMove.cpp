--- conflicted
+++ resolved
@@ -51,9 +51,7 @@
 }
 
 void GLGizmoMove3D::data_changed() {
-    const Selection &selection = m_parent.get_selection();
-    bool is_wipe_tower = selection.is_wipe_tower();
-    m_grabbers[2].enabled = !is_wipe_tower;
+    m_grabbers[2].enabled = !m_parent.get_selection().is_wipe_tower();
 }
 
 bool GLGizmoMove3D::on_init()
@@ -79,43 +77,32 @@
 
 void GLGizmoMove3D::on_start_dragging()
 {
-<<<<<<< HEAD
-    if (m_hover_id != -1) {
-        m_displacement = Vec3d::Zero();
-#if ENABLE_WORLD_COORDINATE
-        const Selection& selection = m_parent.get_selection();
-        const ECoordinatesType coordinates_type = wxGetApp().obj_manipul()->get_coordinates_type();
-        if (coordinates_type == ECoordinatesType::World)
-            m_starting_drag_position = m_center + m_grabbers[m_hover_id].center;
-        else if (coordinates_type == ECoordinatesType::Local && selection.is_single_volume_or_modifier()) {
-            const GLVolume& v = *selection.get_volume(*selection.get_volume_idxs().begin());
-            m_starting_drag_position = m_center + Geometry::assemble_transform(Vec3d::Zero(), v.get_instance_rotation()) * Geometry::assemble_transform(Vec3d::Zero(), v.get_volume_rotation()) * m_grabbers[m_hover_id].center;
-        }
-        else {
-            const GLVolume& v = *selection.get_volume(*selection.get_volume_idxs().begin());
-            m_starting_drag_position = m_center + Geometry::assemble_transform(Vec3d::Zero(), v.get_instance_rotation()) * m_grabbers[m_hover_id].center;
-        }
-        m_starting_box_center = m_center;
-        m_starting_box_bottom_center = m_center;
-        m_starting_box_bottom_center.z() = m_bounding_box.min.z();
-#else
-        const BoundingBoxf3& box = m_parent.get_selection().get_bounding_box();
-        m_starting_drag_position = m_grabbers[m_hover_id].center;
-        m_starting_box_center = box.center();
-        m_starting_box_bottom_center = box.center();
-        m_starting_box_bottom_center.z() = box.min.z();
-#endif // ENABLE_WORLD_COORDINATE
-    }
-=======
     assert(m_hover_id != -1);
 
     m_displacement = Vec3d::Zero();
+#if ENABLE_WORLD_COORDINATE
+    const Selection& selection = m_parent.get_selection();
+    const ECoordinatesType coordinates_type = wxGetApp().obj_manipul()->get_coordinates_type();
+    if (coordinates_type == ECoordinatesType::World)
+        m_starting_drag_position = m_center + m_grabbers[m_hover_id].center;
+    else if (coordinates_type == ECoordinatesType::Local && selection.is_single_volume_or_modifier()) {
+        const GLVolume& v = *selection.get_volume(*selection.get_volume_idxs().begin());
+        m_starting_drag_position = m_center + Geometry::assemble_transform(Vec3d::Zero(), v.get_instance_rotation()) * Geometry::assemble_transform(Vec3d::Zero(), v.get_volume_rotation()) * m_grabbers[m_hover_id].center;
+    }
+    else {
+        const GLVolume& v = *selection.get_volume(*selection.get_volume_idxs().begin());
+        m_starting_drag_position = m_center + Geometry::assemble_transform(Vec3d::Zero(), v.get_instance_rotation()) * m_grabbers[m_hover_id].center;
+    }
+    m_starting_box_center = m_center;
+    m_starting_box_bottom_center = m_center;
+    m_starting_box_bottom_center.z() = m_bounding_box.min.z();
+#else
     const BoundingBoxf3& box = m_parent.get_selection().get_bounding_box();
     m_starting_drag_position = m_grabbers[m_hover_id].center;
     m_starting_box_center = box.center();
     m_starting_box_bottom_center = box.center();
-    m_starting_box_bottom_center(2) = box.min(2);
->>>>>>> e2a2ff0b
+    m_starting_box_bottom_center.z() = box.min.z();
+#endif // ENABLE_WORLD_COORDINATE
 }
 
 void GLGizmoMove3D::on_stop_dragging()
@@ -134,7 +121,11 @@
         m_displacement.z() = calc_projection(data);
         
     Selection &selection = m_parent.get_selection();
+#if ENABLE_WORLD_COORDINATE
+    selection.translate(m_displacement, wxGetApp().obj_manipul()->get_coordinates_type());
+#else
     selection.translate(m_displacement);
+#endif // ENABLE_WORLD_COORDINATE
 }
 
 void GLGizmoMove3D::on_render()
