--- conflicted
+++ resolved
@@ -33,11 +33,6 @@
     double m_snap_step{ 0.05 };
     StartingData m_starting;
 
-<<<<<<< HEAD
-    std::array<float, 4> m_base_color;
-    std::array<float, 4> m_drag_color;
-    std::array<float, 4> m_highlight_color;
-=======
 #if ENABLE_GLBEGIN_GLEND_REMOVAL
     struct GrabberConnection
     {
@@ -49,7 +44,9 @@
     std::array<GrabberConnection, 7> m_grabber_connections;
 #endif // ENABLE_GLBEGIN_GLEND_REMOVAL
 
->>>>>>> d19a49a6
+    ColorRGBA m_base_color;
+    ColorRGBA m_drag_color;
+    ColorRGBA m_highlight_color;
 public:
     GLGizmoScale3D(GLCanvas3D& parent, const std::string& icon_filename, unsigned int sprite_id);
 
