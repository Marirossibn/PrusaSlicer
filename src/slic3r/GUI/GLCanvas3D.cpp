#include "libslic3r/libslic3r.h"
#include "slic3r/GUI/Gizmos/GLGizmos.hpp"
#include "GLCanvas3D.hpp"

#include "admesh/stl.h"
#include "polypartition.h"
#include "libslic3r/ClipperUtils.hpp"
#include "libslic3r/PrintConfig.hpp"
#include "libslic3r/GCode/PreviewData.hpp"
#if ENABLE_THUMBNAIL_GENERATOR
#include "libslic3r/GCode/ThumbnailData.hpp"
#endif // ENABLE_THUMBNAIL_GENERATOR
#include "libslic3r/Geometry.hpp"
#include "libslic3r/ExtrusionEntity.hpp"
#include "libslic3r/Utils.hpp"
#include "libslic3r/Technologies.hpp"
#include "libslic3r/Tesselate.hpp"
#include "slic3r/GUI/3DScene.hpp"
#include "slic3r/GUI/BackgroundSlicingProcess.hpp"
#include "slic3r/GUI/GLShader.hpp"
#include "slic3r/GUI/GUI.hpp"
#include "slic3r/GUI/PresetBundle.hpp"
#include "slic3r/GUI/Tab.hpp"
#include "slic3r/GUI/GUI_Preview.hpp"

#include "GUI_App.hpp"
#include "GUI_ObjectList.hpp"
#include "GUI_ObjectManipulation.hpp"
#include "Mouse3DController.hpp"
#include "I18N.hpp"

#if ENABLE_RETINA_GL
#include "slic3r/Utils/RetinaHelper.hpp"
#endif

#include <GL/glew.h>

#include <wx/glcanvas.h>
#include <wx/bitmap.h>
#include <wx/dcmemory.h>
#include <wx/image.h>
#include <wx/settings.h>
#include <wx/tooltip.h>
#include <wx/debug.h>
#include <wx/fontutil.h>

// Print now includes tbb, and tbb includes Windows. This breaks compilation of wxWidgets if included before wx.
#include "libslic3r/Print.hpp"
#include "libslic3r/SLAPrint.hpp"

#include "wxExtensions.hpp"

#include <tbb/parallel_for.h>
#include <tbb/spin_mutex.h>

#include <boost/log/trivial.hpp>
#include <boost/algorithm/string/predicate.hpp>

#include <iostream>
#include <float.h>
#include <algorithm>
#include <cmath>
#include "DoubleSlider.hpp"
#if !ENABLE_CANVAS_DELAYED_TOOLTIP_USING_IMGUI
#if ENABLE_RENDER_STATISTICS
#include <chrono>
#endif // ENABLE_RENDER_STATISTICS
#endif // !ENABLE_CANVAS_DELAYED_TOOLTIP_USING_IMGUI

#include <imgui/imgui_internal.h>

static const float TRACKBALLSIZE = 0.8f;

static const float DEFAULT_BG_DARK_COLOR[3] = { 0.478f, 0.478f, 0.478f };
static const float DEFAULT_BG_LIGHT_COLOR[3] = { 0.753f, 0.753f, 0.753f };
static const float ERROR_BG_DARK_COLOR[3] = { 0.478f, 0.192f, 0.039f };
static const float ERROR_BG_LIGHT_COLOR[3] = { 0.753f, 0.192f, 0.039f };
//static const float AXES_COLOR[3][3] = { { 1.0f, 0.0f, 0.0f }, { 0.0f, 1.0f, 0.0f }, { 0.0f, 0.0f, 1.0f } };

// Number of floats
static const size_t MAX_VERTEX_BUFFER_SIZE     = 131072 * 6; // 3.15MB
// Reserve size in number of floats.
static const size_t VERTEX_BUFFER_RESERVE_SIZE = 131072 * 2; // 1.05MB
// Reserve size in number of floats, maximum sum of all preallocated buffers.
static const size_t VERTEX_BUFFER_RESERVE_SIZE_SUM_MAX = 1024 * 1024 * 128 / 4; // 128MB

namespace Slic3r {
namespace GUI {

Size::Size()
    : m_width(0)
    , m_height(0)
{
}

Size::Size(int width, int height, float scale_factor)
    : m_width(width)
    , m_height(height)
    , m_scale_factor(scale_factor)
{
}

int Size::get_width() const
{
    return m_width;
}

void Size::set_width(int width)
{
    m_width = width;
}

int Size::get_height() const
{
    return m_height;
}

void Size::set_height(int height)
{
    m_height = height;
}

int Size::get_scale_factor() const
{
    return m_scale_factor;
}

void Size::set_scale_factor(int scale_factor)
{
    m_scale_factor = scale_factor;
}

GLCanvas3D::LayersEditing::LayersEditing()
    : m_enabled(false)
    , m_z_texture_id(0)
    , m_model_object(nullptr)
    , m_object_max_z(0.f)
    , m_slicing_parameters(nullptr)
    , m_layer_height_profile_modified(false)
    , m_adaptive_quality(0.5f)
    , state(Unknown)
    , band_width(2.0f)
    , strength(0.005f)
    , last_object_id(-1)
    , last_z(0.0f)
    , last_action(LAYER_HEIGHT_EDIT_ACTION_INCREASE)
{
}

GLCanvas3D::LayersEditing::~LayersEditing()
{
    if (m_z_texture_id != 0)
    {
        glsafe(::glDeleteTextures(1, &m_z_texture_id));
        m_z_texture_id = 0;
    }
    delete m_slicing_parameters;
}

const float GLCanvas3D::LayersEditing::THICKNESS_BAR_WIDTH = 70.0f;

bool GLCanvas3D::LayersEditing::init(const std::string& vertex_shader_filename, const std::string& fragment_shader_filename)
{
    if (!m_shader.init(vertex_shader_filename, fragment_shader_filename))
        return false;

    glsafe(::glGenTextures(1, (GLuint*)&m_z_texture_id));
    glsafe(::glBindTexture(GL_TEXTURE_2D, m_z_texture_id));
    glsafe(::glTexParameteri(GL_TEXTURE_2D, GL_TEXTURE_WRAP_S, GL_CLAMP));
    glsafe(::glTexParameteri(GL_TEXTURE_2D, GL_TEXTURE_WRAP_T, GL_CLAMP));
    glsafe(::glTexParameteri(GL_TEXTURE_2D, GL_TEXTURE_MAG_FILTER, GL_LINEAR));
    glsafe(::glTexParameteri(GL_TEXTURE_2D, GL_TEXTURE_MIN_FILTER, GL_LINEAR_MIPMAP_NEAREST));
    glsafe(::glTexParameteri(GL_TEXTURE_2D, GL_TEXTURE_MAX_LEVEL, 1));
    glsafe(::glBindTexture(GL_TEXTURE_2D, 0));

    return true;
}

void GLCanvas3D::LayersEditing::set_config(const DynamicPrintConfig* config)
{ 
    m_config = config;
    delete m_slicing_parameters;
    m_slicing_parameters = nullptr;
    m_layers_texture.valid = false;
}

void GLCanvas3D::LayersEditing::select_object(const Model &model, int object_id)
{
    const ModelObject *model_object_new = (object_id >= 0) ? model.objects[object_id] : nullptr;
    // Maximum height of an object changes when the object gets rotated or scaled.
    // Changing maximum height of an object will invalidate the layer heigth editing profile.
    // m_model_object->raw_bounding_box() is cached, therefore it is cheap even if this method is called frequently.
	float new_max_z = (model_object_new == nullptr) ? 0.f : model_object_new->raw_bounding_box().size().z();
	if (m_model_object != model_object_new || this->last_object_id != object_id || m_object_max_z != new_max_z ||
        (model_object_new != nullptr && m_model_object->id() != model_object_new->id())) {
        m_layer_height_profile.clear();
        m_layer_height_profile_modified = false;
        delete m_slicing_parameters;
        m_slicing_parameters   = nullptr;
        m_layers_texture.valid = false;
        this->last_object_id   = object_id;
        m_model_object         = model_object_new;
        m_object_max_z         = new_max_z;
    }
}

bool GLCanvas3D::LayersEditing::is_allowed() const
{
    return m_shader.is_initialized() && m_shader.get_shader()->shader_program_id > 0 && m_z_texture_id > 0;
}

bool GLCanvas3D::LayersEditing::is_enabled() const
{
    return m_enabled;
}

void GLCanvas3D::LayersEditing::set_enabled(bool enabled)
{
    m_enabled = is_allowed() && enabled;
}

void GLCanvas3D::LayersEditing::render_overlay(const GLCanvas3D& canvas) const
{
    if (!m_enabled)
        return;

    static const ImVec4 ORANGE(1.0f, 0.49f, 0.22f, 1.0f);

    const Size& cnv_size = canvas.get_canvas_size();
    float canvas_w = (float)cnv_size.get_width();
    float canvas_h = (float)cnv_size.get_height();

    ImGuiWrapper& imgui = *wxGetApp().imgui();
    imgui.set_next_window_pos(canvas_w - imgui.get_style_scaling() * THICKNESS_BAR_WIDTH, canvas_h, ImGuiCond_Always, 1.0f, 1.0f);

    imgui.begin(_(L("Variable layer height")), ImGuiWindowFlags_AlwaysAutoResize | ImGuiWindowFlags_NoResize | ImGuiWindowFlags_NoMove | ImGuiWindowFlags_NoCollapse);

    ImGui::PushStyleColor(ImGuiCol_Text, ORANGE);
    imgui.text(_(L("Left mouse button:")));
    ImGui::PopStyleColor();
    ImGui::SameLine();
    imgui.text(_(L("Add detail")));

    ImGui::PushStyleColor(ImGuiCol_Text, ORANGE);
    imgui.text(_(L("Right mouse button:")));
    ImGui::PopStyleColor();
    ImGui::SameLine();
    imgui.text(_(L("Remove detail")));

    ImGui::PushStyleColor(ImGuiCol_Text, ORANGE);
    imgui.text(_(L("Shift + Left mouse button:")));
    ImGui::PopStyleColor();
    ImGui::SameLine();
    imgui.text(_(L("Reset to base")));

    ImGui::PushStyleColor(ImGuiCol_Text, ORANGE);
    imgui.text(_(L("Shift + Right mouse button:")));
    ImGui::PopStyleColor();
    ImGui::SameLine();
    imgui.text(_(L("Smoothing")));

    ImGui::PushStyleColor(ImGuiCol_Text, ORANGE);
    imgui.text(_(L("Mouse wheel:")));
    ImGui::PopStyleColor();
    ImGui::SameLine();
    imgui.text(_(L("Increase/decrease edit area")));
    
    ImGui::Separator();
    if (imgui.button(_(L("Adaptive"))))
        wxPostEvent((wxEvtHandler*)canvas.get_wxglcanvas(), Event<float>(EVT_GLCANVAS_ADAPTIVE_LAYER_HEIGHT_PROFILE, m_adaptive_quality));

    ImGui::SameLine();
    float text_align = ImGui::GetCursorPosX();
    ImGui::AlignTextToFramePadding();
    imgui.text(_(L("Quality / Speed")));
    if (ImGui::IsItemHovered())
    {
        ImGui::BeginTooltip();
        ImGui::TextUnformatted(_(L("Higher print quality versus higher print speed.")).ToUTF8());
        ImGui::EndTooltip();
    }

    ImGui::SameLine();
    float widget_align = ImGui::GetCursorPosX();
    ImGui::PushItemWidth(imgui.get_style_scaling() * 120.0f);
    m_adaptive_quality = clamp(0.0f, 1.f, m_adaptive_quality);
    ImGui::SliderFloat("", &m_adaptive_quality, 0.0f, 1.f, "%.2f");

    ImGui::Separator();
    if (imgui.button(_(L("Smooth"))))
        wxPostEvent((wxEvtHandler*)canvas.get_wxglcanvas(), HeightProfileSmoothEvent(EVT_GLCANVAS_SMOOTH_LAYER_HEIGHT_PROFILE, m_smooth_params));

    ImGui::SameLine();
    ImGui::SetCursorPosX(text_align);
    ImGui::AlignTextToFramePadding();
    imgui.text(_(L("Radius")));
    ImGui::SameLine();
    ImGui::SetCursorPosX(widget_align);
    ImGui::PushItemWidth(imgui.get_style_scaling() * 120.0f);
    int radius = (int)m_smooth_params.radius;
    if (ImGui::SliderInt("##1", &radius, 1, 10))
        m_smooth_params.radius = (unsigned int)radius;

    ImGui::SetCursorPosX(text_align);
    ImGui::AlignTextToFramePadding();
    imgui.text(_(L("Keep min")));
    ImGui::SameLine();
    if (ImGui::GetCursorPosX() < widget_align)  // because of line lenght after localization
        ImGui::SetCursorPosX(widget_align);

    ImGui::PushItemWidth(imgui.get_style_scaling() * 120.0f);
    imgui.checkbox("##2", m_smooth_params.keep_min);

    ImGui::Separator();
    if (imgui.button(_(L("Reset"))))
        wxPostEvent((wxEvtHandler*)canvas.get_wxglcanvas(), SimpleEvent(EVT_GLCANVAS_RESET_LAYER_HEIGHT_PROFILE));

    imgui.end();

    const Rect& bar_rect = get_bar_rect_viewport(canvas);
    render_active_object_annotations(canvas, bar_rect);
    render_profile(bar_rect);
}

float GLCanvas3D::LayersEditing::get_cursor_z_relative(const GLCanvas3D& canvas)
{
    const Vec2d mouse_pos = canvas.get_local_mouse_position();
    const Rect& rect = get_bar_rect_screen(canvas);
    float x = (float)mouse_pos(0);
    float y = (float)mouse_pos(1);
    float t = rect.get_top();
    float b = rect.get_bottom();

    return ((rect.get_left() <= x) && (x <= rect.get_right()) && (t <= y) && (y <= b)) ?
        // Inside the bar.
        (b - y - 1.0f) / (b - t - 1.0f) :
        // Outside the bar.
        -1000.0f;
}

bool GLCanvas3D::LayersEditing::bar_rect_contains(const GLCanvas3D& canvas, float x, float y)
{
    const Rect& rect = get_bar_rect_screen(canvas);
    return (rect.get_left() <= x) && (x <= rect.get_right()) && (rect.get_top() <= y) && (y <= rect.get_bottom());
}

Rect GLCanvas3D::LayersEditing::get_bar_rect_screen(const GLCanvas3D& canvas)
{
    const Size& cnv_size = canvas.get_canvas_size();
    float w = (float)cnv_size.get_width();
    float h = (float)cnv_size.get_height();

    return Rect(w - thickness_bar_width(canvas), 0.0f, w, h);
}

Rect GLCanvas3D::LayersEditing::get_bar_rect_viewport(const GLCanvas3D& canvas)
{
    const Size& cnv_size = canvas.get_canvas_size();
    float half_w = 0.5f * (float)cnv_size.get_width();
    float half_h = 0.5f * (float)cnv_size.get_height();

    float inv_zoom = (float)canvas.get_camera().get_inv_zoom();

    return Rect((half_w - thickness_bar_width(canvas)) * inv_zoom, half_h * inv_zoom, half_w * inv_zoom, -half_h * inv_zoom);
}

bool GLCanvas3D::LayersEditing::is_initialized() const
{
    return m_shader.is_initialized();
}

std::string GLCanvas3D::LayersEditing::get_tooltip(const GLCanvas3D& canvas) const
{
    std::string ret;
    if (m_enabled && (m_layer_height_profile.size() >= 4))
    {
        float z = get_cursor_z_relative(canvas);
        if (z != -1000.0f)
        {
            z *= m_object_max_z;

            float h = 0.0f;
            for (size_t i = m_layer_height_profile.size() - 2; i >= 2; i -= 2)
            {
                float zi = m_layer_height_profile[i];
                float zi_1 = m_layer_height_profile[i - 2];
                if ((zi_1 <= z) && (z <= zi))
                {
                    float dz = zi - zi_1;
                    h = (dz != 0.0f) ? lerp(m_layer_height_profile[i - 1], m_layer_height_profile[i + 1], (z - zi_1) / dz) : m_layer_height_profile[i + 1];
                    break;
                }
            }
            if (h > 0.0f)
                ret = std::to_string(h);
        }
    }
    return ret;
}

void GLCanvas3D::LayersEditing::render_active_object_annotations(const GLCanvas3D& canvas, const Rect& bar_rect) const
{
    m_shader.start_using();

    m_shader.set_uniform("z_to_texture_row", float(m_layers_texture.cells - 1) / (float(m_layers_texture.width) * m_object_max_z));
	m_shader.set_uniform("z_texture_row_to_normalized", 1.0f / (float)m_layers_texture.height);
    m_shader.set_uniform("z_cursor", m_object_max_z * this->get_cursor_z_relative(canvas));
    m_shader.set_uniform("z_cursor_band_width", band_width);
    m_shader.set_uniform("object_max_z", m_object_max_z);

    glsafe(::glPixelStorei(GL_UNPACK_ALIGNMENT, 1));
    glsafe(::glBindTexture(GL_TEXTURE_2D, m_z_texture_id));

    // Render the color bar
    float l = bar_rect.get_left();
    float r = bar_rect.get_right();
    float t = bar_rect.get_top();
    float b = bar_rect.get_bottom();

    ::glBegin(GL_QUADS);
    ::glNormal3f(0.0f, 0.0f, 1.0f);
    ::glTexCoord2f(0.0f, 0.0f); ::glVertex2f(l, b);
    ::glTexCoord2f(1.0f, 0.0f); ::glVertex2f(r, b);
    ::glTexCoord2f(1.0f, 1.0f); ::glVertex2f(r, t);
    ::glTexCoord2f(0.0f, 1.0f); ::glVertex2f(l, t);
    glsafe(::glEnd());
    glsafe(::glBindTexture(GL_TEXTURE_2D, 0));

    m_shader.stop_using();
}

void GLCanvas3D::LayersEditing::render_profile(const Rect& bar_rect) const
{
    //FIXME show some kind of legend.

    if (!m_slicing_parameters)
        return;

    // Make the vertical bar a bit wider so the layer height curve does not touch the edge of the bar region.
    float scale_x = bar_rect.get_width() / (float)(1.12 * m_slicing_parameters->max_layer_height);
    float scale_y = bar_rect.get_height() / m_object_max_z;
    float x = bar_rect.get_left() + (float)m_slicing_parameters->layer_height * scale_x;

    // Baseline
    glsafe(::glColor3f(0.0f, 0.0f, 0.0f));
    ::glBegin(GL_LINE_STRIP);
    ::glVertex2f(x, bar_rect.get_bottom());
    ::glVertex2f(x, bar_rect.get_top());
    glsafe(::glEnd());

    // Curve
    glsafe(::glColor3f(0.0f, 0.0f, 1.0f));
    ::glBegin(GL_LINE_STRIP);
    for (unsigned int i = 0; i < m_layer_height_profile.size(); i += 2)
        ::glVertex2f(bar_rect.get_left() + (float)m_layer_height_profile[i + 1] * scale_x, bar_rect.get_bottom() + (float)m_layer_height_profile[i] * scale_y);
    glsafe(::glEnd());
}

void GLCanvas3D::LayersEditing::render_volumes(const GLCanvas3D& canvas, const GLVolumeCollection &volumes) const
{
    assert(this->is_allowed());
    assert(this->last_object_id != -1);
    GLint shader_id = m_shader.get_shader()->shader_program_id;
    assert(shader_id > 0);

    GLint current_program_id;
    glsafe(::glGetIntegerv(GL_CURRENT_PROGRAM, &current_program_id));
    if (shader_id > 0 && shader_id != current_program_id)
        // The layer editing shader is not yet active. Activate it.
        glsafe(::glUseProgram(shader_id));
    else
        // The layer editing shader was already active.
        current_program_id = -1;

    GLint z_to_texture_row_id               = ::glGetUniformLocation(shader_id, "z_to_texture_row");
    GLint z_texture_row_to_normalized_id    = ::glGetUniformLocation(shader_id, "z_texture_row_to_normalized");
    GLint z_cursor_id                       = ::glGetUniformLocation(shader_id, "z_cursor");
    GLint z_cursor_band_width_id            = ::glGetUniformLocation(shader_id, "z_cursor_band_width");
    GLint world_matrix_id                   = ::glGetUniformLocation(shader_id, "volume_world_matrix");
    GLint object_max_z_id                   = ::glGetUniformLocation(shader_id, "object_max_z");
    glcheck();

    if (z_to_texture_row_id != -1 && z_texture_row_to_normalized_id != -1 && z_cursor_id != -1 && z_cursor_band_width_id != -1 && world_matrix_id != -1) 
    {
        const_cast<LayersEditing*>(this)->generate_layer_height_texture();

        // Uniforms were resolved, go ahead using the layer editing shader.
        glsafe(::glUniform1f(z_to_texture_row_id, GLfloat(m_layers_texture.cells - 1) / (GLfloat(m_layers_texture.width) * GLfloat(m_object_max_z))));
        glsafe(::glUniform1f(z_texture_row_to_normalized_id, GLfloat(1.0f / m_layers_texture.height)));
        glsafe(::glUniform1f(z_cursor_id, GLfloat(m_object_max_z) * GLfloat(this->get_cursor_z_relative(canvas))));
        glsafe(::glUniform1f(z_cursor_band_width_id, GLfloat(this->band_width)));
        // Initialize the layer height texture mapping.
        GLsizei w = (GLsizei)m_layers_texture.width;
        GLsizei h = (GLsizei)m_layers_texture.height;
        GLsizei half_w = w / 2;
        GLsizei half_h = h / 2;
        glsafe(::glPixelStorei(GL_UNPACK_ALIGNMENT, 1));
        glsafe(::glBindTexture(GL_TEXTURE_2D, m_z_texture_id));
        glsafe(::glTexImage2D(GL_TEXTURE_2D, 0, GL_RGBA, w, h, 0, GL_RGBA, GL_UNSIGNED_BYTE, 0));
        glsafe(::glTexImage2D(GL_TEXTURE_2D, 1, GL_RGBA, half_w, half_h, 0, GL_RGBA, GL_UNSIGNED_BYTE, 0));
        glsafe(::glTexSubImage2D(GL_TEXTURE_2D, 0, 0, 0, w, h, GL_RGBA, GL_UNSIGNED_BYTE, m_layers_texture.data.data()));
        glsafe(::glTexSubImage2D(GL_TEXTURE_2D, 1, 0, 0, half_w, half_h, GL_RGBA, GL_UNSIGNED_BYTE, m_layers_texture.data.data() + m_layers_texture.width * m_layers_texture.height * 4));
        for (const GLVolume* glvolume : volumes.volumes) {
            // Render the object using the layer editing shader and texture.
            if (! glvolume->is_active || glvolume->composite_id.object_id != this->last_object_id || glvolume->is_modifier)
                continue;
            if (world_matrix_id != -1)
                glsafe(::glUniformMatrix4fv(world_matrix_id, 1, GL_FALSE, (const GLfloat*)glvolume->world_matrix().cast<float>().data()));
            if (object_max_z_id != -1)
                glsafe(::glUniform1f(object_max_z_id, GLfloat(0)));
            glvolume->render();
        }
        // Revert back to the previous shader.
        glBindTexture(GL_TEXTURE_2D, 0);
        if (current_program_id > 0)
            glsafe(::glUseProgram(current_program_id));
    } 
    else 
    {
        // Something went wrong. Just render the object.
        assert(false);
        for (const GLVolume* glvolume : volumes.volumes) {
            // Render the object using the layer editing shader and texture.
			if (!glvolume->is_active || glvolume->composite_id.object_id != this->last_object_id || glvolume->is_modifier)
				continue;
            glsafe(::glUniformMatrix4fv(world_matrix_id, 1, GL_FALSE, (const GLfloat*)glvolume->world_matrix().cast<float>().data()));
			glvolume->render();
		}
	}
}

void GLCanvas3D::LayersEditing::adjust_layer_height_profile()
{
	this->update_slicing_parameters();
	PrintObject::update_layer_height_profile(*m_model_object, *m_slicing_parameters, m_layer_height_profile);
	Slic3r::adjust_layer_height_profile(*m_slicing_parameters, m_layer_height_profile, this->last_z, this->strength, this->band_width, this->last_action);
	m_layer_height_profile_modified = true;
    m_layers_texture.valid = false;
}

void GLCanvas3D::LayersEditing::reset_layer_height_profile(GLCanvas3D& canvas)
{
	const_cast<ModelObject*>(m_model_object)->layer_height_profile.clear();
    m_layer_height_profile.clear();
    m_layers_texture.valid = false;
    canvas.post_event(SimpleEvent(EVT_GLCANVAS_SCHEDULE_BACKGROUND_PROCESS));
}

void GLCanvas3D::LayersEditing::adaptive_layer_height_profile(GLCanvas3D& canvas, float quality_factor)
{
    this->update_slicing_parameters();
    m_layer_height_profile = layer_height_profile_adaptive(*m_slicing_parameters, *m_model_object, quality_factor);
    const_cast<ModelObject*>(m_model_object)->layer_height_profile = m_layer_height_profile;
    m_layers_texture.valid = false;
    canvas.post_event(SimpleEvent(EVT_GLCANVAS_SCHEDULE_BACKGROUND_PROCESS));
}

void GLCanvas3D::LayersEditing::smooth_layer_height_profile(GLCanvas3D& canvas, const HeightProfileSmoothingParams& smoothing_params)
{
    this->update_slicing_parameters();
    m_layer_height_profile = smooth_height_profile(m_layer_height_profile, *m_slicing_parameters, smoothing_params);
    const_cast<ModelObject*>(m_model_object)->layer_height_profile = m_layer_height_profile;
    m_layers_texture.valid = false;
    canvas.post_event(SimpleEvent(EVT_GLCANVAS_SCHEDULE_BACKGROUND_PROCESS));
}

void GLCanvas3D::LayersEditing::generate_layer_height_texture()
{
	this->update_slicing_parameters();
	// Always try to update the layer height profile.
    bool update = ! m_layers_texture.valid;
    if (PrintObject::update_layer_height_profile(*m_model_object, *m_slicing_parameters, m_layer_height_profile)) {
        // Initialized to the default value.
        m_layer_height_profile_modified = false;
        update = true;
    }
    // Update if the layer height profile was changed, or when the texture is not valid.
    if (! update && ! m_layers_texture.data.empty() && m_layers_texture.cells > 0)
        // Texture is valid, don't update.
        return; 

    if (m_layers_texture.data.empty()) {
        m_layers_texture.width  = 1024;
        m_layers_texture.height = 1024;
        m_layers_texture.levels = 2;
        m_layers_texture.data.assign(m_layers_texture.width * m_layers_texture.height * 5, 0);
    }

    bool level_of_detail_2nd_level = true;
    m_layers_texture.cells = Slic3r::generate_layer_height_texture(
        *m_slicing_parameters, 
        Slic3r::generate_object_layers(*m_slicing_parameters, m_layer_height_profile), 
		m_layers_texture.data.data(), m_layers_texture.height, m_layers_texture.width, level_of_detail_2nd_level);
	m_layers_texture.valid = true;
}

void GLCanvas3D::LayersEditing::accept_changes(GLCanvas3D& canvas)
{
    if (last_object_id >= 0) {
        if (m_layer_height_profile_modified) {
            wxGetApp().plater()->take_snapshot(_(L("Variable layer height - Manual edit")));
            const_cast<ModelObject*>(m_model_object)->layer_height_profile = m_layer_height_profile;
			canvas.post_event(SimpleEvent(EVT_GLCANVAS_SCHEDULE_BACKGROUND_PROCESS));
        }
    }
    m_layer_height_profile_modified = false;
}

void GLCanvas3D::LayersEditing::update_slicing_parameters()
{
	if (m_slicing_parameters == nullptr) {
		m_slicing_parameters = new SlicingParameters();
    	*m_slicing_parameters = PrintObject::slicing_parameters(*m_config, *m_model_object, m_object_max_z);
    }
}

float GLCanvas3D::LayersEditing::thickness_bar_width(const GLCanvas3D &canvas)
{
    return
#if ENABLE_RETINA_GL
        canvas.get_canvas_size().get_scale_factor()
#else
        canvas.get_wxglcanvas()->GetContentScaleFactor()
#endif
         * THICKNESS_BAR_WIDTH;
}


const Point GLCanvas3D::Mouse::Drag::Invalid_2D_Point(INT_MAX, INT_MAX);
const Vec3d GLCanvas3D::Mouse::Drag::Invalid_3D_Point(DBL_MAX, DBL_MAX, DBL_MAX);
const int GLCanvas3D::Mouse::Drag::MoveThresholdPx = 5;

GLCanvas3D::Mouse::Drag::Drag()
    : start_position_2D(Invalid_2D_Point)
    , start_position_3D(Invalid_3D_Point)
    , move_volume_idx(-1)
    , move_requires_threshold(false)
    , move_start_threshold_position_2D(Invalid_2D_Point)
{
}

GLCanvas3D::Mouse::Mouse()
    : dragging(false)
    , position(DBL_MAX, DBL_MAX)
    , scene_position(DBL_MAX, DBL_MAX, DBL_MAX)
    , ignore_left_up(false)
{
}

const unsigned char GLCanvas3D::WarningTexture::Background_Color[3] = { 120, 120, 120 };//{ 9, 91, 134 };
const unsigned char GLCanvas3D::WarningTexture::Opacity = 255;

GLCanvas3D::WarningTexture::WarningTexture()
    : GUI::GLTexture()
    , m_original_width(0)
    , m_original_height(0)
{
}

void GLCanvas3D::WarningTexture::activate(WarningTexture::Warning warning, bool state, const GLCanvas3D& canvas)
{
    auto it = std::find(m_warnings.begin(), m_warnings.end(), warning);

    if (state) {
        if (it != m_warnings.end()) // this warning is already set to be shown
            return;

        m_warnings.emplace_back(warning);
        std::sort(m_warnings.begin(), m_warnings.end());
    }
    else {
        if (it == m_warnings.end()) // deactivating something that is not active is an easy task
            return;

        m_warnings.erase(it);
        if (m_warnings.empty()) { // nothing remains to be shown
            reset();
            m_msg_text = "";// save information for rescaling
            return;
        }
    }

    // Look at the end of our vector and generate proper texture.
    std::string text;
    bool red_colored = false;
    switch (m_warnings.back()) {
        case ObjectOutside      : text = L("An object outside the print area was detected"); break;
        case ToolpathOutside    : text = L("A toolpath outside the print area was detected"); break;
        case SlaSupportsOutside : text = L("SLA supports outside the print area were detected"); break;
        case SomethingNotShown  : text = L("Some objects are not visible"); break;
        case ObjectClashed: {
            text = L("An object outside the print area was detected\n"
                     "Resolve the current problem to continue slicing");
            red_colored = true;
            break;
        }
    }

    generate(text, canvas, true, red_colored); // GUI::GLTexture::reset() is called at the beginning of generate(...)

    // save information for rescaling
    m_msg_text = text;
    m_is_colored_red = red_colored;
}


#ifdef __WXMSW__
static bool is_font_cleartype(const wxFont &font)
{
    // Native font description: on MSW, it is a version number plus the content of LOGFONT, separated by semicolon.
    wxString font_desc = font.GetNativeFontInfoDesc();
    // Find the quality field.
    wxString sep(";");
    size_t startpos = 0;
    for (size_t i = 0; i < 12; ++ i)
        startpos = font_desc.find(sep, startpos + 1);
    ++ startpos;
    size_t endpos = font_desc.find(sep, startpos);
    int quality = wxAtoi(font_desc(startpos, endpos - startpos));
    return quality == CLEARTYPE_QUALITY;
}

// ClearType produces renders, which are difficult to convert into an alpha blended OpenGL texture.
// Therefore it is better to disable it, though Vojtech found out, that the font returned with ClearType
// disabled is signifcantly thicker than the default ClearType font.
// This function modifies the font provided.
static void msw_disable_cleartype(wxFont &font)
{
    // Native font description: on MSW, it is a version number plus the content of LOGFONT, separated by semicolon.
    wxString font_desc = font.GetNativeFontInfoDesc();
    // Find the quality field.
    wxString sep(";");
    size_t startpos_weight = 0;
    for (size_t i = 0; i < 5; ++ i)
        startpos_weight = font_desc.find(sep, startpos_weight + 1);
    ++ startpos_weight;
    size_t endpos_weight = font_desc.find(sep, startpos_weight);
    // Parse the weight field.
    unsigned int weight = wxAtoi(font_desc(startpos_weight, endpos_weight - startpos_weight));
    size_t startpos = endpos_weight;
    for (size_t i = 0; i < 6; ++ i)
        startpos = font_desc.find(sep, startpos + 1);
    ++ startpos;
    size_t endpos = font_desc.find(sep, startpos);
    int quality = wxAtoi(font_desc(startpos, endpos - startpos));
    if (quality == CLEARTYPE_QUALITY) {
        // Replace the weight with a smaller value to compensate the weight of non ClearType font.
        wxString sweight    = std::to_string(weight * 2 / 4);
        size_t   len_weight = endpos_weight - startpos_weight;
        wxString squality   = std::to_string(ANTIALIASED_QUALITY);
        font_desc.replace(startpos_weight, len_weight, sweight);
        font_desc.replace(startpos + sweight.size() - len_weight, endpos - startpos, squality);
        font.SetNativeFontInfo(font_desc);
        wxString font_desc2 = font.GetNativeFontInfoDesc();
    }
    wxString font_desc2 = font.GetNativeFontInfoDesc();
}
#endif /* __WXMSW__ */

bool GLCanvas3D::WarningTexture::generate(const std::string& msg_utf8, const GLCanvas3D& canvas, bool compress, bool red_colored/* = false*/)
{
    reset();

    if (msg_utf8.empty())
        return false;

    wxString msg = _(msg_utf8);

    wxMemoryDC memDC;

#ifdef __WXMSW__
    // set scaled application normal font as default font 
    wxFont font = wxGetApp().normal_font();
#else
    // select default font
    const float scale = canvas.get_canvas_size().get_scale_factor();
    wxFont font = wxSystemSettings::GetFont(wxSYS_DEFAULT_GUI_FONT).Scale(scale);
#endif

    font.MakeLarger();
    font.MakeBold();
    memDC.SetFont(font);

    // calculates texture size
    wxCoord w, h;
    memDC.GetMultiLineTextExtent(msg, &w, &h);

    m_original_width = (int)w;
    m_original_height = (int)h;
    m_width = (int)next_highest_power_of_2((uint32_t)w);
	m_height = (int)next_highest_power_of_2((uint32_t)h);

    // generates bitmap
    wxBitmap bitmap(m_width, m_height);

    memDC.SelectObject(bitmap);
    memDC.SetBackground(wxBrush(*wxBLACK));
    memDC.Clear();

    // draw message
    memDC.SetTextForeground(*wxRED);
	memDC.DrawLabel(msg, wxRect(0,0, m_original_width, m_original_height), wxALIGN_CENTER);

    memDC.SelectObject(wxNullBitmap);

    // Convert the bitmap into a linear data ready to be loaded into the GPU.
    wxImage image = bitmap.ConvertToImage();

    // prepare buffer
    std::vector<unsigned char> data(4 * m_width * m_height, 0);
    const unsigned char *src = image.GetData();
    for (int h = 0; h < m_height; ++h)
    {
        unsigned char* dst = data.data() + 4 * h * m_width;
        for (int w = 0; w < m_width; ++w)
        {
            *dst++ = 255;
            if (red_colored) {
                *dst++ = 72; // 204
                *dst++ = 65; // 204
            } else {
                *dst++ = 255;
                *dst++ = 255;
            }
			*dst++ = (unsigned char)std::min<int>(255, *src);
            src += 3;
        }
    }

    // sends buffer to gpu
    glsafe(::glPixelStorei(GL_UNPACK_ALIGNMENT, 1));
    glsafe(::glGenTextures(1, &m_id));
    glsafe(::glBindTexture(GL_TEXTURE_2D, (GLuint)m_id));
    if (compress && GLEW_EXT_texture_compression_s3tc)
        glsafe(::glTexImage2D(GL_TEXTURE_2D, 0, GL_COMPRESSED_RGBA_S3TC_DXT5_EXT, (GLsizei)m_width, (GLsizei)m_height, 0, GL_RGBA, GL_UNSIGNED_BYTE, (const void*)data.data()));
    else
        glsafe(::glTexImage2D(GL_TEXTURE_2D, 0, GL_RGBA, (GLsizei)m_width, (GLsizei)m_height, 0, GL_RGBA, GL_UNSIGNED_BYTE, (const void*)data.data()));
    glsafe(::glTexParameteri(GL_TEXTURE_2D, GL_TEXTURE_MAG_FILTER, GL_LINEAR));
    glsafe(::glTexParameteri(GL_TEXTURE_2D, GL_TEXTURE_MIN_FILTER, GL_LINEAR));
    glsafe(::glTexParameteri(GL_TEXTURE_2D, GL_TEXTURE_MAX_LEVEL, 0));
    glsafe(::glBindTexture(GL_TEXTURE_2D, 0));

    return true;
}

void GLCanvas3D::WarningTexture::render(const GLCanvas3D& canvas) const
{
    if (m_warnings.empty())
        return;

    if ((m_id > 0) && (m_original_width > 0) && (m_original_height > 0) && (m_width > 0) && (m_height > 0))
    {
        const Size& cnv_size = canvas.get_canvas_size();
        float inv_zoom = (float)canvas.get_camera().get_inv_zoom();
        float left = (-0.5f * (float)m_original_width) * inv_zoom;
        float top = (-0.5f * (float)cnv_size.get_height() + (float)m_original_height + 2.0f) * inv_zoom;
        float right = left + (float)m_original_width * inv_zoom;
        float bottom = top - (float)m_original_height * inv_zoom;

        float uv_left = 0.0f;
        float uv_top = 0.0f;
        float uv_right = (float)m_original_width / (float)m_width;
        float uv_bottom = (float)m_original_height / (float)m_height;

        GLTexture::Quad_UVs uvs;
        uvs.left_top = { uv_left, uv_top };
        uvs.left_bottom = { uv_left, uv_bottom };
        uvs.right_bottom = { uv_right, uv_bottom };
        uvs.right_top = { uv_right, uv_top };

        GLTexture::render_sub_texture(m_id, left, right, bottom, top, uvs);
    }
}

void GLCanvas3D::WarningTexture::msw_rescale(const GLCanvas3D& canvas)
{
    if (m_msg_text.empty())
        return;

    generate(m_msg_text, canvas, true, m_is_colored_red);
}

const unsigned char GLCanvas3D::LegendTexture::Squares_Border_Color[3] = { 64, 64, 64 };
const unsigned char GLCanvas3D::LegendTexture::Default_Background_Color[3] = { (unsigned char)(DEFAULT_BG_LIGHT_COLOR[0] * 255.0f), (unsigned char)(DEFAULT_BG_LIGHT_COLOR[1] * 255.0f), (unsigned char)(DEFAULT_BG_LIGHT_COLOR[2] * 255.0f) };
const unsigned char GLCanvas3D::LegendTexture::Error_Background_Color[3] = { (unsigned char)(ERROR_BG_LIGHT_COLOR[0] * 255.0f), (unsigned char)(ERROR_BG_LIGHT_COLOR[1] * 255.0f), (unsigned char)(ERROR_BG_LIGHT_COLOR[2] * 255.0f) };
const unsigned char GLCanvas3D::LegendTexture::Opacity = 255;

GLCanvas3D::LegendTexture::LegendTexture()
    : GUI::GLTexture()
    , m_original_width(0)
    , m_original_height(0)
{
}

void GLCanvas3D::LegendTexture::fill_color_print_legend_items(  const GLCanvas3D& canvas,
                                                                const std::vector<float>& colors_in,
                                                                std::vector<float>& colors,
                                                                std::vector<std::string>& cp_legend_items)
{
    std::vector<CustomGCode::Item> custom_gcode_per_print_z = wxGetApp().plater()->model().custom_gcode_per_print_z.gcodes;

    const int extruders_cnt = wxGetApp().extruders_edited_cnt();
    if (extruders_cnt == 1) 
    {
        if (custom_gcode_per_print_z.empty()) {
            cp_legend_items.emplace_back(I18N::translate_utf8(L("Default print color")));
            colors = colors_in;
            return;
        }
        std::vector<std::pair<double, double>> cp_values;
        cp_values.reserve(custom_gcode_per_print_z.size());
        
        std::vector<double> print_zs = canvas.get_current_print_zs(true);
        for (auto custom_code : custom_gcode_per_print_z)
        {
            if (custom_code.gcode != ColorChangeCode)
                continue;
            auto lower_b = std::lower_bound(print_zs.begin(), print_zs.end(), custom_code.print_z - Slic3r::DoubleSlider::epsilon());

            if (lower_b == print_zs.end())
                continue;

            double current_z = *lower_b;
            double previous_z = lower_b == print_zs.begin() ? 0.0 : *(--lower_b);

            // to avoid duplicate values, check adding values
            if (cp_values.empty() ||
                !(cp_values.back().first == previous_z && cp_values.back().second == current_z))
                cp_values.emplace_back(std::pair<double, double>(previous_z, current_z));
        }

        const auto items_cnt = (int)cp_values.size();
        if (items_cnt == 0) // There is no one color change, but there is/are some pause print or custom Gcode
        {
            cp_legend_items.emplace_back(I18N::translate_utf8(L("Default print color")));
            cp_legend_items.emplace_back(I18N::translate_utf8(L("Pause print or custom G-code")));
            colors = colors_in;
            return;
        }

        const int color_cnt = (int)colors_in.size() / 4;
        colors.resize(colors_in.size(), 0.0);
                
        ::memcpy((void*)(colors.data()), (const void*)(colors_in.data() + (color_cnt - 1) * 4), 4 * sizeof(float));
        cp_legend_items.emplace_back(I18N::translate_utf8(L("Pause print or custom G-code")));
        size_t color_pos = 4;

        for (int i = items_cnt; i >= 0; --i, color_pos+=4)
        {
            // update colors for color print item
            ::memcpy((void*)(colors.data() + color_pos), (const void*)(colors_in.data() + i * 4), 4 * sizeof(float));

            // create label for color print item
            std::string id_str = std::to_string(i + 1) + ": ";

            if (i == 0) {
                cp_legend_items.emplace_back(id_str + (boost::format(I18N::translate_utf8(L("up to %.2f mm"))) % cp_values[0].first).str());
                break;
            }
            if (i == items_cnt) {
                cp_legend_items.emplace_back(id_str + (boost::format(I18N::translate_utf8(L("above %.2f mm"))) % cp_values[i - 1].second).str());
                continue;
            }

            cp_legend_items.emplace_back(id_str + (boost::format(I18N::translate_utf8(L("%.2f - %.2f mm"))) % cp_values[i - 1].second % cp_values[i].first).str());
        }
    }
    else
    {
        // colors = colors_in;
        const int color_cnt = (int)colors_in.size() / 4;
        colors.resize(colors_in.size(), 0.0);

        ::memcpy((void*)(colors.data()), (const void*)(colors_in.data()), 4 * extruders_cnt * sizeof(float));
        size_t color_pos = 4 * extruders_cnt;
        size_t color_in_pos = 4 * (color_cnt - 1);
        
        for (unsigned int i = 0; i < (unsigned int)extruders_cnt; ++i)
            cp_legend_items.emplace_back((boost::format(I18N::translate_utf8(L("Extruder %d"))) % (i + 1)).str());

        ::memcpy((void*)(colors.data() + color_pos), (const void*)(colors_in.data() + color_in_pos), 4 * sizeof(float));
        color_pos += 4;
        color_in_pos -= 4;
        cp_legend_items.emplace_back(I18N::translate_utf8(L("Pause print or custom G-code")));

        int cnt = custom_gcode_per_print_z.size();
        int color_change_idx = color_cnt - extruders_cnt;
        for (int i = cnt-1; i >= 0; --i)
            if (custom_gcode_per_print_z[i].gcode == ColorChangeCode) {
                ::memcpy((void*)(colors.data() + color_pos), (const void*)(colors_in.data() + color_in_pos), 4 * sizeof(float));
                color_pos += 4;
                color_in_pos -= 4;

                // create label for color change item
                std::string id_str = std::to_string(color_change_idx--) + ": ";

                cp_legend_items.emplace_back(id_str + (boost::format(I18N::translate_utf8(L("Color change for Extruder %d at %.2f mm"))) % custom_gcode_per_print_z[i].extruder % custom_gcode_per_print_z[i].print_z).str());
            }
    }
}

bool GLCanvas3D::LegendTexture::generate(const GCodePreviewData& preview_data, const std::vector<float>& tool_colors_in, const GLCanvas3D& canvas, bool compress)
{
    reset();

    // collects items to render
    auto title = _(preview_data.get_legend_title());

    std::vector<std::string> cp_legend_items;
    std::vector<float> cp_colors;

    if (preview_data.extrusion.view_type == GCodePreviewData::Extrusion::ColorPrint)
    {
        cp_legend_items.reserve(cp_colors.size());
        fill_color_print_legend_items(canvas, tool_colors_in, cp_colors, cp_legend_items);
    }

    const std::vector<float>& tool_colors = preview_data.extrusion.view_type == GCodePreviewData::Extrusion::ColorPrint ? cp_colors : tool_colors_in;
    const GCodePreviewData::LegendItemsList& items = preview_data.get_legend_items(tool_colors, cp_legend_items);

    unsigned int items_count = (unsigned int)items.size();
    if (items_count == 0)
        // nothing to render, return
        return false;

    wxMemoryDC memDC;
    wxMemoryDC mask_memDC;

    // calculate scaling
    const float scale_gl = canvas.get_canvas_size().get_scale_factor();
#if ENABLE_RETINA_GL
    // For non-visible or non-created window getBackingScaleFactor function return 0.0 value.
    // And using of the zero scale causes a crash, when we trying to draw text to the (0,0) rectangle
    if (scale_gl <= 0.0f)
        return false;
#endif
    const float scale = scale_gl * wxGetApp().em_unit()*0.1; // get scale from em_unit() value, because of get_scale_factor() return 1 
    const int scaled_square = std::floor((float)Px_Square * scale);
    const int scaled_title_offset = Px_Title_Offset * scale;
    const int scaled_text_offset = Px_Text_Offset * scale;
    const int scaled_square_contour = Px_Square_Contour * scale;
    const int scaled_border = Px_Border * scale;

#ifdef __WXMSW__
    // set scaled application normal font as default font 
    wxFont font = wxGetApp().normal_font();

    // Disabling ClearType works, but the font returned is very different (much thicker) from the default.
//    msw_disable_cleartype(font);
//    bool cleartype = is_font_cleartype(font);
#else
    // select default font
    wxFont font = wxSystemSettings::GetFont(wxSYS_DEFAULT_GUI_FONT).Scale(scale_gl);
//    bool cleartype = false;
#endif /* __WXMSW__ */

    memDC.SetFont(font);
    mask_memDC.SetFont(font);

    // calculates texture size
    wxCoord w, h;
    memDC.GetTextExtent(title, &w, &h);
    int title_width = (int)w;
    int title_height = (int)h;

    int max_text_width = 0;
    int max_text_height = 0;
    for (const GCodePreviewData::LegendItem& item : items)
    {
        memDC.GetTextExtent(GUI::from_u8(item.text), &w, &h);
        max_text_width = std::max(max_text_width, (int)w);
        max_text_height = std::max(max_text_height, (int)h);
    }

    m_original_width = std::max(2 * scaled_border + title_width, 2 * (scaled_border + scaled_square_contour) + scaled_square + scaled_text_offset + max_text_width);
    m_original_height = 2 * (scaled_border + scaled_square_contour) + title_height + scaled_title_offset + items_count * scaled_square;
    if (items_count > 1)
        m_original_height += (items_count - 1) * scaled_square_contour;

    m_width = (int)next_highest_power_of_2((uint32_t)m_original_width);
    m_height = (int)next_highest_power_of_2((uint32_t)m_original_height);

    // generates bitmap
    wxBitmap bitmap(m_width, m_height);
    wxBitmap mask(m_width, m_height);

    memDC.SelectObject(bitmap);
    mask_memDC.SelectObject(mask);

    memDC.SetBackground(wxBrush(*wxBLACK));
    mask_memDC.SetBackground(wxBrush(*wxBLACK));

    memDC.Clear();
    mask_memDC.Clear();

    // draw title
    memDC.SetTextForeground(*wxWHITE);
	mask_memDC.SetTextForeground(*wxRED);

    int title_x = scaled_border;
    int title_y = scaled_border;
    memDC.DrawText(title, title_x, title_y);
    mask_memDC.DrawText(title, title_x, title_y);

    // draw icons contours as background
    int squares_contour_x = scaled_border;
    int squares_contour_y = scaled_border + title_height + scaled_title_offset;
    int squares_contour_width = scaled_square + 2 * scaled_square_contour;
    int squares_contour_height = items_count * scaled_square + 2 * scaled_square_contour;
    if (items_count > 1)
        squares_contour_height += (items_count - 1) * scaled_square_contour;

    wxColour color(Squares_Border_Color[0], Squares_Border_Color[1], Squares_Border_Color[2]);
    wxPen pen(color);
    wxBrush brush(color);
    memDC.SetPen(pen);
    memDC.SetBrush(brush);
    memDC.DrawRectangle(wxRect(squares_contour_x, squares_contour_y, squares_contour_width, squares_contour_height));

    // draw items (colored icon + text)
    int icon_x = squares_contour_x + scaled_square_contour;
    int icon_x_inner = icon_x + 1;
    int icon_y = squares_contour_y + scaled_square_contour;
    int icon_y_step = scaled_square + scaled_square_contour;

    int text_x = icon_x + scaled_square + scaled_text_offset;
    int text_y_offset = (scaled_square - max_text_height) / 2;

    int px_inner_square = scaled_square - 2;

    for (const GCodePreviewData::LegendItem& item : items)
    {
        // draw darker icon perimeter
        const std::vector<unsigned char>& item_color_bytes = item.color.as_bytes();
        wxImage::HSVValue dark_hsv = wxImage::RGBtoHSV(wxImage::RGBValue(item_color_bytes[0], item_color_bytes[1], item_color_bytes[2]));
        dark_hsv.value *= 0.75;
        wxImage::RGBValue dark_rgb = wxImage::HSVtoRGB(dark_hsv);
        color.Set(dark_rgb.red, dark_rgb.green, dark_rgb.blue, item_color_bytes[3]);
        pen.SetColour(color);
        brush.SetColour(color);
        memDC.SetPen(pen);
        memDC.SetBrush(brush);
        memDC.DrawRectangle(wxRect(icon_x, icon_y, scaled_square, scaled_square));

        // draw icon interior
        color.Set(item_color_bytes[0], item_color_bytes[1], item_color_bytes[2], item_color_bytes[3]);
        pen.SetColour(color);
        brush.SetColour(color);
        memDC.SetPen(pen);
        memDC.SetBrush(brush);
        memDC.DrawRectangle(wxRect(icon_x_inner, icon_y + 1, px_inner_square, px_inner_square));

        // draw text
        mask_memDC.DrawText(GUI::from_u8(item.text), text_x, icon_y + text_y_offset);

        // update y
        icon_y += icon_y_step;
    }

    memDC.SelectObject(wxNullBitmap);
    mask_memDC.SelectObject(wxNullBitmap);

    // Convert the bitmap into a linear data ready to be loaded into the GPU.
    wxImage image = bitmap.ConvertToImage();
    wxImage mask_image = mask.ConvertToImage();

    // prepare buffer
    std::vector<unsigned char> data(4 * m_width * m_height, 0);
	const unsigned char *src_image = image.GetData();
    const unsigned char *src_mask  = mask_image.GetData();
	for (int h = 0; h < m_height; ++h)
    {
        int hh = h * m_width;
        unsigned char* px_ptr = data.data() + 4 * hh;
        for (int w = 0; w < m_width; ++w)
        {
			if (w >= squares_contour_x && w < squares_contour_x + squares_contour_width &&
				h >= squares_contour_y && h < squares_contour_y + squares_contour_height) {
				// Color palette, use the color verbatim.
				*px_ptr++ = *src_image++;
				*px_ptr++ = *src_image++;
				*px_ptr++ = *src_image++;
				*px_ptr++ = 255;
			} else {
				// Text or background
				unsigned char alpha = *src_mask;
				// Compensate the white color for the 50% opacity reduction at the character edges.
                //unsigned char color = (unsigned char)floor(alpha * 255.f / (128.f + 0.5f * alpha));
                unsigned char color = alpha;
				*px_ptr++ = color;
				*px_ptr++ = color; // *src_mask ++;
				*px_ptr++ = color; // *src_mask ++;
				*px_ptr++ = 128 + (alpha / 2); // (alpha > 0) ? 255 : 128;
				src_image += 3;
			}
            src_mask += 3;
        }
    }

    // sends buffer to gpu
    glsafe(::glPixelStorei(GL_UNPACK_ALIGNMENT, 1));
    glsafe(::glGenTextures(1, &m_id));
    glsafe(::glBindTexture(GL_TEXTURE_2D, (GLuint)m_id));
    if (compress && GLEW_EXT_texture_compression_s3tc)
        glsafe(::glTexImage2D(GL_TEXTURE_2D, 0, GL_COMPRESSED_RGBA_S3TC_DXT5_EXT, (GLsizei)m_width, (GLsizei)m_height, 0, GL_RGBA, GL_UNSIGNED_BYTE, (const void*)data.data()));
    else
        glsafe(::glTexImage2D(GL_TEXTURE_2D, 0, GL_RGBA, (GLsizei)m_width, (GLsizei)m_height, 0, GL_RGBA, GL_UNSIGNED_BYTE, (const void*)data.data()));
    glsafe(::glTexParameteri(GL_TEXTURE_2D, GL_TEXTURE_MAG_FILTER, GL_LINEAR));
    glsafe(::glTexParameteri(GL_TEXTURE_2D, GL_TEXTURE_MIN_FILTER, GL_LINEAR));
    glsafe(::glTexParameteri(GL_TEXTURE_2D, GL_TEXTURE_MAX_LEVEL, 0));
    glsafe(::glBindTexture(GL_TEXTURE_2D, 0));

    return true;
}

void GLCanvas3D::LegendTexture::render(const GLCanvas3D& canvas) const
{
    if ((m_id > 0) && (m_original_width > 0) && (m_original_height > 0) && (m_width > 0) && (m_height > 0))
    {
        const Size& cnv_size = canvas.get_canvas_size();
        float inv_zoom = (float)canvas.get_camera().get_inv_zoom();
        float left = (-0.5f * (float)cnv_size.get_width()) * inv_zoom;
        float top = (0.5f * (float)cnv_size.get_height()) * inv_zoom;
        float right = left + (float)m_original_width * inv_zoom;
        float bottom = top - (float)m_original_height * inv_zoom;

        float uv_left = 0.0f;
        float uv_top = 0.0f;
        float uv_right = (float)m_original_width / (float)m_width;
        float uv_bottom = (float)m_original_height / (float)m_height;

        GLTexture::Quad_UVs uvs;
        uvs.left_top = { uv_left, uv_top };
        uvs.left_bottom = { uv_left, uv_bottom };
        uvs.right_bottom = { uv_right, uv_bottom };
        uvs.right_top = { uv_right, uv_top };

        GLTexture::render_sub_texture(m_id, left, right, bottom, top, uvs);
    }
}

void GLCanvas3D::Labels::render(const std::vector<const ModelInstance*>& sorted_instances) const
{
    if (!m_enabled || !is_shown())
        return;

    const Camera& camera = m_canvas.get_camera();
    const Model* model = m_canvas.get_model();
    if (model == nullptr)
        return;

    Transform3d world_to_eye = camera.get_view_matrix();
    Transform3d world_to_screen = camera.get_projection_matrix() * world_to_eye;
    const std::array<int, 4>& viewport = camera.get_viewport();

    struct Owner
    {
        int obj_idx;
        int inst_idx;
        size_t model_instance_id;
        BoundingBoxf3 world_box;
        double eye_center_z;
        std::string title;
        std::string label;
        std::string print_order;
        bool selected;
    };

    // collect owners world bounding boxes and data from volumes
    std::vector<Owner> owners;
    const GLVolumeCollection& volumes = m_canvas.get_volumes();
    for (const GLVolume* volume : volumes.volumes) {
        int obj_idx = volume->object_idx();
        if (0 <= obj_idx && obj_idx < (int)model->objects.size()) {
            int inst_idx = volume->instance_idx();
            std::vector<Owner>::iterator it = std::find_if(owners.begin(), owners.end(), [obj_idx, inst_idx](const Owner& owner) {
                return (owner.obj_idx == obj_idx) && (owner.inst_idx == inst_idx);
                });
            if (it != owners.end()) {
                it->world_box.merge(volume->transformed_bounding_box());
                it->selected &= volume->selected;
            } else {
                const ModelObject* model_object = model->objects[obj_idx];
                Owner owner;
                owner.obj_idx = obj_idx;
                owner.inst_idx = inst_idx;
                owner.model_instance_id = model_object->instances[inst_idx]->id().id;
                owner.world_box = volume->transformed_bounding_box();
                owner.title = "object" + std::to_string(obj_idx) + "_inst##" + std::to_string(inst_idx);
                owner.label = model_object->name;
                if (model_object->instances.size() > 1)
                    owner.label += " (" + std::to_string(inst_idx + 1) + ")";
                owner.selected = volume->selected;
                owners.emplace_back(owner);
            }
        }
    }

    // updates print order strings
    if (sorted_instances.size() > 1) {
        for (int i = 0; i < sorted_instances.size(); ++i) {
            size_t id = sorted_instances[i]->id().id;
            std::vector<Owner>::iterator it = std::find_if(owners.begin(), owners.end(), [id](const Owner& owner) {
                return owner.model_instance_id == id;
                });
            if (it != owners.end())
                it->print_order = std::string((_(L("Seq."))).ToUTF8()) + "#: " + std::to_string(i + 1);
        }
    }

    // calculate eye bounding boxes center zs
    for (Owner& owner : owners) {
        owner.eye_center_z = (world_to_eye * owner.world_box.center())(2);
    }

    // sort owners by center eye zs and selection
    std::sort(owners.begin(), owners.end(), [](const Owner& owner1, const Owner& owner2) {
        if (!owner1.selected && owner2.selected)
            return true;
        else if (owner1.selected && !owner2.selected)
            return false;
        else
            return (owner1.eye_center_z < owner2.eye_center_z);
        });

    ImGuiWrapper& imgui = *wxGetApp().imgui();

    // render info windows
    for (const Owner& owner : owners) {
        Vec3d screen_box_center = world_to_screen * owner.world_box.center();
        float x = 0.0f;
        float y = 0.0f;
        if (camera.get_type() == Camera::Perspective) {
            x = (0.5f + 0.001f * 0.5f * (float)screen_box_center(0)) * viewport[2];
            y = (0.5f - 0.001f * 0.5f * (float)screen_box_center(1)) * viewport[3];
        } else {
            x = (0.5f + 0.5f * (float)screen_box_center(0)) * viewport[2];
            y = (0.5f - 0.5f * (float)screen_box_center(1)) * viewport[3];
        }

        if (x < 0.0f || viewport[2] < x || y < 0.0f || viewport[3] < y)
            continue;

        ImGui::PushStyleVar(ImGuiStyleVar_WindowBorderSize, owner.selected ? 3.0f : 1.5f);
        ImGui::PushStyleVar(ImGuiStyleVar_WindowRounding, 0.0f);
        ImGui::PushStyleColor(ImGuiCol_Border, owner.selected ? ImVec4(0.757f, 0.404f, 0.216f, 1.0f) : ImVec4(0.75f, 0.75f, 0.75f, 1.0f));
        imgui.set_next_window_pos(x, y, ImGuiCond_Always, 0.5f, 0.5f);
        imgui.begin(owner.title, ImGuiWindowFlags_NoMouseInputs | ImGuiWindowFlags_AlwaysAutoResize | ImGuiWindowFlags_NoDecoration | ImGuiWindowFlags_NoMove);
        ImGui::BringWindowToDisplayFront(ImGui::GetCurrentWindow());
        float win_w = ImGui::GetWindowWidth();
        float label_len = imgui.calc_text_size(owner.label).x;
        ImGui::SetCursorPosX(0.5f * (win_w - label_len));
        ImGui::AlignTextToFramePadding();
        imgui.text(owner.label);

        if (!owner.print_order.empty())
        {
            ImGui::Separator();
            float po_len = imgui.calc_text_size(owner.print_order).x;
            ImGui::SetCursorPosX(0.5f * (win_w - po_len));
            ImGui::AlignTextToFramePadding();
            imgui.text(owner.print_order);
        }

        // force re-render while the windows gets to its final size (it takes several frames)
        if (ImGui::GetWindowContentRegionWidth() + 2.0f * ImGui::GetStyle().WindowPadding.x != ImGui::CalcWindowExpectedSize(ImGui::GetCurrentWindow()).x)
            m_canvas.request_extra_frame();

        imgui.end();
        ImGui::PopStyleColor();
        ImGui::PopStyleVar(2);
    }
}

#if ENABLE_CANVAS_TOOLTIP_USING_IMGUI
#if ENABLE_CANVAS_DELAYED_TOOLTIP_USING_IMGUI
void GLCanvas3D::Tooltip::set_text(const std::string& text)
{
    // If the mouse is inside an ImGUI dialog, then the tooltip is suppressed.
	const std::string &new_text = m_in_imgui ? std::string() : text;
    if (m_text != new_text)
    {
        if (m_text.empty())
            m_start_time = std::chrono::steady_clock::now();

        m_text = new_text;
    }
}
#endif // ENABLE_CANVAS_DELAYED_TOOLTIP_USING_IMGUI

#if ENABLE_CANVAS_DELAYED_TOOLTIP_USING_IMGUI
void GLCanvas3D::Tooltip::render(const Vec2d& mouse_position, GLCanvas3D& canvas) const
#else
void GLCanvas3D::Tooltip::render(const Vec2d& mouse_position) const
#endif // ENABLE_CANVAS_DELAYED_TOOLTIP_USING_IMGUI
{
#if ENABLE_CANVAS_CONSTRAINED_TOOLTIP_USING_IMGUI
    static ImVec2 size(0.0f, 0.0f);

    auto validate_position = [](const Vec2d& position, const GLCanvas3D& canvas, const ImVec2& wnd_size) {
        Size cnv_size = canvas.get_canvas_size();
        float x = std::clamp((float)position(0), 0.0f, (float)cnv_size.get_width() - wnd_size.x);
        float y = std::clamp((float)position(1) + 16, 0.0f, (float)cnv_size.get_height() - wnd_size.y);
        return Vec2f(x, y);
    };
#endif // ENABLE_CANVAS_CONSTRAINED_TOOLTIP_USING_IMGUI

#if ENABLE_CANVAS_DELAYED_TOOLTIP_USING_IMGUI
    if (m_text.empty())
        return;

    // draw the tooltip as hidden until the delay is expired
    float alpha = (std::chrono::duration_cast<std::chrono::milliseconds>(std::chrono::steady_clock::now() - m_start_time).count() < 500) ? 0.0f : 1.0;
#else
    if (m_text.empty())
        return;
#endif // ENABLE_CANVAS_DELAYED_TOOLTIP_USING_IMGUI

#if ENABLE_CANVAS_CONSTRAINED_TOOLTIP_USING_IMGUI
    Vec2f position = validate_position(mouse_position, canvas, size);
#endif // ENABLE_CANVAS_CONSTRAINED_TOOLTIP_USING_IMGUI

    ImGuiWrapper& imgui = *wxGetApp().imgui();
    ImGui::PushStyleVar(ImGuiStyleVar_WindowRounding, 0.0f);
#if ENABLE_CANVAS_DELAYED_TOOLTIP_USING_IMGUI
    ImGui::PushStyleVar(ImGuiStyleVar_Alpha, alpha);
#endif // ENABLE_CANVAS_DELAYED_TOOLTIP_USING_IMGUI
#if ENABLE_CANVAS_CONSTRAINED_TOOLTIP_USING_IMGUI
    imgui.set_next_window_pos(position(0), position(1), ImGuiCond_Always, 0.0f, 0.0f);
#else
    imgui.set_next_window_pos(mouse_position(0), mouse_position(1) + 16, ImGuiCond_Always, 0.0f, 0.0f);
#endif // ENABLE_CANVAS_CONSTRAINED_TOOLTIP_USING_IMGUI

    imgui.begin(_(L("canvas_tooltip")), ImGuiWindowFlags_AlwaysAutoResize | ImGuiWindowFlags_NoMouseInputs | ImGuiWindowFlags_NoMove | ImGuiWindowFlags_NoDecoration | ImGuiWindowFlags_NoFocusOnAppearing);
    ImGui::BringWindowToDisplayFront(ImGui::GetCurrentWindow());
    ImGui::TextUnformatted(m_text.c_str());

#if ENABLE_CANVAS_DELAYED_TOOLTIP_USING_IMGUI
    // force re-render while the windows gets to its final size (it may take several frames) or while hidden
    if (alpha == 0.0f || ImGui::GetWindowContentRegionWidth() + 2.0f * ImGui::GetStyle().WindowPadding.x != ImGui::CalcWindowExpectedSize(ImGui::GetCurrentWindow()).x)
        canvas.request_extra_frame();
#endif // ENABLE_CANVAS_DELAYED_TOOLTIP_USING_IMGUI

#if ENABLE_CANVAS_CONSTRAINED_TOOLTIP_USING_IMGUI
    size = ImGui::GetWindowSize();
#endif // ENABLE_CANVAS_CONSTRAINED_TOOLTIP_USING_IMGUI

    imgui.end();
#if ENABLE_CANVAS_DELAYED_TOOLTIP_USING_IMGUI
    ImGui::PopStyleVar(2);
#else
    ImGui::PopStyleVar();
#endif // ENABLE_CANVAS_DELAYED_TOOLTIP_USING_IMGUI
}
#endif // ENABLE_CANVAS_TOOLTIP_USING_IMGUI

wxDEFINE_EVENT(EVT_GLCANVAS_SCHEDULE_BACKGROUND_PROCESS, SimpleEvent);
wxDEFINE_EVENT(EVT_GLCANVAS_OBJECT_SELECT, SimpleEvent);
wxDEFINE_EVENT(EVT_GLCANVAS_RIGHT_CLICK, RBtnEvent);
wxDEFINE_EVENT(EVT_GLCANVAS_REMOVE_OBJECT, SimpleEvent);
wxDEFINE_EVENT(EVT_GLCANVAS_ARRANGE, SimpleEvent);
wxDEFINE_EVENT(EVT_GLCANVAS_SELECT_ALL, SimpleEvent);
wxDEFINE_EVENT(EVT_GLCANVAS_QUESTION_MARK, SimpleEvent);
wxDEFINE_EVENT(EVT_GLCANVAS_INCREASE_INSTANCES, Event<int>);
wxDEFINE_EVENT(EVT_GLCANVAS_INSTANCE_MOVED, SimpleEvent);
wxDEFINE_EVENT(EVT_GLCANVAS_INSTANCE_ROTATED, SimpleEvent);
wxDEFINE_EVENT(EVT_GLCANVAS_INSTANCE_SCALED, SimpleEvent);
wxDEFINE_EVENT(EVT_GLCANVAS_FORCE_UPDATE, SimpleEvent);
wxDEFINE_EVENT(EVT_GLCANVAS_WIPETOWER_MOVED, Vec3dEvent);
wxDEFINE_EVENT(EVT_GLCANVAS_WIPETOWER_ROTATED, Vec3dEvent);
wxDEFINE_EVENT(EVT_GLCANVAS_ENABLE_ACTION_BUTTONS, Event<bool>);
wxDEFINE_EVENT(EVT_GLCANVAS_UPDATE_GEOMETRY, Vec3dsEvent<2>);
wxDEFINE_EVENT(EVT_GLCANVAS_MOUSE_DRAGGING_FINISHED, SimpleEvent);
wxDEFINE_EVENT(EVT_GLCANVAS_UPDATE_BED_SHAPE, SimpleEvent);
wxDEFINE_EVENT(EVT_GLCANVAS_TAB, SimpleEvent);
wxDEFINE_EVENT(EVT_GLCANVAS_RESETGIZMOS, SimpleEvent);
wxDEFINE_EVENT(EVT_GLCANVAS_MOVE_DOUBLE_SLIDER, wxKeyEvent);
wxDEFINE_EVENT(EVT_GLCANVAS_EDIT_COLOR_CHANGE, wxKeyEvent);
wxDEFINE_EVENT(EVT_GLCANVAS_UNDO, SimpleEvent);
wxDEFINE_EVENT(EVT_GLCANVAS_REDO, SimpleEvent);
wxDEFINE_EVENT(EVT_GLCANVAS_RESET_LAYER_HEIGHT_PROFILE, SimpleEvent);
wxDEFINE_EVENT(EVT_GLCANVAS_ADAPTIVE_LAYER_HEIGHT_PROFILE, Event<float>);
wxDEFINE_EVENT(EVT_GLCANVAS_SMOOTH_LAYER_HEIGHT_PROFILE, HeightProfileSmoothEvent);
wxDEFINE_EVENT(EVT_GLCANVAS_RELOAD_FROM_DISK, SimpleEvent);

#if ENABLE_THUMBNAIL_GENERATOR
const double GLCanvas3D::DefaultCameraZoomToBoxMarginFactor = 1.25;
#endif // ENABLE_THUMBNAIL_GENERATOR

#if ENABLE_THUMBNAIL_GENERATOR
const double GLCanvas3D::DefaultCameraZoomToBoxMarginFactor = 1.25;
#endif // ENABLE_THUMBNAIL_GENERATOR

GLCanvas3D::GLCanvas3D(wxGLCanvas* canvas, Bed3D& bed, Camera& camera, GLToolbar& view_toolbar)
    : m_canvas(canvas)
    , m_context(nullptr)
#if ENABLE_RETINA_GL
    , m_retina_helper(nullptr)
#endif
    , m_in_render(false)
    , m_bed(bed)
    , m_camera(camera)
    , m_view_toolbar(view_toolbar)
    , m_main_toolbar(GLToolbar::Normal, "Top")
    , m_undoredo_toolbar(GLToolbar::Normal, "Top")
    , m_gizmos(*this)
    , m_use_clipping_planes(false)
    , m_sidebar_field("")
    , m_extra_frame_requested(false)
    , m_config(nullptr)
    , m_process(nullptr)
    , m_model(nullptr)
    , m_dirty(true)
    , m_initialized(false)
    , m_apply_zoom_to_volumes_filter(false)
    , m_legend_texture_enabled(false)
    , m_picking_enabled(false)
    , m_moving_enabled(false)
    , m_dynamic_background_enabled(false)
    , m_multisample_allowed(false)
    , m_moving(false)
    , m_tab_down(false)
    , m_cursor_type(Standard)
    , m_color_by("volume")
    , m_reload_delayed(false)
#if ENABLE_RENDER_PICKING_PASS
    , m_show_picking_texture(false)
#endif // ENABLE_RENDER_PICKING_PASS
    , m_render_sla_auxiliaries(true)
    , m_labels(*this)
{
    if (m_canvas != nullptr) {
        m_timer.SetOwner(m_canvas);
#if ENABLE_RETINA_GL
        m_retina_helper.reset(new RetinaHelper(canvas));
        // set default view_toolbar icons size equal to GLGizmosManager::Default_Icons_Size
        m_view_toolbar.set_icons_size(GLGizmosManager::Default_Icons_Size);
#endif
    }

    m_selection.set_volumes(&m_volumes.volumes);
}

GLCanvas3D::~GLCanvas3D()
{
    reset_volumes();
}

void GLCanvas3D::post_event(wxEvent &&event)
{
    event.SetEventObject(m_canvas);
    wxPostEvent(m_canvas, event);
}

bool GLCanvas3D::init()
{
    if (m_initialized)
        return true;

    if ((m_canvas == nullptr) || (m_context == nullptr))
        return false;

    glsafe(::glClearColor(1.0f, 1.0f, 1.0f, 1.0f));
    glsafe(::glClearDepth(1.0f));

    glsafe(::glDepthFunc(GL_LESS));

    glsafe(::glEnable(GL_DEPTH_TEST));
    glsafe(::glEnable(GL_CULL_FACE));
    glsafe(::glEnable(GL_BLEND));
    glsafe(::glBlendFunc(GL_SRC_ALPHA, GL_ONE_MINUS_SRC_ALPHA));

    // Set antialiasing / multisampling
    glsafe(::glDisable(GL_LINE_SMOOTH));
    glsafe(::glDisable(GL_POLYGON_SMOOTH));

    // ambient lighting
    GLfloat ambient[4] = { 0.3f, 0.3f, 0.3f, 1.0f };
    glsafe(::glLightModelfv(GL_LIGHT_MODEL_AMBIENT, ambient));

    glsafe(::glEnable(GL_LIGHT0));
    glsafe(::glEnable(GL_LIGHT1));

    // light from camera
    GLfloat specular_cam[4] = { 0.3f, 0.3f, 0.3f, 1.0f };
    glsafe(::glLightfv(GL_LIGHT1, GL_SPECULAR, specular_cam));
    GLfloat diffuse_cam[4] = { 0.2f, 0.2f, 0.2f, 1.0f };
    glsafe(::glLightfv(GL_LIGHT1, GL_DIFFUSE, diffuse_cam));

    // light from above
    GLfloat specular_top[4] = { 0.2f, 0.2f, 0.2f, 1.0f };
    glsafe(::glLightfv(GL_LIGHT0, GL_SPECULAR, specular_top));
    GLfloat diffuse_top[4] = { 0.5f, 0.5f, 0.5f, 1.0f };
    glsafe(::glLightfv(GL_LIGHT0, GL_DIFFUSE, diffuse_top));

    // Enables Smooth Color Shading; try GL_FLAT for (lack of) fun.
    glsafe(::glShadeModel(GL_SMOOTH));

    // A handy trick -- have surface material mirror the color.
    glsafe(::glColorMaterial(GL_FRONT_AND_BACK, GL_AMBIENT_AND_DIFFUSE));
    glsafe(::glEnable(GL_COLOR_MATERIAL));

    if (m_multisample_allowed)
        glsafe(::glEnable(GL_MULTISAMPLE));

    if (!m_shader.init("gouraud.vs", "gouraud.fs"))
    {
        std::cout << "Unable to initialize gouraud shader: please, check that the files gouraud.vs and gouraud.fs are available" << std::endl;
        return false;
    }

    if (m_main_toolbar.is_enabled() && !m_layers_editing.init("variable_layer_height.vs", "variable_layer_height.fs"))
    {
        std::cout << "Unable to initialize variable_layer_height shader: please, check that the files variable_layer_height.vs and variable_layer_height.fs are available" << std::endl;
        return false;
    }

    // on linux the gl context is not valid until the canvas is not shown on screen
    // we defer the geometry finalization of volumes until the first call to render()
    m_volumes.finalize_geometry(true);

    if (m_gizmos.is_enabled() && !m_gizmos.init())
        std::cout << "Unable to initialize gizmos: please, check that all the required textures are available" << std::endl;

    if (!_init_toolbars())
        return false;

    if (m_selection.is_enabled() && !m_selection.init())
        return false;

    m_initialized = true;

    return true;
}

void GLCanvas3D::set_as_dirty()
{
    m_dirty = true;
}

unsigned int GLCanvas3D::get_volumes_count() const
{
    return (unsigned int)m_volumes.volumes.size();
}

void GLCanvas3D::reset_volumes()
{
    if (!m_initialized)
        return;

    _set_current();

    if (!m_volumes.empty())
    {
        m_selection.clear();
        m_volumes.clear();
        m_dirty = true;
    }

    _set_warning_texture(WarningTexture::ObjectOutside, false);
}

int GLCanvas3D::check_volumes_outside_state() const
{
    ModelInstance::EPrintVolumeState state;
    m_volumes.check_outside_state(m_config, &state);
    return (int)state;
}

void GLCanvas3D::toggle_sla_auxiliaries_visibility(bool visible, const ModelObject* mo, int instance_idx)
{
    m_render_sla_auxiliaries = visible;

    for (GLVolume* vol : m_volumes.volumes) {
        if ((mo == nullptr || m_model->objects[vol->composite_id.object_id] == mo)
        && (instance_idx == -1 || vol->composite_id.instance_id == instance_idx)
        && vol->composite_id.volume_id < 0)
            vol->is_active = visible;
    }
}

void GLCanvas3D::toggle_model_objects_visibility(bool visible, const ModelObject* mo, int instance_idx)
{
    for (GLVolume* vol : m_volumes.volumes) {
        if ((mo == nullptr || m_model->objects[vol->composite_id.object_id] == mo)
        && (instance_idx == -1 || vol->composite_id.instance_id == instance_idx)) {
            vol->is_active = visible;
            vol->force_native_color = (instance_idx != -1);
        }
    }
    if (visible && !mo)
        toggle_sla_auxiliaries_visibility(true, mo, instance_idx);

    if (!mo && !visible && !m_model->objects.empty() && (m_model->objects.size() > 1 || m_model->objects.front()->instances.size() > 1))
        _set_warning_texture(WarningTexture::SomethingNotShown, true);

    if (!mo && visible)
        _set_warning_texture(WarningTexture::SomethingNotShown, false);
}

void GLCanvas3D::update_instance_printable_state_for_object(const size_t obj_idx)
{
    ModelObject* model_object = m_model->objects[obj_idx];
    for (int inst_idx = 0; inst_idx < (int)model_object->instances.size(); ++inst_idx)
    {
        ModelInstance* instance = model_object->instances[inst_idx];

        for (GLVolume* volume : m_volumes.volumes)
        {
            if ((volume->object_idx() == (int)obj_idx) && (volume->instance_idx() == inst_idx))
                volume->printable = instance->printable;
        }
    }
}

void GLCanvas3D::update_instance_printable_state_for_objects(std::vector<size_t>& object_idxs)
{
    for (size_t obj_idx : object_idxs)
        update_instance_printable_state_for_object(obj_idx);
}

void GLCanvas3D::set_config(const DynamicPrintConfig* config)
{
    m_config = config;
    m_layers_editing.set_config(config);
}

void GLCanvas3D::set_process(BackgroundSlicingProcess *process)
{
    m_process = process;
}

void GLCanvas3D::set_model(Model* model)
{
    m_model = model;
    m_selection.set_model(m_model);
}

void GLCanvas3D::bed_shape_changed()
{
    refresh_camera_scene_box();
    m_camera.requires_zoom_to_bed = true;
    m_dirty = true;
}

void GLCanvas3D::set_color_by(const std::string& value)
{
    m_color_by = value;
}

BoundingBoxf3 GLCanvas3D::volumes_bounding_box() const
{
    BoundingBoxf3 bb;
    for (const GLVolume* volume : m_volumes.volumes)
    {
        if (!m_apply_zoom_to_volumes_filter || ((volume != nullptr) && volume->zoom_to_volumes))
            bb.merge(volume->transformed_bounding_box());
    }
    return bb;
}

BoundingBoxf3 GLCanvas3D::scene_bounding_box() const
{
    BoundingBoxf3 bb = volumes_bounding_box();
    bb.merge(m_bed.get_bounding_box(true));

    if (m_config != nullptr)
    {
        double h = m_config->opt_float("max_print_height");
        bb.min(2) = std::min(bb.min(2), -h);
        bb.max(2) = std::max(bb.max(2), h);
    }

    return bb;
}

bool GLCanvas3D::is_layers_editing_enabled() const
{
    return m_layers_editing.is_enabled();
}

bool GLCanvas3D::is_layers_editing_allowed() const
{
    return m_layers_editing.is_allowed();
}

void GLCanvas3D::reset_layer_height_profile()
{
    wxGetApp().plater()->take_snapshot(_(L("Variable layer height - Reset")));
    m_layers_editing.reset_layer_height_profile(*this);
    m_layers_editing.state = LayersEditing::Completed;
    m_dirty = true;
}

void GLCanvas3D::adaptive_layer_height_profile(float quality_factor)
{
    wxGetApp().plater()->take_snapshot(_(L("Variable layer height - Adaptive")));
    m_layers_editing.adaptive_layer_height_profile(*this, quality_factor);
    m_layers_editing.state = LayersEditing::Completed;
    m_dirty = true;
}

void GLCanvas3D::smooth_layer_height_profile(const HeightProfileSmoothingParams& smoothing_params)
{
    wxGetApp().plater()->take_snapshot(_(L("Variable layer height - Smooth all")));
    m_layers_editing.smooth_layer_height_profile(*this, smoothing_params);
    m_layers_editing.state = LayersEditing::Completed;
    m_dirty = true;
}

bool GLCanvas3D::is_reload_delayed() const
{
    return m_reload_delayed;
}

void GLCanvas3D::enable_layers_editing(bool enable)
{
    m_layers_editing.set_enabled(enable);
    const Selection::IndicesList& idxs = m_selection.get_volume_idxs();
    for (unsigned int idx : idxs)
    {
        GLVolume* v = m_volumes.volumes[idx];
        if (v->is_modifier)
            v->force_transparent = enable;
    }

    set_as_dirty();
}

void GLCanvas3D::enable_legend_texture(bool enable)
{
    m_legend_texture_enabled = enable;
}

void GLCanvas3D::enable_picking(bool enable)
{
    m_picking_enabled = enable;
    m_selection.set_mode(Selection::Instance);
}

void GLCanvas3D::enable_moving(bool enable)
{
    m_moving_enabled = enable;
}

void GLCanvas3D::enable_gizmos(bool enable)
{
    m_gizmos.set_enabled(enable);
}

void GLCanvas3D::enable_selection(bool enable)
{
    m_selection.set_enabled(enable);
}

void GLCanvas3D::enable_main_toolbar(bool enable)
{
    m_main_toolbar.set_enabled(enable);
}

void GLCanvas3D::enable_undoredo_toolbar(bool enable)
{
    m_undoredo_toolbar.set_enabled(enable);
}

void GLCanvas3D::enable_dynamic_background(bool enable)
{
    m_dynamic_background_enabled = enable;
}

void GLCanvas3D::allow_multisample(bool allow)
{
    m_multisample_allowed = allow;
}

void GLCanvas3D::zoom_to_bed()
{
    _zoom_to_box(m_bed.get_bounding_box(false));
}

void GLCanvas3D::zoom_to_volumes()
{
    m_apply_zoom_to_volumes_filter = true;
    _zoom_to_box(volumes_bounding_box());
    m_apply_zoom_to_volumes_filter = false;
}

void GLCanvas3D::zoom_to_selection()
{
    if (!m_selection.is_empty())
        _zoom_to_box(m_selection.get_bounding_box());
}

void GLCanvas3D::select_view(const std::string& direction)
{
    m_camera.select_view(direction);
    if (m_canvas != nullptr)
        m_canvas->Refresh();
}

void GLCanvas3D::update_volumes_colors_by_extruder()
{
    if (m_config != nullptr)
        m_volumes.update_colors_by_extruder(m_config);
}

void GLCanvas3D::render()
{
    if (m_in_render)
    {
        // if called recursively, return
        m_dirty = true;
        return;
    }

    m_in_render = true;
    Slic3r::ScopeGuard in_render_guard([this]() { m_in_render = false; });
    (void)in_render_guard;

    if (m_canvas == nullptr)
        return;

    // ensures this canvas is current and initialized
    if (! _is_shown_on_screen() || !_set_current() || !_3DScene::init(m_canvas))
        return;

#if ENABLE_RENDER_STATISTICS
    auto start_time = std::chrono::high_resolution_clock::now();
#endif // ENABLE_RENDER_STATISTICS

    if (m_bed.get_shape().empty())
    {
        // this happens at startup when no data is still saved under <>\AppData\Roaming\Slic3rPE
        post_event(SimpleEvent(EVT_GLCANVAS_UPDATE_BED_SHAPE));
        return;
    }

    const Size& cnv_size = get_canvas_size();
    // Probably due to different order of events on Linux/GTK2, when one switched from 3D scene
    // to preview, this was called before canvas had its final size. It reported zero width
    // and the viewport was set incorrectly, leading to tripping glAsserts further down
    // the road (in apply_projection). That's why the minimum size is forced to 10.
    m_camera.apply_viewport(0, 0, std::max(10u, (unsigned int)cnv_size.get_width()), std::max(10u, (unsigned int)cnv_size.get_height()));

    if (m_camera.requires_zoom_to_bed)
    {
        zoom_to_bed();
        _resize((unsigned int)cnv_size.get_width(), (unsigned int)cnv_size.get_height());
        m_camera.requires_zoom_to_bed = false;
    }

    m_camera.apply_view_matrix();
    m_camera.apply_projection(_max_bounding_box(true, true));

    GLfloat position_cam[4] = { 1.0f, 0.0f, 1.0f, 0.0f };
    glsafe(::glLightfv(GL_LIGHT1, GL_POSITION, position_cam));
    GLfloat position_top[4] = { -0.5f, -0.5f, 1.0f, 0.0f };
    glsafe(::glLightfv(GL_LIGHT0, GL_POSITION, position_top));

    wxGetApp().imgui()->new_frame();

    if (m_picking_enabled)
    {
        if (m_rectangle_selection.is_dragging())
            // picking pass using rectangle selection
            _rectangular_selection_picking_pass();
        else
            // regular picking pass
            _picking_pass();
    }

#if ENABLE_RENDER_PICKING_PASS
    if (!m_picking_enabled || !m_show_picking_texture)
    {
#endif // ENABLE_RENDER_PICKING_PASS
    // draw scene
    glsafe(::glClear(GL_COLOR_BUFFER_BIT | GL_DEPTH_BUFFER_BIT));
    _render_background();

    _render_objects();
    _render_sla_slices();
    _render_selection();
<<<<<<< HEAD
    _render_bed(theta, true);
=======
    _render_bed(!m_camera.is_looking_downward(), true);
>>>>>>> c676dd87

#if ENABLE_RENDER_SELECTION_CENTER
    _render_selection_center();
#endif // ENABLE_RENDER_SELECTION_CENTER

    // we need to set the mouse's scene position here because the depth buffer
    // could be invalidated by the following gizmo render methods
    // this position is used later into on_mouse() to drag the objects
    m_mouse.scene_position = _mouse_to_3d(m_mouse.position.cast<int>());

    _render_current_gizmo();
    _render_selection_sidebar_hints();
#if ENABLE_RENDER_PICKING_PASS
    }
#endif // ENABLE_RENDER_PICKING_PASS

#if ENABLE_SHOW_CAMERA_TARGET
    _render_camera_target();
#endif // ENABLE_SHOW_CAMERA_TARGET

    if (m_picking_enabled && m_rectangle_selection.is_dragging())
        m_rectangle_selection.render(*this);

    // draw overlays
    _render_overlays();

#if ENABLE_RENDER_STATISTICS
    ImGuiWrapper& imgui = *wxGetApp().imgui();
    imgui.begin(std::string("Render statistics"), ImGuiWindowFlags_AlwaysAutoResize | ImGuiWindowFlags_NoResize | ImGuiWindowFlags_NoCollapse);
    imgui.text("Last frame: ");
    ImGui::SameLine();
    imgui.text(std::to_string(m_render_stats.last_frame));
    ImGui::SameLine();
    imgui.text("  ms");
    ImGui::Separator();
    imgui.text("Compressed textures: ");
    ImGui::SameLine();
    imgui.text(GLCanvas3DManager::are_compressed_textures_supported() ? "supported" : "not supported");
    imgui.text("Max texture size: ");
    ImGui::SameLine();
    imgui.text(std::to_string(GLCanvas3DManager::get_gl_info().get_max_tex_size()));
    imgui.end();
#endif // ENABLE_RENDER_STATISTICS

#if ENABLE_CAMERA_STATISTICS
    m_camera.debug_render();
#endif // ENABLE_CAMERA_STATISTICS

#if ENABLE_CANVAS_TOOLTIP_USING_IMGUI
    std::string tooltip;

	// Negative coordinate means out of the window, likely because the window was deactivated.
	// In that case the tooltip should be hidden.
    if (m_mouse.position.x() >= 0. && m_mouse.position.y() >= 0.) 
    {
	    if (tooltip.empty())
	        tooltip = m_layers_editing.get_tooltip(*this);

	    if (tooltip.empty())
	        tooltip = m_gizmos.get_tooltip();

	    if (tooltip.empty())
	        tooltip = m_main_toolbar.get_tooltip();

	    if (tooltip.empty())
	        tooltip = m_undoredo_toolbar.get_tooltip();

	    if (tooltip.empty())
	        tooltip = m_view_toolbar.get_tooltip();
	}

    set_tooltip(tooltip);

#if ENABLE_CANVAS_DELAYED_TOOLTIP_USING_IMGUI
    m_tooltip.render(m_mouse.position, *this);
#else
    m_tooltip.render(m_mouse.position);
#endif // ENABLE_CANVAS_DELAYED_TOOLTIP_USING_IMGUI
#endif // ENABLE_CANVAS_TOOLTIP_USING_IMGUI

    wxGetApp().plater()->get_mouse3d_controller().render_settings_dialog(*this);

    wxGetApp().imgui()->render();

    m_canvas->SwapBuffers();

#if ENABLE_RENDER_STATISTICS
    auto end_time = std::chrono::high_resolution_clock::now();
    m_render_stats.last_frame = std::chrono::duration_cast<std::chrono::milliseconds>(end_time - start_time).count();
#endif // ENABLE_RENDER_STATISTICS

#if !ENABLE_CANVAS_TOOLTIP_USING_IMGUI
    std::string tooltip = "";

    if (tooltip.empty())
        tooltip = m_layers_editing.get_tooltip(*this);

    if (tooltip.empty())
        tooltip = m_gizmos.get_tooltip();

    if (tooltip.empty())
        tooltip = m_main_toolbar.get_tooltip();

    if (tooltip.empty())
        tooltip = m_undoredo_toolbar.get_tooltip();

    if (tooltip.empty())
        tooltip = m_view_toolbar.get_tooltip();

    set_tooltip(tooltip);
#endif // !ENABLE_CANVAS_TOOLTIP_USING_IMGUI
}

#if ENABLE_THUMBNAIL_GENERATOR
<<<<<<< HEAD
void GLCanvas3D::render_thumbnail(ThumbnailData& thumbnail_data, unsigned int w, unsigned int h, bool printable_only, bool parts_only, bool show_bed, bool transparent_background)
=======
void GLCanvas3D::render_thumbnail(ThumbnailData& thumbnail_data, unsigned int w, unsigned int h, bool printable_only, bool parts_only, bool show_bed, bool transparent_background) const
>>>>>>> c676dd87
{
    switch (GLCanvas3DManager::get_framebuffers_type())
    {
    case GLCanvas3DManager::FB_Arb: { _render_thumbnail_framebuffer(thumbnail_data, w, h, printable_only, parts_only, show_bed, transparent_background); break; }
    case GLCanvas3DManager::FB_Ext: { _render_thumbnail_framebuffer_ext(thumbnail_data, w, h, printable_only, parts_only, show_bed, transparent_background); break; }
    default: { _render_thumbnail_legacy(thumbnail_data, w, h, printable_only, parts_only, show_bed, transparent_background); break; }
    }
}
#endif // ENABLE_THUMBNAIL_GENERATOR

void GLCanvas3D::select_all()
{
    m_selection.add_all();
    m_dirty = true;
}

void GLCanvas3D::deselect_all()
{
    m_selection.remove_all();
    wxGetApp().obj_manipul()->set_dirty();
    m_gizmos.reset_all_states();
    m_gizmos.update_data();
    post_event(SimpleEvent(EVT_GLCANVAS_OBJECT_SELECT));
}

void GLCanvas3D::delete_selected()
{
    m_selection.erase();
}

void GLCanvas3D::ensure_on_bed(unsigned int object_idx)
{
    typedef std::map<std::pair<int, int>, double> InstancesToZMap;
    InstancesToZMap instances_min_z;

    for (GLVolume* volume : m_volumes.volumes)
    {
        if ((volume->object_idx() == (int)object_idx) && !volume->is_modifier)
        {
            double min_z = volume->transformed_convex_hull_bounding_box().min(2);
            std::pair<int, int> instance = std::make_pair(volume->object_idx(), volume->instance_idx());
            InstancesToZMap::iterator it = instances_min_z.find(instance);
            if (it == instances_min_z.end())
                it = instances_min_z.insert(InstancesToZMap::value_type(instance, DBL_MAX)).first;

            it->second = std::min(it->second, min_z);
        }
    }

    for (GLVolume* volume : m_volumes.volumes)
    {
        std::pair<int, int> instance = std::make_pair(volume->object_idx(), volume->instance_idx());
        InstancesToZMap::iterator it = instances_min_z.find(instance);
        if (it != instances_min_z.end())
            volume->set_instance_offset(Z, volume->get_instance_offset(Z) - it->second);
    }
}

std::vector<double> GLCanvas3D::get_current_print_zs(bool active_only) const
{
    return m_volumes.get_current_print_zs(active_only);
}

void GLCanvas3D::set_toolpaths_range(double low, double high)
{
    m_volumes.set_range(low, high);
}

std::vector<int> GLCanvas3D::load_object(const ModelObject& model_object, int obj_idx, std::vector<int> instance_idxs)
{
    if (instance_idxs.empty())
    {
        for (unsigned int i = 0; i < model_object.instances.size(); ++i)
        {
            instance_idxs.emplace_back(i);
        }
    }
    return m_volumes.load_object(&model_object, obj_idx, instance_idxs, m_color_by, m_initialized);
}

std::vector<int> GLCanvas3D::load_object(const Model& model, int obj_idx)
{
    if ((0 <= obj_idx) && (obj_idx < (int)model.objects.size()))
    {
        const ModelObject* model_object = model.objects[obj_idx];
        if (model_object != nullptr)
            return load_object(*model_object, obj_idx, std::vector<int>());
    }

    return std::vector<int>();
}

void GLCanvas3D::mirror_selection(Axis axis)
{
    m_selection.mirror(axis);
    do_mirror(L("Mirror Object"));
    wxGetApp().obj_manipul()->set_dirty();
}

// Reload the 3D scene of 
// 1) Model / ModelObjects / ModelInstances / ModelVolumes
// 2) Print bed
// 3) SLA support meshes for their respective ModelObjects / ModelInstances
// 4) Wipe tower preview
// 5) Out of bed collision status & message overlay (texture)
void GLCanvas3D::reload_scene(bool refresh_immediately, bool force_full_scene_refresh)
{
    if ((m_canvas == nullptr) || (m_config == nullptr) || (m_model == nullptr))
        return;

    if (m_initialized)
        _set_current();

    struct ModelVolumeState {
        ModelVolumeState(const GLVolume* volume) :
            model_volume(nullptr), geometry_id(volume->geometry_id), volume_idx(-1) {}
        ModelVolumeState(const ModelVolume* model_volume, const ObjectID& instance_id, const GLVolume::CompositeID& composite_id) :
            model_volume(model_volume), geometry_id(std::make_pair(model_volume->id().id, instance_id.id)), composite_id(composite_id), volume_idx(-1) {}
        ModelVolumeState(const ObjectID& volume_id, const ObjectID& instance_id) :
            model_volume(nullptr), geometry_id(std::make_pair(volume_id.id, instance_id.id)), volume_idx(-1) {}
        bool new_geometry() const { return this->volume_idx == size_t(-1); }
        const ModelVolume* model_volume;
        // ObjectID of ModelVolume + ObjectID of ModelInstance
        // or timestamp of an SLAPrintObjectStep + ObjectID of ModelInstance
        std::pair<size_t, size_t>   geometry_id;
        GLVolume::CompositeID       composite_id;
        // Volume index in the new GLVolume vector.
        size_t                      volume_idx;
    };
    std::vector<ModelVolumeState> model_volume_state;
    std::vector<ModelVolumeState> aux_volume_state;

    struct GLVolumeState {
        GLVolumeState() :
            volume_idx(size_t(-1)) {}
        GLVolumeState(const GLVolume* volume, unsigned int volume_idx) :
            composite_id(volume->composite_id), volume_idx(volume_idx) {}
        GLVolumeState(const GLVolume::CompositeID &composite_id) :
            composite_id(composite_id), volume_idx(size_t(-1)) {}

        GLVolume::CompositeID       composite_id;
        // Volume index in the old GLVolume vector.
        size_t                      volume_idx;
    };

    // SLA steps to pull the preview meshes for.
	typedef std::array<SLAPrintObjectStep, 3> SLASteps;
    SLASteps sla_steps = { slaposDrillHoles, slaposSupportTree, slaposPad };
    struct SLASupportState {
        std::array<PrintStateBase::StateWithTimeStamp, std::tuple_size<SLASteps>::value> step;
    };
    // State of the sla_steps for all SLAPrintObjects.
    std::vector<SLASupportState>   sla_support_state;

    std::vector<size_t> instance_ids_selected;
    std::vector<size_t> map_glvolume_old_to_new(m_volumes.volumes.size(), size_t(-1));
    std::vector<GLVolumeState> deleted_volumes;
    std::vector<GLVolume*> glvolumes_new;
    glvolumes_new.reserve(m_volumes.volumes.size());
    auto model_volume_state_lower = [](const ModelVolumeState& m1, const ModelVolumeState& m2) { return m1.geometry_id < m2.geometry_id; };

    m_reload_delayed = !m_canvas->IsShown() && !refresh_immediately && !force_full_scene_refresh;

    PrinterTechnology printer_technology = m_process->current_printer_technology();
    int               volume_idx_wipe_tower_old = -1;

    // Release invalidated volumes to conserve GPU memory in case of delayed refresh (see m_reload_delayed).
    // First initialize model_volumes_new_sorted & model_instances_new_sorted.
    for (int object_idx = 0; object_idx < (int)m_model->objects.size(); ++object_idx) {
        const ModelObject* model_object = m_model->objects[object_idx];
        for (int instance_idx = 0; instance_idx < (int)model_object->instances.size(); ++instance_idx) {
            const ModelInstance* model_instance = model_object->instances[instance_idx];
            for (int volume_idx = 0; volume_idx < (int)model_object->volumes.size(); ++volume_idx) {
                const ModelVolume* model_volume = model_object->volumes[volume_idx];
                model_volume_state.emplace_back(model_volume, model_instance->id(), GLVolume::CompositeID(object_idx, volume_idx, instance_idx));
            }
        }
    }
    if (printer_technology == ptSLA) {
        const SLAPrint* sla_print = this->sla_print();
#ifndef NDEBUG
        // Verify that the SLAPrint object is synchronized with m_model.
        check_model_ids_equal(*m_model, sla_print->model());
#endif /* NDEBUG */
        sla_support_state.reserve(sla_print->objects().size());
        for (const SLAPrintObject* print_object : sla_print->objects()) {
            SLASupportState state;
            for (size_t istep = 0; istep < sla_steps.size(); ++istep) {
                state.step[istep] = print_object->step_state_with_timestamp(sla_steps[istep]);
                if (state.step[istep].state == PrintStateBase::DONE) {
                    if (!print_object->has_mesh(sla_steps[istep]))
                        // Consider the DONE step without a valid mesh as invalid for the purpose
                        // of mesh visualization.
                        state.step[istep].state = PrintStateBase::INVALID;
                    else if (sla_steps[istep] != slaposDrillHoles)
                        for (const ModelInstance* model_instance : print_object->model_object()->instances)
                            // Only the instances, which are currently printable, will have the SLA support structures kept.
                            // The instances outside the print bed will have the GLVolumes of their support structures released.
                            if (model_instance->is_printable())
                                aux_volume_state.emplace_back(state.step[istep].timestamp, model_instance->id());
                }
            }
            sla_support_state.emplace_back(state);
        }
    }
    std::sort(model_volume_state.begin(), model_volume_state.end(), model_volume_state_lower);
    std::sort(aux_volume_state.begin(), aux_volume_state.end(), model_volume_state_lower);
    // Release all ModelVolume based GLVolumes not found in the current Model. Find the GLVolume of a hollowed mesh.
    for (size_t volume_id = 0; volume_id < m_volumes.volumes.size(); ++volume_id) {
        GLVolume* volume = m_volumes.volumes[volume_id];
        ModelVolumeState  key(volume);
        ModelVolumeState* mvs = nullptr;
        if (volume->volume_idx() < 0) {
            auto it = std::lower_bound(aux_volume_state.begin(), aux_volume_state.end(), key, model_volume_state_lower);
            if (it != aux_volume_state.end() && it->geometry_id == key.geometry_id)
                // This can be an SLA support structure that should not be rendered (in case someone used undo
                // to revert to before it was generated). We only reuse the volume if that's not the case.
                if (m_model->objects[volume->composite_id.object_id]->sla_points_status != sla::PointsStatus::NoPoints)
                    mvs = &(*it);
        }
        else {
            auto it = std::lower_bound(model_volume_state.begin(), model_volume_state.end(), key, model_volume_state_lower);
            if (it != model_volume_state.end() && it->geometry_id == key.geometry_id)
                mvs = &(*it);
        }
        // Emplace instance ID of the volume. Both the aux volumes and model volumes share the same instance ID.
        // The wipe tower has its own wipe_tower_instance_id().
        if (m_selection.contains_volume(volume_id))
            instance_ids_selected.emplace_back(volume->geometry_id.second);
        if (mvs == nullptr || force_full_scene_refresh) {
            // This GLVolume will be released.
            if (volume->is_wipe_tower) {
                // There is only one wipe tower.
                assert(volume_idx_wipe_tower_old == -1);
                volume_idx_wipe_tower_old = (int)volume_id;
            }
            if (!m_reload_delayed)
            {
                deleted_volumes.emplace_back(volume, volume_id);
                delete volume;
            }
        }
        else {
            // This GLVolume will be reused.
            volume->set_sla_shift_z(0.0);
            map_glvolume_old_to_new[volume_id] = glvolumes_new.size();
            mvs->volume_idx = glvolumes_new.size();
            glvolumes_new.emplace_back(volume);
            // Update color of the volume based on the current extruder.
            if (mvs->model_volume != nullptr) {
                int extruder_id = mvs->model_volume->extruder_id();
                if (extruder_id != -1)
                    volume->extruder_id = extruder_id;

                volume->is_modifier = !mvs->model_volume->is_model_part();
                volume->set_color_from_model_volume(mvs->model_volume);

                // updates volumes transformations
                volume->set_instance_transformation(mvs->model_volume->get_object()->instances[mvs->composite_id.instance_id]->get_transformation());
                volume->set_volume_transformation(mvs->model_volume->get_transformation());
            }
        }
    }
    sort_remove_duplicates(instance_ids_selected);
    auto deleted_volumes_lower = [](const GLVolumeState &v1, const GLVolumeState &v2) { return v1.composite_id < v2.composite_id; };
    std::sort(deleted_volumes.begin(), deleted_volumes.end(), deleted_volumes_lower);

    if (m_reload_delayed)
        return;

    bool update_object_list = false;
    if (m_volumes.volumes != glvolumes_new)
		update_object_list = true;
    m_volumes.volumes = std::move(glvolumes_new);
    for (unsigned int obj_idx = 0; obj_idx < (unsigned int)m_model->objects.size(); ++ obj_idx) {
        const ModelObject &model_object = *m_model->objects[obj_idx];
        for (int volume_idx = 0; volume_idx < (int)model_object.volumes.size(); ++ volume_idx) {
			const ModelVolume &model_volume = *model_object.volumes[volume_idx];
            for (int instance_idx = 0; instance_idx < (int)model_object.instances.size(); ++ instance_idx) {
				const ModelInstance &model_instance = *model_object.instances[instance_idx];
				ModelVolumeState key(model_volume.id(), model_instance.id());
				auto it = std::lower_bound(model_volume_state.begin(), model_volume_state.end(), key, model_volume_state_lower);
				assert(it != model_volume_state.end() && it->geometry_id == key.geometry_id);
                if (it->new_geometry()) {
                    // New volume.
                    auto it_old_volume = std::lower_bound(deleted_volumes.begin(), deleted_volumes.end(), GLVolumeState(it->composite_id), deleted_volumes_lower);
                    if (it_old_volume != deleted_volumes.end() && it_old_volume->composite_id == it->composite_id)
                        // If a volume changed its ObjectID, but it reuses a GLVolume's CompositeID, maintain its selection.
                        map_glvolume_old_to_new[it_old_volume->volume_idx] = m_volumes.volumes.size();
                    // Note the index of the loaded volume, so that we can reload the main model GLVolume with the hollowed mesh
                    // later in this function.
                    it->volume_idx = m_volumes.volumes.size();
                    m_volumes.load_object_volume(&model_object, obj_idx, volume_idx, instance_idx, m_color_by, m_initialized);
                    m_volumes.volumes.back()->geometry_id = key.geometry_id;
                    update_object_list = true;
                } else {
					// Recycling an old GLVolume.
					GLVolume &existing_volume = *m_volumes.volumes[it->volume_idx];
                    assert(existing_volume.geometry_id == key.geometry_id);
					// Update the Object/Volume/Instance indices into the current Model.
					if (existing_volume.composite_id != it->composite_id) {
						existing_volume.composite_id = it->composite_id;
						update_object_list = true;
					}
                }
            }
        }
    }
    if (printer_technology == ptSLA) {
        size_t idx = 0;
        const SLAPrint *sla_print = this->sla_print();
		std::vector<double> shift_zs(m_model->objects.size(), 0);
        double relative_correction_z = sla_print->relative_correction().z();
        if (relative_correction_z <= EPSILON)
            relative_correction_z = 1.;
		for (const SLAPrintObject *print_object : sla_print->objects()) {
            SLASupportState   &state        = sla_support_state[idx ++];
            const ModelObject *model_object = print_object->model_object();
            // Find an index of the ModelObject
            int object_idx;
            // There may be new SLA volumes added to the scene for this print_object.
            // Find the object index of this print_object in the Model::objects list.
            auto it = std::find(sla_print->model().objects.begin(), sla_print->model().objects.end(), model_object);
            assert(it != sla_print->model().objects.end());
			object_idx = it - sla_print->model().objects.begin();
			// Cache the Z offset to be applied to all volumes with this object_idx.
			shift_zs[object_idx] = print_object->get_current_elevation() / relative_correction_z;
            // Collect indices of this print_object's instances, for which the SLA support meshes are to be added to the scene.
            // pairs of <instance_idx, print_instance_idx>
			std::vector<std::pair<size_t, size_t>> instances[std::tuple_size<SLASteps>::value];
            for (size_t print_instance_idx = 0; print_instance_idx < print_object->instances().size(); ++ print_instance_idx) {
                const SLAPrintObject::Instance &instance = print_object->instances()[print_instance_idx];
                // Find index of ModelInstance corresponding to this SLAPrintObject::Instance.
				auto it = std::find_if(model_object->instances.begin(), model_object->instances.end(), 
                    [&instance](const ModelInstance *mi) { return mi->id() == instance.instance_id; });
                assert(it != model_object->instances.end());
                int instance_idx = it - model_object->instances.begin();
                for (size_t istep = 0; istep < sla_steps.size(); ++ istep)
                    if (sla_steps[istep] == slaposDrillHoles) {
                    	// Hollowing is a special case, where the mesh from the backend is being loaded into the 1st volume of an instance,
                    	// not into its own GLVolume.
                        // There shall always be such a GLVolume allocated.
                        ModelVolumeState key(model_object->volumes.front()->id(), instance.instance_id);
                        auto it = std::lower_bound(model_volume_state.begin(), model_volume_state.end(), key, model_volume_state_lower);
                        assert(it != model_volume_state.end() && it->geometry_id == key.geometry_id);
                        assert(!it->new_geometry());
                        GLVolume &volume = *m_volumes.volumes[it->volume_idx];
                        if (! volume.offsets.empty() && state.step[istep].timestamp != volume.offsets.front()) {
                        	// The backend either produced a new hollowed mesh, or it invalidated the one that the front end has seen.
                            volume.indexed_vertex_array.release_geometry();
                        	if (state.step[istep].state == PrintStateBase::DONE) {
                                TriangleMesh mesh = print_object->get_mesh(slaposDrillHoles);
	                            assert(! mesh.empty());
                                mesh.transform(sla_print->sla_trafo(*m_model->objects[volume.object_idx()]).inverse());
                                volume.indexed_vertex_array.load_mesh(mesh);
	                        } else {
	                        	// Reload the original volume.
                                volume.indexed_vertex_array.load_mesh(m_model->objects[volume.object_idx()]->volumes[volume.volume_idx()]->mesh());
	                        }
                            volume.finalize_geometry(true);
	                    }
                    	//FIXME it is an ugly hack to write the timestamp into the "offsets" field to not have to add another member variable
                    	// to the GLVolume. We should refactor GLVolume significantly, so that the GLVolume will not contain member variables
                    	// of various concenrs (model vs. 3D print path).
                    	volume.offsets = { state.step[istep].timestamp };
                    } else if (state.step[istep].state == PrintStateBase::DONE) {
                        // Check whether there is an existing auxiliary volume to be updated, or a new auxiliary volume to be created.
						ModelVolumeState key(state.step[istep].timestamp, instance.instance_id.id);
						auto it = std::lower_bound(aux_volume_state.begin(), aux_volume_state.end(), key, model_volume_state_lower);
						assert(it != aux_volume_state.end() && it->geometry_id == key.geometry_id);
                    	if (it->new_geometry()) {
                            // This can be an SLA support structure that should not be rendered (in case someone used undo
                            // to revert to before it was generated). If that's the case, we should not generate anything.
                            if (model_object->sla_points_status != sla::PointsStatus::NoPoints)
                                instances[istep].emplace_back(std::pair<size_t, size_t>(instance_idx, print_instance_idx));
                            else
                                shift_zs[object_idx] = 0.;
                        } else {
                            // Recycling an old GLVolume. Update the Object/Instance indices into the current Model.
                            m_volumes.volumes[it->volume_idx]->composite_id = GLVolume::CompositeID(object_idx, m_volumes.volumes[it->volume_idx]->volume_idx(), instance_idx);
                            m_volumes.volumes[it->volume_idx]->set_instance_transformation(model_object->instances[instance_idx]->get_transformation());
                        }
                    }
            }

            for (size_t istep = 0; istep < sla_steps.size(); ++istep)
                if (!instances[istep].empty())
                    m_volumes.load_object_auxiliary(print_object, object_idx, instances[istep], sla_steps[istep], state.step[istep].timestamp, m_initialized);
        }

		// Shift-up all volumes of the object so that it has the right elevation with respect to the print bed
		for (GLVolume* volume : m_volumes.volumes)
			if (volume->object_idx() < (int)m_model->objects.size() && m_model->objects[volume->object_idx()]->instances[volume->instance_idx()]->is_printable())
				volume->set_sla_shift_z(shift_zs[volume->object_idx()]);
    }

    if (printer_technology == ptFFF && m_config->has("nozzle_diameter"))
    {
        // Should the wipe tower be visualized ?
        unsigned int extruders_count = (unsigned int)dynamic_cast<const ConfigOptionFloats*>(m_config->option("nozzle_diameter"))->values.size();

        bool wt = dynamic_cast<const ConfigOptionBool*>(m_config->option("wipe_tower"))->value;
        bool co = dynamic_cast<const ConfigOptionBool*>(m_config->option("complete_objects"))->value;

        if ((extruders_count > 1) && wt && !co)
        {
            // Height of a print (Show at least a slab)
            double height = std::max(m_model->bounding_box().max(2), 10.0);

            float x = dynamic_cast<const ConfigOptionFloat*>(m_config->option("wipe_tower_x"))->value;
            float y = dynamic_cast<const ConfigOptionFloat*>(m_config->option("wipe_tower_y"))->value;
            float w = dynamic_cast<const ConfigOptionFloat*>(m_config->option("wipe_tower_width"))->value;
            float a = dynamic_cast<const ConfigOptionFloat*>(m_config->option("wipe_tower_rotation_angle"))->value;

            const Print *print = m_process->fff_print();

            const DynamicPrintConfig &print_config  = wxGetApp().preset_bundle->prints.get_edited_preset().config;
            double layer_height                     = print_config.opt_float("layer_height");
            double first_layer_height               = print_config.get_abs_value("first_layer_height", layer_height);
            double nozzle_diameter                  = print->config().nozzle_diameter.values[0];
            float depth = print->wipe_tower_data(extruders_count, first_layer_height, nozzle_diameter).depth;
            float brim_width = print->wipe_tower_data(extruders_count, first_layer_height, nozzle_diameter).brim_width;

            int volume_idx_wipe_tower_new = m_volumes.load_wipe_tower_preview(
                1000, x, y, w, depth, (float)height, a, !print->is_step_done(psWipeTower),
                brim_width, m_initialized);
            if (volume_idx_wipe_tower_old != -1)
                map_glvolume_old_to_new[volume_idx_wipe_tower_old] = volume_idx_wipe_tower_new;
        }
    }

    update_volumes_colors_by_extruder();
	// Update selection indices based on the old/new GLVolumeCollection.
    if (m_selection.get_mode() == Selection::Instance)
        m_selection.instances_changed(instance_ids_selected);
    else
        m_selection.volumes_changed(map_glvolume_old_to_new);

    m_gizmos.update_data();
    m_gizmos.refresh_on_off_state();

    // Update the toolbar
	if (update_object_list)
		post_event(SimpleEvent(EVT_GLCANVAS_OBJECT_SELECT));

    // checks for geometry outside the print volume to render it accordingly
    if (!m_volumes.empty())
    {
        ModelInstance::EPrintVolumeState state;

        const bool contained_min_one = m_volumes.check_outside_state(m_config, &state);

        _set_warning_texture(WarningTexture::ObjectClashed, state == ModelInstance::PVS_Partly_Outside);
        _set_warning_texture(WarningTexture::ObjectOutside, state == ModelInstance::PVS_Fully_Outside);

        post_event(Event<bool>(EVT_GLCANVAS_ENABLE_ACTION_BUTTONS, 
                               contained_min_one && !m_model->objects.empty() && state != ModelInstance::PVS_Partly_Outside));
    }
    else
    {
        _set_warning_texture(WarningTexture::ObjectOutside, false);
        _set_warning_texture(WarningTexture::ObjectClashed, false);
        post_event(Event<bool>(EVT_GLCANVAS_ENABLE_ACTION_BUTTONS, false));
    }

    refresh_camera_scene_box();

    if (m_selection.is_empty())
    {
        // If no object is selected, deactivate the active gizmo, if any
        // Otherwise it may be shown after cleaning the scene (if it was active while the objects were deleted)
        m_gizmos.reset_all_states();

        // If no object is selected, reset the objects manipulator on the sidebar
        // to force a reset of its cache
        auto manip = wxGetApp().obj_manipul();
        if (manip != nullptr)
            manip->set_dirty();
    }

    // and force this canvas to be redrawn.
    m_dirty = true;
}

static void reserve_new_volume_finalize_old_volume(GLVolume& vol_new, GLVolume& vol_old, bool gl_initialized, size_t prealloc_size = VERTEX_BUFFER_RESERVE_SIZE)
{
	// Assign the large pre-allocated buffers to the new GLVolume.
	vol_new.indexed_vertex_array = std::move(vol_old.indexed_vertex_array);
	// Copy the content back to the old GLVolume.
	vol_old.indexed_vertex_array = vol_new.indexed_vertex_array;
	// Clear the buffers, but keep them pre-allocated.
	vol_new.indexed_vertex_array.clear();
	// Just make sure that clear did not clear the reserved memory.
	// Reserving number of vertices (3x position + 3x color)
	vol_new.indexed_vertex_array.reserve(prealloc_size / 6);
	// Finalize the old geometry, possibly move data to the graphics card.
	vol_old.finalize_geometry(gl_initialized);
}

static void load_gcode_retractions(const GCodePreviewData::Retraction& retractions, GLCanvas3D::GCodePreviewVolumeIndex::EType extrusion_type, GLVolumeCollection &volumes, GLCanvas3D::GCodePreviewVolumeIndex &volume_index, bool gl_initialized)
{
	// nothing to render, return
	if (retractions.positions.empty())
		return;

	volume_index.first_volumes.emplace_back(extrusion_type, 0, (unsigned int)volumes.volumes.size());

	GLVolume *volume = volumes.new_nontoolpath_volume(retractions.color.rgba.data(), VERTEX_BUFFER_RESERVE_SIZE);

	GCodePreviewData::Retraction::PositionsList copy(retractions.positions);
	std::sort(copy.begin(), copy.end(), [](const GCodePreviewData::Retraction::Position& p1, const GCodePreviewData::Retraction::Position& p2) { return p1.position(2) < p2.position(2); });

	for (const GCodePreviewData::Retraction::Position& position : copy)
	{
		volume->print_zs.emplace_back(unscale<double>(position.position(2)));
		volume->offsets.emplace_back(volume->indexed_vertex_array.quad_indices.size());
		volume->offsets.emplace_back(volume->indexed_vertex_array.triangle_indices.size());

		_3DScene::point3_to_verts(position.position, position.width, position.height, *volume);

		// Ensure that no volume grows over the limits. If the volume is too large, allocate a new one.
		if (volume->indexed_vertex_array.vertices_and_normals_interleaved.size() > MAX_VERTEX_BUFFER_SIZE) {
			GLVolume &vol = *volume;
			volume = volumes.new_nontoolpath_volume(vol.color);
			reserve_new_volume_finalize_old_volume(*volume, vol, gl_initialized);
		}
	}
	volume->indexed_vertex_array.finalize_geometry(gl_initialized);
}

void GLCanvas3D::load_gcode_preview(const GCodePreviewData& preview_data, const std::vector<std::string>& str_tool_colors)
{
    const Print *print = this->fff_print();
    if ((m_canvas != nullptr) && (print != nullptr))
    {
        _set_current();

        std::vector<float> tool_colors = _parse_colors(str_tool_colors);

        if (m_volumes.empty())
        {
            m_gcode_preview_volume_index.reset();
            
            _load_gcode_extrusion_paths(preview_data, tool_colors);
            _load_gcode_travel_paths(preview_data, tool_colors);
			load_gcode_retractions(preview_data.retraction,   GCodePreviewVolumeIndex::Retraction,   m_volumes, m_gcode_preview_volume_index, m_initialized);
			load_gcode_retractions(preview_data.unretraction, GCodePreviewVolumeIndex::Unretraction, m_volumes, m_gcode_preview_volume_index, m_initialized);
            
            if (!m_volumes.empty())
            {
                // Remove empty volumes from both m_volumes, update m_gcode_preview_volume_index.
                {
	                size_t idx_volume_src = 0;
	                size_t idx_volume_dst = 0;
	                size_t idx_volume_index_src = 0;
	                size_t idx_volume_index_dst = 0;
	                size_t idx_volume_of_this_type_last = (idx_volume_index_src + 1 == m_gcode_preview_volume_index.first_volumes.size()) ? m_volumes.volumes.size() : m_gcode_preview_volume_index.first_volumes[idx_volume_index_src + 1].id;
	                size_t idx_volume_of_this_type_first_new = 0;
	                for (;;) {
	                	if (idx_volume_src == idx_volume_of_this_type_last) {
	                		if (idx_volume_of_this_type_first_new < idx_volume_dst) {
	                			// There are some volumes of this type left, therefore their entry in the index has to be maintained.
	                			if (idx_volume_index_dst < idx_volume_index_src)
	                				m_gcode_preview_volume_index.first_volumes[idx_volume_index_dst] = m_gcode_preview_volume_index.first_volumes[idx_volume_index_src];
	                			m_gcode_preview_volume_index.first_volumes[idx_volume_index_dst].id = idx_volume_of_this_type_first_new;
		                		++ idx_volume_index_dst;
		                	}
	                		if (idx_volume_of_this_type_last == m_volumes.volumes.size())
	                			break;
	                		++ idx_volume_index_src;
	                		idx_volume_of_this_type_last = (idx_volume_index_src + 1 == m_gcode_preview_volume_index.first_volumes.size()) ? m_volumes.volumes.size() : m_gcode_preview_volume_index.first_volumes[idx_volume_index_src + 1].id;
	                		idx_volume_of_this_type_first_new = idx_volume_dst;
	                		if (idx_volume_src == idx_volume_of_this_type_last)
	                			// Empty sequence of volumes for the current index item.
	                			continue;
	                	}
	                	if (! m_volumes.volumes[idx_volume_src]->print_zs.empty())
                			m_volumes.volumes[idx_volume_dst ++] = m_volumes.volumes[idx_volume_src];
	                	++ idx_volume_src;
	                }
	                m_volumes.volumes.erase(m_volumes.volumes.begin() + idx_volume_dst, m_volumes.volumes.end());
	                m_gcode_preview_volume_index.first_volumes.erase(m_gcode_preview_volume_index.first_volumes.begin() + idx_volume_index_dst, m_gcode_preview_volume_index.first_volumes.end());
	            }

                _load_fff_shells();
            }
            _update_toolpath_volumes_outside_state();
        }
        
        _update_gcode_volumes_visibility(preview_data);
        _show_warning_texture_if_needed(WarningTexture::ToolpathOutside);

        if (m_volumes.empty())
            reset_legend_texture();
        else
            _generate_legend_texture(preview_data, tool_colors);
    }
}

void GLCanvas3D::load_sla_preview()
{
    const SLAPrint* print = this->sla_print();
    if ((m_canvas != nullptr) && (print != nullptr))
    {
        _set_current();
	    // Release OpenGL data before generating new data.
	    this->reset_volumes();
        _load_sla_shells();
        _update_sla_shells_outside_state();
        _show_warning_texture_if_needed(WarningTexture::SlaSupportsOutside);
    }
}

void GLCanvas3D::load_preview(const std::vector<std::string>& str_tool_colors, const std::vector<CustomGCode::Item>& color_print_values)
{
    const Print *print = this->fff_print();
    if (print == nullptr)
        return;

    _set_current();

    // Release OpenGL data before generating new data.
    this->reset_volumes();

    _load_print_toolpaths();
    _load_wipe_tower_toolpaths(str_tool_colors);
    for (const PrintObject* object : print->objects())
        _load_print_object_toolpaths(*object, str_tool_colors, color_print_values);

    _update_toolpath_volumes_outside_state();
    _show_warning_texture_if_needed(WarningTexture::ToolpathOutside);
    if (color_print_values.empty())
        reset_legend_texture();
    else {
        auto preview_data = GCodePreviewData();
        preview_data.extrusion.view_type = GCodePreviewData::Extrusion::ColorPrint;
        const std::vector<float> tool_colors = _parse_colors(str_tool_colors);
        _generate_legend_texture(preview_data, tool_colors);
    }
}

void GLCanvas3D::bind_event_handlers()
{
    if (m_canvas != nullptr)
    {
        m_canvas->Bind(wxEVT_SIZE, &GLCanvas3D::on_size, this);
        m_canvas->Bind(wxEVT_IDLE, &GLCanvas3D::on_idle, this);
        m_canvas->Bind(wxEVT_CHAR, &GLCanvas3D::on_char, this);
        m_canvas->Bind(wxEVT_KEY_DOWN, &GLCanvas3D::on_key, this);
        m_canvas->Bind(wxEVT_KEY_UP, &GLCanvas3D::on_key, this);
        m_canvas->Bind(wxEVT_MOUSEWHEEL, &GLCanvas3D::on_mouse_wheel, this);
        m_canvas->Bind(wxEVT_TIMER, &GLCanvas3D::on_timer, this);
        m_canvas->Bind(wxEVT_LEFT_DOWN, &GLCanvas3D::on_mouse, this);
        m_canvas->Bind(wxEVT_LEFT_UP, &GLCanvas3D::on_mouse, this);
        m_canvas->Bind(wxEVT_MIDDLE_DOWN, &GLCanvas3D::on_mouse, this);
        m_canvas->Bind(wxEVT_MIDDLE_UP, &GLCanvas3D::on_mouse, this);
        m_canvas->Bind(wxEVT_RIGHT_DOWN, &GLCanvas3D::on_mouse, this);
        m_canvas->Bind(wxEVT_RIGHT_UP, &GLCanvas3D::on_mouse, this);
        m_canvas->Bind(wxEVT_MOTION, &GLCanvas3D::on_mouse, this);
        m_canvas->Bind(wxEVT_ENTER_WINDOW, &GLCanvas3D::on_mouse, this);
        m_canvas->Bind(wxEVT_LEAVE_WINDOW, &GLCanvas3D::on_mouse, this);
        m_canvas->Bind(wxEVT_LEFT_DCLICK, &GLCanvas3D::on_mouse, this);
        m_canvas->Bind(wxEVT_MIDDLE_DCLICK, &GLCanvas3D::on_mouse, this);
        m_canvas->Bind(wxEVT_RIGHT_DCLICK, &GLCanvas3D::on_mouse, this);
        m_canvas->Bind(wxEVT_PAINT, &GLCanvas3D::on_paint, this);
    }
}

void GLCanvas3D::unbind_event_handlers()
{
    if (m_canvas != nullptr)
    {
        m_canvas->Unbind(wxEVT_SIZE, &GLCanvas3D::on_size, this);
        m_canvas->Unbind(wxEVT_IDLE, &GLCanvas3D::on_idle, this);
        m_canvas->Unbind(wxEVT_CHAR, &GLCanvas3D::on_char, this);
        m_canvas->Unbind(wxEVT_KEY_DOWN, &GLCanvas3D::on_key, this);
        m_canvas->Unbind(wxEVT_KEY_UP, &GLCanvas3D::on_key, this);
        m_canvas->Unbind(wxEVT_MOUSEWHEEL, &GLCanvas3D::on_mouse_wheel, this);
        m_canvas->Unbind(wxEVT_TIMER, &GLCanvas3D::on_timer, this);
        m_canvas->Unbind(wxEVT_LEFT_DOWN, &GLCanvas3D::on_mouse, this);
		m_canvas->Unbind(wxEVT_LEFT_UP, &GLCanvas3D::on_mouse, this);
        m_canvas->Unbind(wxEVT_MIDDLE_DOWN, &GLCanvas3D::on_mouse, this);
        m_canvas->Unbind(wxEVT_MIDDLE_UP, &GLCanvas3D::on_mouse, this);
        m_canvas->Unbind(wxEVT_RIGHT_DOWN, &GLCanvas3D::on_mouse, this);
        m_canvas->Unbind(wxEVT_RIGHT_UP, &GLCanvas3D::on_mouse, this);
        m_canvas->Unbind(wxEVT_MOTION, &GLCanvas3D::on_mouse, this);
        m_canvas->Unbind(wxEVT_ENTER_WINDOW, &GLCanvas3D::on_mouse, this);
        m_canvas->Unbind(wxEVT_LEAVE_WINDOW, &GLCanvas3D::on_mouse, this);
        m_canvas->Unbind(wxEVT_LEFT_DCLICK, &GLCanvas3D::on_mouse, this);
        m_canvas->Unbind(wxEVT_MIDDLE_DCLICK, &GLCanvas3D::on_mouse, this);
        m_canvas->Unbind(wxEVT_RIGHT_DCLICK, &GLCanvas3D::on_mouse, this);
        m_canvas->Unbind(wxEVT_PAINT, &GLCanvas3D::on_paint, this);
    }
}

void GLCanvas3D::on_size(wxSizeEvent& evt)
{
    m_dirty = true;
}

void GLCanvas3D::on_idle(wxIdleEvent& evt)
{
    if (!m_initialized)
        return;

    m_dirty |= m_main_toolbar.update_items_state();
    m_dirty |= m_undoredo_toolbar.update_items_state();
    m_dirty |= m_view_toolbar.update_items_state();
    bool mouse3d_controller_applied = wxGetApp().plater()->get_mouse3d_controller().apply(m_camera);
    m_dirty |= mouse3d_controller_applied;

    if (!m_dirty)
        return;

    _refresh_if_shown_on_screen();

    if (m_extra_frame_requested || mouse3d_controller_applied)
    {
        m_dirty = true;
        m_extra_frame_requested = false;
        evt.RequestMore();
    }
    else
        m_dirty = false;
}

void GLCanvas3D::on_char(wxKeyEvent& evt)
{
    if (!m_initialized)
        return;

    // see include/wx/defs.h enum wxKeyCode
    int keyCode = evt.GetKeyCode();
    int ctrlMask = wxMOD_CONTROL;

    auto imgui = wxGetApp().imgui();
    if (imgui->update_key_data(evt)) {
        render();
        return;
    }

    if ((keyCode == WXK_ESCAPE) && _deactivate_undo_redo_toolbar_items())
        return;

    if (m_gizmos.on_char(evt))
        return;

//#ifdef __APPLE__
//    ctrlMask |= wxMOD_RAW_CONTROL;
//#endif /* __APPLE__ */
    if ((evt.GetModifiers() & ctrlMask) != 0) {
        switch (keyCode) {
#ifdef __APPLE__
        case 'a':
        case 'A':
#else /* __APPLE__ */
        case WXK_CONTROL_A:
#endif /* __APPLE__ */
                post_event(SimpleEvent(EVT_GLCANVAS_SELECT_ALL));
        break;
#ifdef __APPLE__
        case 'c':
        case 'C':
#else /* __APPLE__ */
        case WXK_CONTROL_C:
#endif /* __APPLE__ */
            post_event(SimpleEvent(EVT_GLTOOLBAR_COPY));
        break;

#ifdef __APPLE__
        case 'm':
        case 'M':
#else /* __APPLE__ */
        case WXK_CONTROL_M:
#endif /* __APPLE__ */
            {
                Mouse3DController& controller = wxGetApp().plater()->get_mouse3d_controller();
                controller.show_settings_dialog(!controller.is_settings_dialog_shown());
                m_dirty = true;
                break;
            }

#ifdef __APPLE__
        case 'v':
        case 'V':
#else /* __APPLE__ */
        case WXK_CONTROL_V:
#endif /* __APPLE__ */
            post_event(SimpleEvent(EVT_GLTOOLBAR_PASTE));
        break;


#ifdef __APPLE__
        case 'y':
        case 'Y':
#else /* __APPLE__ */
        case WXK_CONTROL_Y:
#endif /* __APPLE__ */
            post_event(SimpleEvent(EVT_GLCANVAS_REDO));
        break;
#ifdef __APPLE__
        case 'z':
        case 'Z':
#else /* __APPLE__ */
        case WXK_CONTROL_Z:
#endif /* __APPLE__ */
            post_event(SimpleEvent(EVT_GLCANVAS_UNDO));
        break;

        case WXK_BACK:
        case WXK_DELETE:
             post_event(SimpleEvent(EVT_GLTOOLBAR_DELETE_ALL)); break;
		default:            evt.Skip();
        }
    } else if (evt.HasModifiers()) {
        evt.Skip();
    } else {
        switch (keyCode)
        {
        case WXK_BACK:
		case WXK_DELETE:
                  post_event(SimpleEvent(EVT_GLTOOLBAR_DELETE));
                  break;
        case WXK_ESCAPE: { deselect_all(); break; }
        case WXK_F5: { post_event(SimpleEvent(EVT_GLCANVAS_RELOAD_FROM_DISK)); break; }
        case '0': { select_view("iso"); break; }
        case '1': { select_view("top"); break; }
        case '2': { select_view("bottom"); break; }
        case '3': { select_view("front"); break; }
        case '4': { select_view("rear"); break; }
        case '5': { select_view("left"); break; }
        case '6': { select_view("right"); break; }
        case '+': { 
                    if (dynamic_cast<Preview*>(m_canvas->GetParent()) != nullptr)
                        post_event(wxKeyEvent(EVT_GLCANVAS_EDIT_COLOR_CHANGE, evt)); 
                    else
                        post_event(Event<int>(EVT_GLCANVAS_INCREASE_INSTANCES, +1)); 
                    break; }
        case '-': {  
                    if (dynamic_cast<Preview*>(m_canvas->GetParent()) != nullptr)
                        post_event(wxKeyEvent(EVT_GLCANVAS_EDIT_COLOR_CHANGE, evt)); 
                    else
                        post_event(Event<int>(EVT_GLCANVAS_INCREASE_INSTANCES, -1)); 
                    break; }
        case '?': { post_event(SimpleEvent(EVT_GLCANVAS_QUESTION_MARK)); break; }
        case 'A':
        case 'a': { post_event(SimpleEvent(EVT_GLCANVAS_ARRANGE)); break; }
        case 'B':
        case 'b': { zoom_to_bed(); break; }
        case 'E':
        case 'e': { m_labels.show(!m_labels.is_shown()); m_dirty = true; break; }
        case 'I':
        case 'i': { _update_camera_zoom(1.0); break; }
        case 'K':
        case 'k': { m_camera.select_next_type(); m_dirty = true; break; }
        case 'O':
        case 'o': { _update_camera_zoom(-1.0); break; }
#if ENABLE_RENDER_PICKING_PASS
        case 'T':
        case 't': {
            m_show_picking_texture = !m_show_picking_texture;
            m_dirty = true; 
            break;
        }
#endif // ENABLE_RENDER_PICKING_PASS
        case 'Z':
        case 'z': { m_selection.is_empty() ? zoom_to_volumes() : zoom_to_selection(); break; }
        default:  { evt.Skip(); break; }
        }
    }
}

class TranslationProcessor
{
    using UpAction = std::function<void(void)>;
    using DownAction = std::function<void(const Vec3d&, bool, bool)>;

    UpAction m_up_action{ nullptr };
    DownAction m_down_action{ nullptr };

    bool m_running{ false };
    Vec3d m_direction{ Vec3d::UnitX() };

public:
    TranslationProcessor(UpAction up_action, DownAction down_action)
        : m_up_action(up_action), m_down_action(down_action)
    {
    }

    void process(wxKeyEvent& evt)
    {
        const int keyCode = evt.GetKeyCode();
        wxEventType type = evt.GetEventType();
        if (type == wxEVT_KEY_UP) {
            switch (keyCode)
            {
            case WXK_NUMPAD_LEFT:  case WXK_LEFT:
            case WXK_NUMPAD_RIGHT: case WXK_RIGHT:
            case WXK_NUMPAD_UP:    case WXK_UP:
            case WXK_NUMPAD_DOWN:  case WXK_DOWN:
            {
                m_running = false;
                m_up_action();
                break;
            }
            default: { break; }
            }
        }
        else if (type == wxEVT_KEY_DOWN) {
            bool apply = false;

            switch (keyCode)
            {
            case WXK_SHIFT:
            {
                if (m_running) 
                    apply = true;

                break;
            }
            case WXK_NUMPAD_LEFT:
            case WXK_LEFT:
            {
                m_direction = -Vec3d::UnitX();
                apply = true;
                break;
            }
            case WXK_NUMPAD_RIGHT:
            case WXK_RIGHT:
            {
                m_direction = Vec3d::UnitX();
                apply = true;
                break;
            }
            case WXK_NUMPAD_UP:
            case WXK_UP:
            {
                m_direction = Vec3d::UnitY();
                apply = true;
                break;
            }
            case WXK_NUMPAD_DOWN:
            case WXK_DOWN:
            {
                m_direction = -Vec3d::UnitY();
                apply = true;
                break;
            }
            default: { break; }
            }

            if (apply) {
                m_running = true;
                m_down_action(m_direction, evt.ShiftDown(), evt.CmdDown());
            }
        }
    }
};

void GLCanvas3D::on_key(wxKeyEvent& evt)
{
    static TranslationProcessor translationProcessor(
        [this]() {
            do_move(L("Gizmo-Move"));
            m_gizmos.update_data();

            wxGetApp().obj_manipul()->set_dirty();
            // Let the plater know that the dragging finished, so a delayed refresh
            // of the scene with the background processing data should be performed.
            post_event(SimpleEvent(EVT_GLCANVAS_MOUSE_DRAGGING_FINISHED));
            // updates camera target constraints
            refresh_camera_scene_box();
            m_dirty = true;
        },
        [this](const Vec3d& direction, bool slow, bool camera_space) {
            m_selection.start_dragging();
            double multiplier = slow ? 1.0 : 10.0;

            Vec3d displacement;
            if (camera_space)
            {
                Eigen::Matrix<double, 3, 3, Eigen::DontAlign> inv_view_3x3 = m_camera.get_view_matrix().inverse().matrix().block(0, 0, 3, 3);
                displacement = multiplier * (inv_view_3x3 * direction);
                displacement(2) = 0.0;
            }
            else
                displacement = multiplier * direction;

            m_selection.translate(displacement);
            m_dirty = true;
        }
    );

    const int keyCode = evt.GetKeyCode();

    auto imgui = wxGetApp().imgui();
    if (imgui->update_key_data(evt)) {
        render();
    }
    else
    {
        if (!m_gizmos.on_key(evt))
        {
            if (evt.GetEventType() == wxEVT_KEY_UP) {
                if (m_tab_down && keyCode == WXK_TAB && !evt.HasAnyModifiers()) {
                    // Enable switching between 3D and Preview with Tab
                    // m_canvas->HandleAsNavigationKey(evt);   // XXX: Doesn't work in some cases / on Linux
                    post_event(SimpleEvent(EVT_GLCANVAS_TAB));
                }
                else if (keyCode == WXK_SHIFT)
                {
                    translationProcessor.process(evt);

                    if (m_picking_enabled && m_rectangle_selection.is_dragging())
                    {
                        _update_selection_from_hover();
                        m_rectangle_selection.stop_dragging();
                        m_mouse.ignore_left_up = true;
                        m_dirty = true;
                    }
//                    set_cursor(Standard);
                }
                else if (keyCode == WXK_ALT)
                {
                    if (m_picking_enabled && m_rectangle_selection.is_dragging())
                    {
                        _update_selection_from_hover();
                        m_rectangle_selection.stop_dragging();
                        m_mouse.ignore_left_up = true;
                        m_dirty = true;
                    }
//                    set_cursor(Standard);
                }
                else if (keyCode == WXK_CONTROL)
                    m_dirty = true;
                else if (m_gizmos.is_enabled() && !m_selection.is_empty()) {
                    translationProcessor.process(evt);

                    switch (keyCode)
                    {
                    case WXK_NUMPAD_PAGEUP:   case WXK_PAGEUP:
                    case WXK_NUMPAD_PAGEDOWN: case WXK_PAGEDOWN:
                    {
                        do_rotate(L("Gizmo-Rotate"));
                        m_gizmos.update_data();

                        wxGetApp().obj_manipul()->set_dirty();
                        // Let the plater know that the dragging finished, so a delayed refresh
                        // of the scene with the background processing data should be performed.
                        post_event(SimpleEvent(EVT_GLCANVAS_MOUSE_DRAGGING_FINISHED));
                        // updates camera target constraints
                        refresh_camera_scene_box();
                        m_dirty = true;

                        break;
                    }
                    default: { break; }
                    }
                }
            }
            else if (evt.GetEventType() == wxEVT_KEY_DOWN) {
                m_tab_down = keyCode == WXK_TAB && !evt.HasAnyModifiers();
                if (keyCode == WXK_SHIFT)
                {
                    translationProcessor.process(evt);

                    if (m_picking_enabled && (m_gizmos.get_current_type() != GLGizmosManager::SlaSupports))
                    {
                        m_mouse.ignore_left_up = false;
//                        set_cursor(Cross);
                    }
                }
                else if (keyCode == WXK_ALT)
                {
                    if (m_picking_enabled && (m_gizmos.get_current_type() != GLGizmosManager::SlaSupports))
                    {
                        m_mouse.ignore_left_up = false;
//                        set_cursor(Cross);
                    }
                }
                else if (keyCode == WXK_CONTROL)
                    m_dirty = true;
                else if (m_gizmos.is_enabled() && !m_selection.is_empty())
                {
                    auto do_rotate = [this](double angle_z_rad) {
                        m_selection.start_dragging();
                        m_selection.rotate(Vec3d(0.0, 0.0, angle_z_rad), TransformationType(TransformationType::World_Relative_Joint));
                        m_dirty = true;
//                        wxGetApp().obj_manipul()->set_dirty();
                    };

                    translationProcessor.process(evt);

                    switch (keyCode)
                    {
                    case WXK_NUMPAD_PAGEUP:   case WXK_PAGEUP:   { do_rotate(0.25 * M_PI); break; }
                    case WXK_NUMPAD_PAGEDOWN: case WXK_PAGEDOWN: { do_rotate(-0.25 * M_PI); break; }
                    default: { break; }
                    }
                }
                else if (!m_gizmos.is_enabled())
                {
                    // DoubleSlider navigation in Preview
                    if (keyCode == WXK_LEFT ||
                        keyCode == WXK_RIGHT ||
                        keyCode == WXK_UP ||
                        keyCode == WXK_DOWN)
                    {
                        if (dynamic_cast<Preview*>(m_canvas->GetParent()) != nullptr)
                            post_event(wxKeyEvent(EVT_GLCANVAS_MOVE_DOUBLE_SLIDER, evt));
                    }
                }
            }
        }
    }

    if (keyCode != WXK_TAB
        && keyCode != WXK_LEFT
        && keyCode != WXK_UP
        && keyCode != WXK_RIGHT
        && keyCode != WXK_DOWN) {
        evt.Skip();   // Needed to have EVT_CHAR generated as well
    }
}

void GLCanvas3D::on_mouse_wheel(wxMouseEvent& evt)
{
#ifdef WIN32
    // Try to filter out spurious mouse wheel events comming from 3D mouse.
    if (wxGetApp().plater()->get_mouse3d_controller().process_mouse_wheel())
        return;
#endif

    if (!m_initialized)
        return;

    // Ignore the wheel events if the middle button is pressed.
    if (evt.MiddleIsDown())
        return;

#if ENABLE_RETINA_GL
    const float scale = m_retina_helper->get_scale_factor();
    evt.SetX(evt.GetX() * scale);
    evt.SetY(evt.GetY() * scale);
#endif

#ifdef __WXMSW__
	// For some reason the Idle event is not being generated after the mouse scroll event in case of scrolling with the two fingers on the touch pad,
	// if the event is not allowed to be passed further.
	// https://github.com/prusa3d/PrusaSlicer/issues/2750
	evt.Skip();
#endif /* __WXMSW__ */

    // Performs layers editing updates, if enabled
    if (is_layers_editing_enabled())
    {
        int object_idx_selected = m_selection.get_object_idx();
        if (object_idx_selected != -1)
        {
            // A volume is selected. Test, whether hovering over a layer thickness bar.
            if (m_layers_editing.bar_rect_contains(*this, (float)evt.GetX(), (float)evt.GetY()))
            {
                // Adjust the width of the selection.
                m_layers_editing.band_width = std::max(std::min(m_layers_editing.band_width * (1.0f + 0.1f * (float)evt.GetWheelRotation() / (float)evt.GetWheelDelta()), 10.0f), 1.5f);
                if (m_canvas != nullptr)
                    m_canvas->Refresh();

                return;
            }
        }
    }

    // Inform gizmos about the event so they have the opportunity to react.
    if (m_gizmos.on_mouse_wheel(evt))
        return;

    // Calculate the zoom delta and apply it to the current zoom factor
    _update_camera_zoom((double)evt.GetWheelRotation() / (double)evt.GetWheelDelta());
}

void GLCanvas3D::on_timer(wxTimerEvent& evt)
{
    if (m_layers_editing.state == LayersEditing::Editing)
        _perform_layer_editing_action();
}

#ifndef NDEBUG
// #define SLIC3R_DEBUG_MOUSE_EVENTS
#endif

#ifdef SLIC3R_DEBUG_MOUSE_EVENTS
std::string format_mouse_event_debug_message(const wxMouseEvent &evt)
{
	static int idx = 0;
	char buf[2048];
	std::string out;
	sprintf(buf, "Mouse Event %d - ", idx ++);
	out = buf;

	if (evt.Entering())
		out += "Entering ";
	if (evt.Leaving())
		out += "Leaving ";
	if (evt.Dragging())
		out += "Dragging ";
	if (evt.Moving())
		out += "Moving ";
	if (evt.Magnify())
		out += "Magnify ";
	if (evt.LeftDown())
		out += "LeftDown ";
	if (evt.LeftUp())
		out += "LeftUp ";
	if (evt.LeftDClick())
		out += "LeftDClick ";
	if (evt.MiddleDown())
		out += "MiddleDown ";
	if (evt.MiddleUp())
		out += "MiddleUp ";
	if (evt.MiddleDClick())
		out += "MiddleDClick ";
	if (evt.RightDown())
		out += "RightDown ";
	if (evt.RightUp())
		out += "RightUp ";
	if (evt.RightDClick())
		out += "RightDClick ";

	sprintf(buf, "(%d, %d)", evt.GetX(), evt.GetY());
	out += buf;
	return out;
}
#endif /* SLIC3R_DEBUG_MOUSE_EVENTS */

void GLCanvas3D::on_mouse(wxMouseEvent& evt)
{
    if (!m_initialized || !_set_current())
        return;

#if ENABLE_RETINA_GL
    const float scale = m_retina_helper->get_scale_factor();
    evt.SetX(evt.GetX() * scale);
    evt.SetY(evt.GetY() * scale);
#endif

    Point pos(evt.GetX(), evt.GetY());

    ImGuiWrapper* imgui = wxGetApp().imgui();
    m_tooltip.set_in_imgui(false);
    if (imgui->update_mouse_data(evt)) {
        m_mouse.position = evt.Leaving() ? Vec2d(-1.0, -1.0) : pos.cast<double>();
        m_tooltip.set_in_imgui(true);
        render();
#ifdef SLIC3R_DEBUG_MOUSE_EVENTS
        printf((format_mouse_event_debug_message(evt) + " - Consumed by ImGUI\n").c_str());
#endif /* SLIC3R_DEBUG_MOUSE_EVENTS */
        // do not return if dragging or tooltip not empty to allow for tooltip update
#if ENABLE_CANVAS_TOOLTIP_USING_IMGUI
        if (!m_mouse.dragging && m_tooltip.is_empty())
#else
        if (!m_mouse.dragging && m_canvas->GetToolTipText().empty())
#endif // ENABLE_CANVAS_TOOLTIP_USING_IMGUI
            return;
    }

#ifdef __WXMSW__
	bool on_enter_workaround = false;
    if (! evt.Entering() && ! evt.Leaving() && m_mouse.position.x() == -1.0) {
        // Workaround for SPE-832: There seems to be a mouse event sent to the window before evt.Entering()
        m_mouse.position = pos.cast<double>();
        render();
#ifdef SLIC3R_DEBUG_MOUSE_EVENTS
		printf((format_mouse_event_debug_message(evt) + " - OnEnter workaround\n").c_str());
#endif /* SLIC3R_DEBUG_MOUSE_EVENTS */
		on_enter_workaround = true;
    } else 
#endif /* __WXMSW__ */
    {
#ifdef SLIC3R_DEBUG_MOUSE_EVENTS
		printf((format_mouse_event_debug_message(evt) + " - other\n").c_str());
#endif /* SLIC3R_DEBUG_MOUSE_EVENTS */
	}

    if (m_main_toolbar.on_mouse(evt, *this))
    {
        if (evt.LeftUp() || evt.MiddleUp() || evt.RightUp())
            mouse_up_cleanup();
        m_mouse.set_start_position_3D_as_invalid();
        return;
    }

    if (m_undoredo_toolbar.on_mouse(evt, *this))
    {
        if (evt.LeftUp() || evt.MiddleUp() || evt.RightUp())
            mouse_up_cleanup();
        m_mouse.set_start_position_3D_as_invalid();
        return;
    }

    if (m_view_toolbar.on_mouse(evt, *this))
    {
        if (evt.LeftUp() || evt.MiddleUp() || evt.RightUp())
            mouse_up_cleanup();
        m_mouse.set_start_position_3D_as_invalid();
        return;
    }

    if (m_gizmos.on_mouse(evt))
    {
        if (evt.LeftUp() || evt.MiddleUp() || evt.RightUp())
            mouse_up_cleanup();

        m_mouse.set_start_position_3D_as_invalid();
#if ENABLE_CANVAS_TOOLTIP_USING_IMGUI
        m_mouse.position = pos.cast<double>();
#endif /// ENABLE_CANVAS_TOOLTIP_USING_IMGUI
        return;
    }

    int selected_object_idx = m_selection.get_object_idx();
    int layer_editing_object_idx = is_layers_editing_enabled() ? selected_object_idx : -1;
    m_layers_editing.select_object(*m_model, layer_editing_object_idx);

    if (m_mouse.drag.move_requires_threshold && m_mouse.is_move_start_threshold_position_2D_defined() && m_mouse.is_move_threshold_met(pos))
    {
        m_mouse.drag.move_requires_threshold = false;
        m_mouse.set_move_start_threshold_position_2D_as_invalid();
    }

    if (evt.ButtonDown() && wxWindow::FindFocus() != this->m_canvas)
        // Grab keyboard focus on any mouse click event.
        m_canvas->SetFocus();

    if (evt.Entering())
    {
//#if defined(__WXMSW__) || defined(__linux__)
//        // On Windows and Linux needs focus in order to catch key events
        // Set focus in order to remove it from sidebar fields
        if (m_canvas != nullptr) {
            // Only set focus, if the top level window of this canvas is active.
            auto p = dynamic_cast<wxWindow*>(evt.GetEventObject());
            while (p->GetParent())
                p = p->GetParent();
            auto *top_level_wnd = dynamic_cast<wxTopLevelWindow*>(p);
            if (top_level_wnd && top_level_wnd->IsActive())
                m_canvas->SetFocus();
            m_mouse.position = pos.cast<double>();
            // 1) forces a frame render to ensure that m_hover_volume_idxs is updated even when the user right clicks while
            // the context menu is shown, ensuring it to disappear if the mouse is outside any volume and to
            // change the volume hover state if any is under the mouse 
            // 2) when switching between 3d view and preview the size of the canvas changes if the side panels are visible,
            // so forces a resize to avoid multiple renders with different sizes (seen as flickering)
            _refresh_if_shown_on_screen();
        }
        m_mouse.set_start_position_2D_as_invalid();
//#endif
    }
    else if (evt.Leaving())
    {
        _deactivate_undo_redo_toolbar_items();

        // to remove hover on objects when the mouse goes out of this canvas
        m_mouse.position = Vec2d(-1.0, -1.0);
        m_dirty = true;
    }
    else if (evt.LeftDown() || evt.RightDown() || evt.MiddleDown())
    {
        if (_deactivate_undo_redo_toolbar_items())
            return;

        // If user pressed left or right button we first check whether this happened
        // on a volume or not.
        m_layers_editing.state = LayersEditing::Unknown;
        if ((layer_editing_object_idx != -1) && m_layers_editing.bar_rect_contains(*this, pos(0), pos(1)))
        {
            // A volume is selected and the mouse is inside the layer thickness bar.
            // Start editing the layer height.
            m_layers_editing.state = LayersEditing::Editing;
            _perform_layer_editing_action(&evt);
        }
        else if (evt.LeftDown() && (evt.ShiftDown() || evt.AltDown()) && m_picking_enabled)
        {
            if (m_gizmos.get_current_type() != GLGizmosManager::SlaSupports)
            {
                m_rectangle_selection.start_dragging(m_mouse.position, evt.ShiftDown() ? GLSelectionRectangle::Select : GLSelectionRectangle::Deselect);
                m_dirty = true;
            }
        }
        else
        {
            // Select volume in this 3D canvas.
            // Don't deselect a volume if layer editing is enabled. We want the object to stay selected
            // during the scene manipulation.

            if (m_picking_enabled && (!m_hover_volume_idxs.empty() || !is_layers_editing_enabled()))
            {
                if (evt.LeftDown() && !m_hover_volume_idxs.empty())
                {
                    int volume_idx = get_first_hover_volume_idx();
                    bool already_selected = m_selection.contains_volume(volume_idx);
                    bool ctrl_down = evt.CmdDown();

                    Selection::IndicesList curr_idxs = m_selection.get_volume_idxs();

                    if (already_selected && ctrl_down)
                        m_selection.remove(volume_idx);
                    else
                    {
                        m_selection.add(volume_idx, !ctrl_down, true);
                        m_mouse.drag.move_requires_threshold = !already_selected;
                        if (already_selected)
                            m_mouse.set_move_start_threshold_position_2D_as_invalid();
                        else
                            m_mouse.drag.move_start_threshold_position_2D = pos;
                    }

                    // propagate event through callback
                    if (curr_idxs != m_selection.get_volume_idxs())
                    {
                        if (m_selection.is_empty())
                            m_gizmos.reset_all_states();
                        else
                            m_gizmos.refresh_on_off_state();

                        m_gizmos.update_data();
                        post_event(SimpleEvent(EVT_GLCANVAS_OBJECT_SELECT));
                        m_dirty = true;
                    }
                }
            }

            if (!m_hover_volume_idxs.empty())
            {
                if (evt.LeftDown() && m_moving_enabled && (m_mouse.drag.move_volume_idx == -1))
                {
                    // Only accept the initial position, if it is inside the volume bounding box.
                    int volume_idx = get_first_hover_volume_idx();
                    BoundingBoxf3 volume_bbox = m_volumes.volumes[volume_idx]->transformed_bounding_box();
                    volume_bbox.offset(1.0);
                    if (volume_bbox.contains(m_mouse.scene_position))
                    {
                        m_volumes.volumes[volume_idx]->hover = GLVolume::HS_None;
                        // The dragging operation is initiated.
                        m_mouse.drag.move_volume_idx = volume_idx;
                        m_selection.start_dragging();
                        m_mouse.drag.start_position_3D = m_mouse.scene_position;
                        m_moving = true;
                    }
                }
            }
        }
    }
    else if (evt.Dragging() && evt.LeftIsDown() && (m_layers_editing.state == LayersEditing::Unknown) && (m_mouse.drag.move_volume_idx != -1))
    {
        if (!m_mouse.drag.move_requires_threshold)
        {
            m_mouse.dragging = true;

            Vec3d cur_pos = m_mouse.drag.start_position_3D;
            // we do not want to translate objects if the user just clicked on an object while pressing shift to remove it from the selection and then drag
            if (m_selection.contains_volume(get_first_hover_volume_idx()))
            {
                if (std::abs(m_camera.get_dir_forward()(2)) < EPSILON)
                {
                    // side view -> move selected volumes orthogonally to camera view direction
                    Linef3 ray = mouse_ray(pos);
                    Vec3d dir = ray.unit_vector();
                    // finds the intersection of the mouse ray with the plane parallel to the camera viewport and passing throught the starting position
                    // use ray-plane intersection see i.e. https://en.wikipedia.org/wiki/Line%E2%80%93plane_intersection algebric form
                    // in our case plane normal and ray direction are the same (orthogonal view)
                    // when moving to perspective camera the negative z unit axis of the camera needs to be transformed in world space and used as plane normal
                    Vec3d inters = ray.a + (m_mouse.drag.start_position_3D - ray.a).dot(dir) / dir.squaredNorm() * dir;
                    // vector from the starting position to the found intersection
                    Vec3d inters_vec = inters - m_mouse.drag.start_position_3D;

                    Vec3d camera_right = m_camera.get_dir_right();
                    Vec3d camera_up = m_camera.get_dir_up();

                    // finds projection of the vector along the camera axes
                    double projection_x = inters_vec.dot(camera_right);
                    double projection_z = inters_vec.dot(camera_up);

                    // apply offset
                    cur_pos = m_mouse.drag.start_position_3D + projection_x * camera_right + projection_z * camera_up;
                }
                else
                {
                    // Generic view
                    // Get new position at the same Z of the initial click point.
                    float z0 = 0.0f;
                    float z1 = 1.0f;
                    cur_pos = Linef3(_mouse_to_3d(pos, &z0), _mouse_to_3d(pos, &z1)).intersect_plane(m_mouse.drag.start_position_3D(2));
                }
            }

            m_selection.translate(cur_pos - m_mouse.drag.start_position_3D);
            wxGetApp().obj_manipul()->set_dirty();
            m_dirty = true;
        }
    }
    else if (evt.Dragging() && evt.LeftIsDown() && m_picking_enabled && m_rectangle_selection.is_dragging())
    {
        m_rectangle_selection.dragging(pos.cast<double>());
        m_dirty = true;
    }
    else if (evt.Dragging())
    {
        m_mouse.dragging = true;

        if ((m_layers_editing.state != LayersEditing::Unknown) && (layer_editing_object_idx != -1))
        {
            set_tooltip("");
            if (m_layers_editing.state == LayersEditing::Editing)
                _perform_layer_editing_action(&evt);
        }
        // do not process the dragging if the left mouse was set down in another canvas
        else if (evt.LeftIsDown())
        {
            // if dragging over blank area with left button, rotate
            if (m_hover_volume_idxs.empty() && m_mouse.is_start_position_3D_defined())
            {
                const Vec3d rot = (Vec3d(pos.x(), pos.y(), 0.) - m_mouse.drag.start_position_3D) * (PI * TRACKBALLSIZE / 180.);
#if ENABLE_AUTO_CONSTRAINED_CAMERA
                if (wxGetApp().app_config->get("use_free_camera") == "1")
                    // Virtual track ball (similar to the 3DConnexion mouse).
                    m_camera.rotate_local_around_target(Vec3d(rot.y(), rot.x(), 0.));
                else
                {
                	// Forces camera right vector to be parallel to XY plane in case it has been misaligned using the 3D mouse free rotation.
                	// It is cheaper to call this function right away instead of testing wxGetApp().plater()->get_mouse3d_controller().connected(),
                	// which checks an atomics (flushes CPU caches).
                	// See GH issue #3816.
                    m_camera.recover_from_free_camera();
                    m_camera.rotate_on_sphere(rot.x(), rot.y(), wxGetApp().preset_bundle->printers.get_edited_preset().printer_technology() != ptSLA);
                }
#else
                if (wxGetApp().plater()->get_mouse3d_controller().connected() || (wxGetApp().app_config->get("use_free_camera") == "1"))
                    // Virtual track ball (similar to the 3DConnexion mouse).
                    m_camera.rotate_local_around_target(Vec3d(rot.y(), rot.x(), 0.));
                else
                    m_camera.rotate_on_sphere(rot.x(), rot.y(), wxGetApp().preset_bundle->printers.get_edited_preset().printer_technology() != ptSLA);
#endif // ENABLE_AUTO_CONSTRAINED_CAMERA

                m_dirty = true;
            }
            m_mouse.drag.start_position_3D = Vec3d((double)pos(0), (double)pos(1), 0.0);
        }
        else if (evt.MiddleIsDown() || evt.RightIsDown())
        {
            // If dragging over blank area with right button, pan.
            if (m_mouse.is_start_position_2D_defined())
            {
                // get point in model space at Z = 0
                float z = 0.0f;
                const Vec3d& cur_pos = _mouse_to_3d(pos, &z);
                Vec3d orig = _mouse_to_3d(m_mouse.drag.start_position_2D, &z);
#if ENABLE_AUTO_CONSTRAINED_CAMERA
                if (wxGetApp().app_config->get("use_free_camera") != "1")
                	// Forces camera right vector to be parallel to XY plane in case it has been misaligned using the 3D mouse free rotation.
                	// It is cheaper to call this function right away instead of testing wxGetApp().plater()->get_mouse3d_controller().connected(),
                	// which checks an atomics (flushes CPU caches).
                	// See GH issue #3816.
                    m_camera.recover_from_free_camera();
#endif // ENABLE_AUTO_CONSTRAINED_CAMERA

                m_camera.set_target(m_camera.get_target() + orig - cur_pos);
                m_dirty = true;
            }
            
            m_mouse.drag.start_position_2D = pos;
        }
    }
    else if (evt.LeftUp() || evt.MiddleUp() || evt.RightUp())
    {
        if (m_layers_editing.state != LayersEditing::Unknown)
        {
            m_layers_editing.state = LayersEditing::Unknown;
            _stop_timer();
            m_layers_editing.accept_changes(*this);
        }
        else if ((m_mouse.drag.move_volume_idx != -1) && m_mouse.dragging)
        {
            do_move(L("Move Object"));
            wxGetApp().obj_manipul()->set_dirty();
            // Let the plater know that the dragging finished, so a delayed refresh
            // of the scene with the background processing data should be performed.
            post_event(SimpleEvent(EVT_GLCANVAS_MOUSE_DRAGGING_FINISHED));
        }
        else if (evt.LeftUp() && m_picking_enabled && m_rectangle_selection.is_dragging())
        {
            if (evt.ShiftDown() || evt.AltDown())
                _update_selection_from_hover();

            m_rectangle_selection.stop_dragging();
        }
        else if (evt.LeftUp() && !m_mouse.ignore_left_up && !m_mouse.dragging && m_hover_volume_idxs.empty() && !is_layers_editing_enabled())
        {
            // deselect and propagate event through callback
            if (!evt.ShiftDown() && m_picking_enabled)
                deselect_all();
        }
        else if (evt.RightUp())
        {
            m_mouse.position = pos.cast<double>();
            // forces a frame render to ensure that m_hover_volume_idxs is updated even when the user right clicks while
            // the context menu is already shown
            render();
            if (!m_hover_volume_idxs.empty())
            {
                // if right clicking on volume, propagate event through callback (shows context menu)
                int volume_idx = get_first_hover_volume_idx();
                if (!m_volumes.volumes[volume_idx]->is_wipe_tower // no context menu for the wipe tower
                    && m_gizmos.get_current_type() != GLGizmosManager::SlaSupports)  // disable context menu when the gizmo is open
                {
                    // forces the selection of the volume
                    /* m_selection.add(volume_idx); // #et_FIXME_if_needed
                     * To avoid extra "Add-Selection" snapshots,
                     * call add() with check_for_already_contained=true
                     * */
                    m_selection.add(volume_idx, true, true); 
                    m_gizmos.refresh_on_off_state();
                    post_event(SimpleEvent(EVT_GLCANVAS_OBJECT_SELECT));
                    m_gizmos.update_data();
                    wxGetApp().obj_manipul()->set_dirty();
                    // forces a frame render to update the view before the context menu is shown
                    render();
                }
            }
            Vec2d logical_pos = pos.cast<double>();
#if ENABLE_RETINA_GL
            const float factor = m_retina_helper->get_scale_factor();
            logical_pos = logical_pos.cwiseQuotient(Vec2d(factor, factor));
#endif // ENABLE_RETINA_GL
            if (!m_mouse.dragging)
                // do not post the event if the user is panning the scene
                post_event(RBtnEvent(EVT_GLCANVAS_RIGHT_CLICK, { logical_pos, m_hover_volume_idxs.empty() }));
        }

        mouse_up_cleanup();
    }
    else if (evt.Moving())
    {
        m_mouse.position = pos.cast<double>();

        // updates gizmos overlay
        if (m_selection.is_empty())
            m_gizmos.reset_all_states();

        // Only refresh if picking is enabled, in that case the objects may get highlighted if the mouse cursor hovers over.
        if (m_picking_enabled)
            m_dirty = true;
    }
    else
        evt.Skip();

#ifdef __WXMSW__
	if (on_enter_workaround)
		m_mouse.position = Vec2d(-1., -1.);
#endif /* __WXMSW__ */
}

void GLCanvas3D::on_paint(wxPaintEvent& evt)
{
    if (m_initialized)
        m_dirty = true;
    else
        // Call render directly, so it gets initialized immediately, not from On Idle handler.
        this->render();
}

Size GLCanvas3D::get_canvas_size() const
{
    int w = 0;
    int h = 0;

    if (m_canvas != nullptr)
        m_canvas->GetSize(&w, &h);

#if ENABLE_RETINA_GL
    const float factor = m_retina_helper->get_scale_factor();
    w *= factor;
    h *= factor;
#else
    const float factor = 1.0f;
#endif

    return Size(w, h, factor);
}

Vec2d GLCanvas3D::get_local_mouse_position() const
{
    if (m_canvas == nullptr)
		return Vec2d::Zero();

    wxPoint mouse_pos = m_canvas->ScreenToClient(wxGetMousePosition());
    const double factor = 
#if ENABLE_RETINA_GL
        m_retina_helper->get_scale_factor();
#else
        1.0;
#endif
    return Vec2d(factor * mouse_pos.x, factor * mouse_pos.y);
}

void GLCanvas3D::reset_legend_texture()
{
    if (m_legend_texture.get_id() != 0)
    {
        _set_current();
        m_legend_texture.reset();
    }
}

void GLCanvas3D::set_tooltip(const std::string& tooltip) const
{
    if (m_canvas != nullptr)
    {
#if ENABLE_CANVAS_TOOLTIP_USING_IMGUI
        m_tooltip.set_text(tooltip);
#else
        wxString txt = wxString::FromUTF8(tooltip.data());
        if (m_canvas->GetToolTipText() != txt)
            m_canvas->SetToolTip(txt);

//        wxToolTip* t = m_canvas->GetToolTip();
//        if (t != nullptr)
//        {
//            if (tooltip.empty())
//                m_canvas->UnsetToolTip();
//            else
//                t->SetTip(wxString::FromUTF8(tooltip.data()));
//        }
//        else if (!tooltip.empty()) // Avoid "empty" tooltips => unset of the empty tooltip leads to application crash under OSX
//            m_canvas->SetToolTip(wxString::FromUTF8(tooltip.data()));
#endif // ENABLE_CANVAS_TOOLTIP_USING_IMGUI
    }
}

void GLCanvas3D::do_move(const std::string& snapshot_type)
{
    if (m_model == nullptr)
        return;

    if (!snapshot_type.empty())
        wxGetApp().plater()->take_snapshot(_(snapshot_type));

    std::set<std::pair<int, int>> done;  // keeps track of modified instances
    bool object_moved = false;
    Vec3d wipe_tower_origin = Vec3d::Zero();

    Selection::EMode selection_mode = m_selection.get_mode();

    for (const GLVolume* v : m_volumes.volumes)
    {
        int object_idx = v->object_idx();
        int instance_idx = v->instance_idx();
        int volume_idx = v->volume_idx();

        std::pair<int, int> done_id(object_idx, instance_idx);

        if ((0 <= object_idx) && (object_idx < (int)m_model->objects.size()))
        {
            done.insert(done_id);

            // Move instances/volumes
            ModelObject* model_object = m_model->objects[object_idx];
            if (model_object != nullptr)
            {
                if (selection_mode == Selection::Instance)
                    model_object->instances[instance_idx]->set_offset(v->get_instance_offset());
                else if (selection_mode == Selection::Volume)
                    model_object->volumes[volume_idx]->set_offset(v->get_volume_offset());

                object_moved = true;
                model_object->invalidate_bounding_box();
            }
        }
        else if (object_idx == 1000)
            // Move a wipe tower proxy.
            wipe_tower_origin = v->get_volume_offset();
    }

    // Fixes sinking/flying instances
    for (const std::pair<int, int>& i : done)
    {
        ModelObject* m = m_model->objects[i.first];
        Vec3d shift(0.0, 0.0, -m->get_instance_min_z(i.second));
        m_selection.translate(i.first, i.second, shift);
        m->translate_instance(i.second, shift);
    }

    if (object_moved)
        post_event(SimpleEvent(EVT_GLCANVAS_INSTANCE_MOVED));

    if (wipe_tower_origin != Vec3d::Zero())
        post_event(Vec3dEvent(EVT_GLCANVAS_WIPETOWER_MOVED, std::move(wipe_tower_origin)));

    m_dirty = true;
}

void GLCanvas3D::do_rotate(const std::string& snapshot_type)
{
    if (m_model == nullptr)
        return;

    if (!snapshot_type.empty())
        wxGetApp().plater()->take_snapshot(_(snapshot_type));

    std::set<std::pair<int, int>> done;  // keeps track of modified instances

    Selection::EMode selection_mode = m_selection.get_mode();

    for (const GLVolume* v : m_volumes.volumes)
    {
        int object_idx = v->object_idx();
        if (object_idx == 1000) { // the wipe tower
            Vec3d offset = v->get_volume_offset();
            post_event(Vec3dEvent(EVT_GLCANVAS_WIPETOWER_ROTATED, Vec3d(offset(0), offset(1), v->get_volume_rotation()(2))));
        }
        if ((object_idx < 0) || ((int)m_model->objects.size() <= object_idx))
            continue;

        int instance_idx = v->instance_idx();
        int volume_idx = v->volume_idx();

        done.insert(std::pair<int, int>(object_idx, instance_idx));

        // Rotate instances/volumes.
        ModelObject* model_object = m_model->objects[object_idx];
        if (model_object != nullptr)
        {
            if (selection_mode == Selection::Instance)
            {
                model_object->instances[instance_idx]->set_rotation(v->get_instance_rotation());
                model_object->instances[instance_idx]->set_offset(v->get_instance_offset());
            }
            else if (selection_mode == Selection::Volume)
            {
                model_object->volumes[volume_idx]->set_rotation(v->get_volume_rotation());
                model_object->volumes[volume_idx]->set_offset(v->get_volume_offset());
            }
            model_object->invalidate_bounding_box();
        }
    }

    // Fixes sinking/flying instances
    for (const std::pair<int, int>& i : done)
    {
        ModelObject* m = m_model->objects[i.first];
        Vec3d shift(0.0, 0.0, -m->get_instance_min_z(i.second));
        m_selection.translate(i.first, i.second, shift);
        m->translate_instance(i.second, shift);
    }

    if (!done.empty())
        post_event(SimpleEvent(EVT_GLCANVAS_INSTANCE_ROTATED));

    m_dirty = true;
}

void GLCanvas3D::do_scale(const std::string& snapshot_type)
{
    if (m_model == nullptr)
        return;

    if (!snapshot_type.empty())
        wxGetApp().plater()->take_snapshot(_(snapshot_type));

    std::set<std::pair<int, int>> done;  // keeps track of modified instances

    Selection::EMode selection_mode = m_selection.get_mode();

    for (const GLVolume* v : m_volumes.volumes)
    {
        int object_idx = v->object_idx();
        if ((object_idx < 0) || ((int)m_model->objects.size() <= object_idx))
            continue;

        int instance_idx = v->instance_idx();
        int volume_idx = v->volume_idx();

        done.insert(std::pair<int, int>(object_idx, instance_idx));

        // Rotate instances/volumes
        ModelObject* model_object = m_model->objects[object_idx];
        if (model_object != nullptr)
        {
            if (selection_mode == Selection::Instance)
            {
                model_object->instances[instance_idx]->set_scaling_factor(v->get_instance_scaling_factor());
                model_object->instances[instance_idx]->set_offset(v->get_instance_offset());
            }
            else if (selection_mode == Selection::Volume)
            {
                model_object->instances[instance_idx]->set_offset(v->get_instance_offset());
                model_object->volumes[volume_idx]->set_scaling_factor(v->get_volume_scaling_factor());
                model_object->volumes[volume_idx]->set_offset(v->get_volume_offset());
            }
            model_object->invalidate_bounding_box();
        }
    }

    // Fixes sinking/flying instances
    for (const std::pair<int, int>& i : done)
    {
        ModelObject* m = m_model->objects[i.first];
        Vec3d shift(0.0, 0.0, -m->get_instance_min_z(i.second));
        m_selection.translate(i.first, i.second, shift);
        m->translate_instance(i.second, shift);
    }

    if (!done.empty())
        post_event(SimpleEvent(EVT_GLCANVAS_INSTANCE_ROTATED));

    m_dirty = true;
}

void GLCanvas3D::do_flatten(const Vec3d& normal, const std::string& snapshot_type)
{
    if (!snapshot_type.empty())
        wxGetApp().plater()->take_snapshot(_(snapshot_type));

    m_selection.flattening_rotate(normal);
    do_rotate(""); // avoid taking another snapshot
}

void GLCanvas3D::do_mirror(const std::string& snapshot_type)
{
    if (m_model == nullptr)
        return;

    if (!snapshot_type.empty())
        wxGetApp().plater()->take_snapshot(_(snapshot_type));

    std::set<std::pair<int, int>> done;  // keeps track of modified instances

    Selection::EMode selection_mode = m_selection.get_mode();

    for (const GLVolume* v : m_volumes.volumes)
    {
        int object_idx = v->object_idx();
        if ((object_idx < 0) || ((int)m_model->objects.size() <= object_idx))
            continue;

        int instance_idx = v->instance_idx();
        int volume_idx = v->volume_idx();

        done.insert(std::pair<int, int>(object_idx, instance_idx));

        // Mirror instances/volumes
        ModelObject* model_object = m_model->objects[object_idx];
        if (model_object != nullptr)
        {
            if (selection_mode == Selection::Instance)
                model_object->instances[instance_idx]->set_mirror(v->get_instance_mirror());
            else if (selection_mode == Selection::Volume)
                model_object->volumes[volume_idx]->set_mirror(v->get_volume_mirror());

            model_object->invalidate_bounding_box();
        }
    }

    // Fixes sinking/flying instances
    for (const std::pair<int, int>& i : done)
    {
        ModelObject* m = m_model->objects[i.first];
        Vec3d shift(0.0, 0.0, -m->get_instance_min_z(i.second));
        m_selection.translate(i.first, i.second, shift);
        m->translate_instance(i.second, shift);
    }

    post_event(SimpleEvent(EVT_GLCANVAS_SCHEDULE_BACKGROUND_PROCESS));

    m_dirty = true;
}

void GLCanvas3D::update_gizmos_on_off_state()
{
    set_as_dirty();
    m_gizmos.update_data();
    m_gizmos.refresh_on_off_state();
}

void GLCanvas3D::handle_sidebar_focus_event(const std::string& opt_key, bool focus_on)
{
    m_sidebar_field = focus_on ? opt_key : "";

    if (!m_sidebar_field.empty())
        m_gizmos.reset_all_states();

    m_dirty = true;
}

void GLCanvas3D::handle_layers_data_focus_event(const t_layer_height_range range, const EditorType type)
{
    std::string field = "layer_" + std::to_string(type) + "_" + std::to_string(range.first) + "_" + std::to_string(range.second);
    handle_sidebar_focus_event(field, true);
}

void GLCanvas3D::update_ui_from_settings()
{
    m_dirty = true;

#if ENABLE_RETINA_GL
    const float orig_scaling = m_retina_helper->get_scale_factor();

    const bool use_retina = wxGetApp().app_config->get("use_retina_opengl") == "1";
    BOOST_LOG_TRIVIAL(debug) << "GLCanvas3D: Use Retina OpenGL: " << use_retina;
    m_retina_helper->set_use_retina(use_retina);
    const float new_scaling = m_retina_helper->get_scale_factor();

    if (new_scaling != orig_scaling) {
        BOOST_LOG_TRIVIAL(debug) << "GLCanvas3D: Scaling factor: " << new_scaling;

        m_camera.set_zoom(m_camera.get_zoom() * new_scaling / orig_scaling);
        _refresh_if_shown_on_screen();
    }
#endif
}



GLCanvas3D::WipeTowerInfo GLCanvas3D::get_wipe_tower_info() const
{
    WipeTowerInfo wti;
    
    for (const GLVolume* vol : m_volumes.volumes) {
        if (vol->is_wipe_tower) {
            wti.m_pos = Vec2d(m_config->opt_float("wipe_tower_x"),
                            m_config->opt_float("wipe_tower_y"));
            wti.m_rotation = (M_PI/180.) * m_config->opt_float("wipe_tower_rotation_angle");
            const BoundingBoxf3& bb = vol->bounding_box();
            wti.m_bb_size = Vec2d(bb.size().x(), bb.size().y());
            break;
        }
    }
    
    return wti;
}

Linef3 GLCanvas3D::mouse_ray(const Point& mouse_pos)
{
    float z0 = 0.0f;
    float z1 = 1.0f;
    return Linef3(_mouse_to_3d(mouse_pos, &z0), _mouse_to_3d(mouse_pos, &z1));
}

double GLCanvas3D::get_size_proportional_to_max_bed_size(double factor) const
{
    return factor * m_bed.get_bounding_box(false).max_size();
}

void GLCanvas3D::set_cursor(ECursorType type)
{
    if ((m_canvas != nullptr) && (m_cursor_type != type))
    {
        switch (type)
        {
        case Standard: { m_canvas->SetCursor(*wxSTANDARD_CURSOR); break; }
        case Cross: { m_canvas->SetCursor(*wxCROSS_CURSOR); break; }
        }

        m_cursor_type = type;
    }
}

void GLCanvas3D::msw_rescale()
{
    m_warning_texture.msw_rescale(*this);
}

bool GLCanvas3D::has_toolpaths_to_export() const
{
    return m_volumes.has_toolpaths_to_export();
}

void GLCanvas3D::export_toolpaths_to_obj(const char* filename) const
{
    m_volumes.export_toolpaths_to_obj(filename);
}

void GLCanvas3D::mouse_up_cleanup()
{
    m_moving = false;
    m_mouse.drag.move_volume_idx = -1;
    m_mouse.set_start_position_3D_as_invalid();
    m_mouse.set_start_position_2D_as_invalid();
    m_mouse.dragging = false;
    m_mouse.ignore_left_up = false;
    m_dirty = true;

    if (m_canvas->HasCapture())
        m_canvas->ReleaseMouse();
}

bool GLCanvas3D::_is_shown_on_screen() const
{
    return (m_canvas != nullptr) ? m_canvas->IsShownOnScreen() : false;
}

// Getter for the const char*[]
static bool string_getter(const bool is_undo, int idx, const char** out_text)
{
    return wxGetApp().plater()->undo_redo_string_getter(is_undo, idx, out_text);
}

void GLCanvas3D::_render_undo_redo_stack(const bool is_undo, float pos_x) const
{
    ImGuiWrapper* imgui = wxGetApp().imgui();

    const float x = pos_x * (float)get_camera().get_zoom() + 0.5f * (float)get_canvas_size().get_width();
    imgui->set_next_window_pos(x, m_undoredo_toolbar.get_height(), ImGuiCond_Always, 0.5f, 0.0f);
    std::string title = is_undo ? L("Undo History") : L("Redo History");
    imgui->begin(_(title), ImGuiWindowFlags_NoMove | ImGuiWindowFlags_NoResize | ImGuiWindowFlags_NoCollapse);

    int hovered = m_imgui_undo_redo_hovered_pos;
    int selected = -1;
    float em = static_cast<float>(wxGetApp().em_unit());
#if ENABLE_RETINA_GL
	em *= m_retina_helper->get_scale_factor();
#endif

    if (imgui->undo_redo_list(ImVec2(18 * em, 26 * em), is_undo, &string_getter, hovered, selected))
        m_imgui_undo_redo_hovered_pos = hovered;
    else
        m_imgui_undo_redo_hovered_pos = -1;

    if (selected >= 0)
        is_undo ? wxGetApp().plater()->undo_to(selected) : wxGetApp().plater()->redo_to(selected);

    imgui->text(wxString::Format(is_undo ? _L_PLURAL("Undo %1$d Action", "Undo %1$d Actions", hovered + 1) : _L_PLURAL("Redo %1$d Action", "Redo %1$d Actions", hovered + 1), hovered + 1));

    imgui->end();
}

#if ENABLE_THUMBNAIL_GENERATOR
<<<<<<< HEAD
void GLCanvas3D::_render_thumbnail_internal(ThumbnailData& thumbnail_data, bool printable_only, bool parts_only, bool show_bed, bool transparent_background)
=======
#define ENABLE_THUMBNAIL_GENERATOR_DEBUG_OUTPUT 0
#if ENABLE_THUMBNAIL_GENERATOR_DEBUG_OUTPUT
static void debug_output_thumbnail(const ThumbnailData& thumbnail_data)
{
    // debug export of generated image
    wxImage image(thumbnail_data.width, thumbnail_data.height);
    image.InitAlpha();

    for (unsigned int r = 0; r < thumbnail_data.height; ++r)
    {
        unsigned int rr = (thumbnail_data.height - 1 - r) * thumbnail_data.width;
        for (unsigned int c = 0; c < thumbnail_data.width; ++c)
        {
            unsigned char* px = (unsigned char*)thumbnail_data.pixels.data() + 4 * (rr + c);
            image.SetRGB((int)c, (int)r, px[0], px[1], px[2]);
            image.SetAlpha((int)c, (int)r, px[3]);
        }
    }

    image.SaveFile("C:/prusa/test/test.png", wxBITMAP_TYPE_PNG);
}
#endif // ENABLE_THUMBNAIL_GENERATOR_DEBUG_OUTPUT

void GLCanvas3D::_render_thumbnail_internal(ThumbnailData& thumbnail_data, bool printable_only, bool parts_only, bool show_bed, bool transparent_background) const
>>>>>>> c676dd87
{
    auto is_visible = [](const GLVolume& v) -> bool
    {
        bool ret = v.printable;
        ret &= (!v.shader_outside_printer_detection_enabled || !v.is_outside);
        return ret;
    };

    static const GLfloat orange[] = { 0.923f, 0.504f, 0.264f, 1.0f };
    static const GLfloat gray[] = { 0.64f, 0.64f, 0.64f, 1.0f };

    GLVolumePtrs visible_volumes;

    for (GLVolume* vol : m_volumes.volumes)
    {
        if (!vol->is_modifier && !vol->is_wipe_tower && (!parts_only || (vol->composite_id.volume_id >= 0)))
        {
            if (!printable_only || is_visible(*vol))
<<<<<<< HEAD
                visible_volumes.push_back(vol);
=======
                visible_volumes.emplace_back(vol);
>>>>>>> c676dd87
        }
    }

    if (visible_volumes.empty())
        return;

    BoundingBoxf3 box;
    for (const GLVolume* vol : visible_volumes)
    {
        box.merge(vol->transformed_bounding_box());
    }

    Camera camera;
    camera.set_type(Camera::Ortho);
<<<<<<< HEAD
    camera.zoom_to_volumes(visible_volumes, thumbnail_data.width, thumbnail_data.height);
    camera.apply_viewport(0, 0, thumbnail_data.width, thumbnail_data.height);
=======
    camera.set_scene_box(scene_bounding_box());
    camera.apply_viewport(0, 0, thumbnail_data.width, thumbnail_data.height);
    camera.zoom_to_volumes(visible_volumes);
>>>>>>> c676dd87
    camera.apply_view_matrix();

    double near_z = -1.0;
    double far_z = -1.0;

    if (show_bed)
    {
        // extends the near and far z of the frustrum to avoid the bed being clipped

        // box in eye space
        BoundingBoxf3 t_bed_box = m_bed.get_bounding_box(true).transformed(camera.get_view_matrix());
        near_z = -t_bed_box.max(2);
        far_z = -t_bed_box.min(2);
    }

    camera.apply_projection(box, near_z, far_z);

    if (transparent_background)
        glsafe(::glClearColor(0.0f, 0.0f, 0.0f, 0.0f));

    glsafe(::glClear(GL_COLOR_BUFFER_BIT | GL_DEPTH_BUFFER_BIT));
    glsafe(::glEnable(GL_DEPTH_TEST));

    m_shader.start_using();

    GLint shader_id = m_shader.get_shader_program_id();
    GLint color_id = ::glGetUniformLocation(shader_id, "uniform_color");
    GLint print_box_detection_id = ::glGetUniformLocation(shader_id, "print_box.volume_detection");
    glcheck();

    if (print_box_detection_id != -1)
        glsafe(::glUniform1i(print_box_detection_id, 0));

    for (const GLVolume* vol : visible_volumes)
    {
        if (color_id >= 0)
            glsafe(::glUniform4fv(color_id, 1, (vol->printable && !vol->is_outside) ? orange : gray));
        else
            glsafe(::glColor4fv((vol->printable && !vol->is_outside) ? orange : gray));

        vol->render();
    }

    m_shader.stop_using();

    glsafe(::glDisable(GL_DEPTH_TEST));

    if (show_bed)
<<<<<<< HEAD
        _render_bed(camera.get_theta(), false);
=======
        _render_bed(!camera.is_looking_downward(), false);
>>>>>>> c676dd87

    if (transparent_background)
        glsafe(::glClearColor(1.0f, 1.0f, 1.0f, 1.0f));
}

<<<<<<< HEAD
void GLCanvas3D::_render_thumbnail_framebuffer(ThumbnailData& thumbnail_data, unsigned int w, unsigned int h, bool printable_only, bool parts_only, bool show_bed, bool transparent_background)
=======
void GLCanvas3D::_render_thumbnail_framebuffer(ThumbnailData& thumbnail_data, unsigned int w, unsigned int h, bool printable_only, bool parts_only, bool show_bed, bool transparent_background) const
>>>>>>> c676dd87
{
    thumbnail_data.set(w, h);
    if (!thumbnail_data.is_valid())
        return;

    bool multisample = m_multisample_allowed;
    if (multisample)
        glsafe(::glEnable(GL_MULTISAMPLE));

    GLint max_samples;
    glsafe(::glGetIntegerv(GL_MAX_SAMPLES, &max_samples));
    GLsizei num_samples = max_samples / 2;

    GLuint render_fbo;
    glsafe(::glGenFramebuffers(1, &render_fbo));
    glsafe(::glBindFramebuffer(GL_FRAMEBUFFER, render_fbo));

    GLuint render_tex = 0;
    GLuint render_tex_buffer = 0;
    if (multisample)
    {
        // use renderbuffer instead of texture to avoid the need to use glTexImage2DMultisample which is available only since OpenGL 3.2
        glsafe(::glGenRenderbuffers(1, &render_tex_buffer));
        glsafe(::glBindRenderbuffer(GL_RENDERBUFFER, render_tex_buffer));
        glsafe(::glRenderbufferStorageMultisample(GL_RENDERBUFFER, num_samples, GL_RGBA8, w, h));
        glsafe(::glFramebufferRenderbuffer(GL_FRAMEBUFFER, GL_COLOR_ATTACHMENT0, GL_RENDERBUFFER, render_tex_buffer));
    }
    else
    {
        glsafe(::glGenTextures(1, &render_tex));
        glsafe(::glBindTexture(GL_TEXTURE_2D, render_tex));
        glsafe(::glTexImage2D(GL_TEXTURE_2D, 0, GL_RGBA8, w, h, 0, GL_RGBA, GL_UNSIGNED_BYTE, nullptr));
        glsafe(::glTexParameteri(GL_TEXTURE_2D, GL_TEXTURE_MIN_FILTER, GL_LINEAR));
        glsafe(::glTexParameteri(GL_TEXTURE_2D, GL_TEXTURE_MAG_FILTER, GL_LINEAR));
        glsafe(::glFramebufferTexture2D(GL_FRAMEBUFFER, GL_COLOR_ATTACHMENT0, GL_TEXTURE_2D, render_tex, 0));
    }

    GLuint render_depth;
    glsafe(::glGenRenderbuffers(1, &render_depth));
    glsafe(::glBindRenderbuffer(GL_RENDERBUFFER, render_depth));
    if (multisample)
        glsafe(::glRenderbufferStorageMultisample(GL_RENDERBUFFER, num_samples, GL_DEPTH_COMPONENT24, w, h));
    else
        glsafe(::glRenderbufferStorage(GL_RENDERBUFFER, GL_DEPTH_COMPONENT, w, h));

    glsafe(::glFramebufferRenderbuffer(GL_FRAMEBUFFER, GL_DEPTH_ATTACHMENT, GL_RENDERBUFFER, render_depth));

    GLenum drawBufs[] = { GL_COLOR_ATTACHMENT0 };
    glsafe(::glDrawBuffers(1, drawBufs));

    if (::glCheckFramebufferStatus(GL_FRAMEBUFFER) == GL_FRAMEBUFFER_COMPLETE)
    {
        _render_thumbnail_internal(thumbnail_data, printable_only, parts_only, show_bed, transparent_background);

        if (multisample)
        {
            GLuint resolve_fbo;
            glsafe(::glGenFramebuffers(1, &resolve_fbo));
            glsafe(::glBindFramebuffer(GL_FRAMEBUFFER, resolve_fbo));

            GLuint resolve_tex;
            glsafe(::glGenTextures(1, &resolve_tex));
            glsafe(::glBindTexture(GL_TEXTURE_2D, resolve_tex));
            glsafe(::glTexImage2D(GL_TEXTURE_2D, 0, GL_RGBA8, w, h, 0, GL_RGBA, GL_UNSIGNED_BYTE, nullptr));
            glsafe(::glTexParameteri(GL_TEXTURE_2D, GL_TEXTURE_MIN_FILTER, GL_LINEAR));
            glsafe(::glTexParameteri(GL_TEXTURE_2D, GL_TEXTURE_MAG_FILTER, GL_LINEAR));
            glsafe(::glFramebufferTexture2D(GL_FRAMEBUFFER, GL_COLOR_ATTACHMENT0, GL_TEXTURE_2D, resolve_tex, 0));

            glsafe(::glDrawBuffers(1, drawBufs));

            if (::glCheckFramebufferStatus(GL_FRAMEBUFFER) == GL_FRAMEBUFFER_COMPLETE)
            {
                glsafe(::glBindFramebuffer(GL_READ_FRAMEBUFFER, render_fbo));
                glsafe(::glBindFramebuffer(GL_DRAW_FRAMEBUFFER, resolve_fbo));
                glsafe(::glBlitFramebuffer(0, 0, w, h, 0, 0, w, h, GL_COLOR_BUFFER_BIT, GL_LINEAR));

                glsafe(::glBindFramebuffer(GL_READ_FRAMEBUFFER, resolve_fbo));
                glsafe(::glReadPixels(0, 0, w, h, GL_RGBA, GL_UNSIGNED_BYTE, (void*)thumbnail_data.pixels.data()));
            }

            glsafe(::glDeleteTextures(1, &resolve_tex));
            glsafe(::glDeleteFramebuffers(1, &resolve_fbo));
        }
        else
            glsafe(::glReadPixels(0, 0, w, h, GL_RGBA, GL_UNSIGNED_BYTE, (void*)thumbnail_data.pixels.data()));
<<<<<<< HEAD
=======

#if ENABLE_THUMBNAIL_GENERATOR_DEBUG_OUTPUT
        debug_output_thumbnail(thumbnail_data);
#endif // ENABLE_THUMBNAIL_GENERATOR_DEBUG_OUTPUT
>>>>>>> c676dd87
    }

    glsafe(::glBindFramebuffer(GL_FRAMEBUFFER, 0));
    glsafe(::glDeleteRenderbuffers(1, &render_depth));
    if (render_tex_buffer != 0)
        glsafe(::glDeleteRenderbuffers(1, &render_tex_buffer));
    if (render_tex != 0)
        glsafe(::glDeleteTextures(1, &render_tex));
    glsafe(::glDeleteFramebuffers(1, &render_fbo));

    if (multisample)
        glsafe(::glDisable(GL_MULTISAMPLE));
}

<<<<<<< HEAD
void GLCanvas3D::_render_thumbnail_framebuffer_ext(ThumbnailData& thumbnail_data, unsigned int w, unsigned int h, bool printable_only, bool parts_only, bool show_bed, bool transparent_background)
=======
void GLCanvas3D::_render_thumbnail_framebuffer_ext(ThumbnailData & thumbnail_data, unsigned int w, unsigned int h, bool printable_only, bool parts_only, bool show_bed, bool transparent_background) const
>>>>>>> c676dd87
{
    thumbnail_data.set(w, h);
    if (!thumbnail_data.is_valid())
        return;

    bool multisample = m_multisample_allowed;
    if (multisample)
        glsafe(::glEnable(GL_MULTISAMPLE));

    GLint max_samples;
    glsafe(::glGetIntegerv(GL_MAX_SAMPLES_EXT, &max_samples));
    GLsizei num_samples = max_samples / 2;

    GLuint render_fbo;
    glsafe(::glGenFramebuffersEXT(1, &render_fbo));
    glsafe(::glBindFramebufferEXT(GL_FRAMEBUFFER_EXT, render_fbo));

    GLuint render_tex = 0;
    GLuint render_tex_buffer = 0;
    if (multisample)
    {
        // use renderbuffer instead of texture to avoid the need to use glTexImage2DMultisample which is available only since OpenGL 3.2
        glsafe(::glGenRenderbuffersEXT(1, &render_tex_buffer));
        glsafe(::glBindRenderbufferEXT(GL_RENDERBUFFER_EXT, render_tex_buffer));
        glsafe(::glRenderbufferStorageMultisampleEXT(GL_RENDERBUFFER_EXT, num_samples, GL_RGBA8, w, h));
        glsafe(::glFramebufferRenderbufferEXT(GL_FRAMEBUFFER_EXT, GL_COLOR_ATTACHMENT0_EXT, GL_RENDERBUFFER_EXT, render_tex_buffer));
    }
    else
    {
        glsafe(::glGenTextures(1, &render_tex));
        glsafe(::glBindTexture(GL_TEXTURE_2D, render_tex));
        glsafe(::glTexImage2D(GL_TEXTURE_2D, 0, GL_RGBA8, w, h, 0, GL_RGBA, GL_UNSIGNED_BYTE, nullptr));
        glsafe(::glTexParameteri(GL_TEXTURE_2D, GL_TEXTURE_MIN_FILTER, GL_LINEAR));
        glsafe(::glTexParameteri(GL_TEXTURE_2D, GL_TEXTURE_MAG_FILTER, GL_LINEAR));
        glsafe(::glFramebufferTexture2D(GL_FRAMEBUFFER_EXT, GL_COLOR_ATTACHMENT0_EXT, GL_TEXTURE_2D, render_tex, 0));
    }

    GLuint render_depth;
    glsafe(::glGenRenderbuffersEXT(1, &render_depth));
    glsafe(::glBindRenderbufferEXT(GL_RENDERBUFFER_EXT, render_depth));
    if (multisample)
        glsafe(::glRenderbufferStorageMultisampleEXT(GL_RENDERBUFFER_EXT, num_samples, GL_DEPTH_COMPONENT24, w, h));
    else
        glsafe(::glRenderbufferStorageEXT(GL_RENDERBUFFER_EXT, GL_DEPTH_COMPONENT, w, h));

    glsafe(::glFramebufferRenderbufferEXT(GL_FRAMEBUFFER_EXT, GL_DEPTH_ATTACHMENT_EXT, GL_RENDERBUFFER_EXT, render_depth));

    GLenum drawBufs[] = { GL_COLOR_ATTACHMENT0 };
    glsafe(::glDrawBuffers(1, drawBufs));

    if (::glCheckFramebufferStatusEXT(GL_FRAMEBUFFER_EXT) == GL_FRAMEBUFFER_COMPLETE_EXT)
    {
        _render_thumbnail_internal(thumbnail_data, printable_only, parts_only, show_bed, transparent_background);

        if (multisample)
        {
            GLuint resolve_fbo;
            glsafe(::glGenFramebuffersEXT(1, &resolve_fbo));
            glsafe(::glBindFramebufferEXT(GL_FRAMEBUFFER_EXT, resolve_fbo));

            GLuint resolve_tex;
            glsafe(::glGenTextures(1, &resolve_tex));
            glsafe(::glBindTexture(GL_TEXTURE_2D, resolve_tex));
            glsafe(::glTexImage2D(GL_TEXTURE_2D, 0, GL_RGBA8, w, h, 0, GL_RGBA, GL_UNSIGNED_BYTE, nullptr));
            glsafe(::glTexParameteri(GL_TEXTURE_2D, GL_TEXTURE_MIN_FILTER, GL_LINEAR));
            glsafe(::glTexParameteri(GL_TEXTURE_2D, GL_TEXTURE_MAG_FILTER, GL_LINEAR));
            glsafe(::glFramebufferTexture2DEXT(GL_FRAMEBUFFER_EXT, GL_COLOR_ATTACHMENT0_EXT, GL_TEXTURE_2D, resolve_tex, 0));

            glsafe(::glDrawBuffers(1, drawBufs));

            if (::glCheckFramebufferStatusEXT(GL_FRAMEBUFFER_EXT) == GL_FRAMEBUFFER_COMPLETE_EXT)
            {
                glsafe(::glBindFramebufferEXT(GL_READ_FRAMEBUFFER_EXT, render_fbo));
                glsafe(::glBindFramebufferEXT(GL_DRAW_FRAMEBUFFER_EXT, resolve_fbo));
                glsafe(::glBlitFramebufferEXT(0, 0, w, h, 0, 0, w, h, GL_COLOR_BUFFER_BIT, GL_LINEAR));

                glsafe(::glBindFramebufferEXT(GL_READ_FRAMEBUFFER_EXT, resolve_fbo));
                glsafe(::glReadPixels(0, 0, w, h, GL_RGBA, GL_UNSIGNED_BYTE, (void*)thumbnail_data.pixels.data()));
            }

            glsafe(::glDeleteTextures(1, &resolve_tex));
            glsafe(::glDeleteFramebuffersEXT(1, &resolve_fbo));
        }
        else
            glsafe(::glReadPixels(0, 0, w, h, GL_RGBA, GL_UNSIGNED_BYTE, (void*)thumbnail_data.pixels.data()));
<<<<<<< HEAD
=======

#if ENABLE_THUMBNAIL_GENERATOR_DEBUG_OUTPUT
        debug_output_thumbnail(thumbnail_data);
#endif // ENABLE_THUMBNAIL_GENERATOR_DEBUG_OUTPUT
>>>>>>> c676dd87
    }

    glsafe(::glBindFramebufferEXT(GL_FRAMEBUFFER_EXT, 0));
    glsafe(::glDeleteRenderbuffersEXT(1, &render_depth));
    if (render_tex_buffer != 0)
        glsafe(::glDeleteRenderbuffersEXT(1, &render_tex_buffer));
    if (render_tex != 0)
        glsafe(::glDeleteTextures(1, &render_tex));
    glsafe(::glDeleteFramebuffersEXT(1, &render_fbo));

    if (multisample)
        glsafe(::glDisable(GL_MULTISAMPLE));
}

<<<<<<< HEAD
void GLCanvas3D::_render_thumbnail_legacy(ThumbnailData& thumbnail_data, unsigned int w, unsigned int h, bool printable_only, bool parts_only, bool show_bed, bool transparent_background)
=======
void GLCanvas3D::_render_thumbnail_legacy(ThumbnailData& thumbnail_data, unsigned int w, unsigned int h, bool printable_only, bool parts_only, bool show_bed, bool transparent_background) const
>>>>>>> c676dd87
{
    // check that thumbnail size does not exceed the default framebuffer size
    const Size& cnv_size = get_canvas_size();
    unsigned int cnv_w = (unsigned int)cnv_size.get_width();
    unsigned int cnv_h = (unsigned int)cnv_size.get_height();
    if ((w > cnv_w) || (h > cnv_h))
    {
        float ratio = std::min((float)cnv_w / (float)w, (float)cnv_h / (float)h);
        w = (unsigned int)(ratio * (float)w);
        h = (unsigned int)(ratio * (float)h);
    }

    thumbnail_data.set(w, h);
    if (!thumbnail_data.is_valid())
        return;

    _render_thumbnail_internal(thumbnail_data, printable_only, parts_only, show_bed, transparent_background);

    glsafe(::glReadPixels(0, 0, w, h, GL_RGBA, GL_UNSIGNED_BYTE, (void*)thumbnail_data.pixels.data()));
<<<<<<< HEAD
=======
#if ENABLE_THUMBNAIL_GENERATOR_DEBUG_OUTPUT
    debug_output_thumbnail(thumbnail_data);
#endif // ENABLE_THUMBNAIL_GENERATOR_DEBUG_OUTPUT
>>>>>>> c676dd87

    // restore the default framebuffer size to avoid flickering on the 3D scene
    m_camera.apply_viewport(0, 0, cnv_size.get_width(), cnv_size.get_height());
}
#endif // ENABLE_THUMBNAIL_GENERATOR

bool GLCanvas3D::_init_toolbars()
{
    if (!_init_main_toolbar())
        return false;

    if (!_init_undoredo_toolbar())
        return false;

    if (!_init_view_toolbar())
        return false;

    return true;
}

bool GLCanvas3D::_init_main_toolbar()
{
    if (!m_main_toolbar.is_enabled())
        return true;

    BackgroundTexture::Metadata background_data;
    background_data.filename = "toolbar_background.png";
    background_data.left = 16;
    background_data.top = 16;
    background_data.right = 16;
    background_data.bottom = 16;

    if (!m_main_toolbar.init(background_data))
    {
        // unable to init the toolbar texture, disable it
        m_main_toolbar.set_enabled(false);
        return true;
    }

//    m_main_toolbar.set_layout_type(GLToolbar::Layout::Vertical);
    m_main_toolbar.set_layout_type(GLToolbar::Layout::Horizontal);
    m_main_toolbar.set_horizontal_orientation(GLToolbar::Layout::HO_Right);
    m_main_toolbar.set_vertical_orientation(GLToolbar::Layout::VO_Top);
    m_main_toolbar.set_border(5.0f);
    m_main_toolbar.set_separator_size(5);
    m_main_toolbar.set_gap_size(2);

    GLToolbarItem::Data item;

    item.name = "add";
    item.icon_filename = "add.svg";
    item.tooltip = _utf8(L("Add...")) + " [" + GUI::shortkey_ctrl_prefix() + "I]";
    item.sprite_id = 0;
    item.left.action_callback = [this]() { if (m_canvas != nullptr) wxPostEvent(m_canvas, SimpleEvent(EVT_GLTOOLBAR_ADD)); };
    if (!m_main_toolbar.add_item(item))
        return false;

    item.name = "delete";
    item.icon_filename = "remove.svg";
    item.tooltip = _utf8(L("Delete")) + " [Del]";
    item.sprite_id = 1;
    item.left.action_callback = [this]() { if (m_canvas != nullptr) wxPostEvent(m_canvas, SimpleEvent(EVT_GLTOOLBAR_DELETE)); };
    item.enabling_callback = []()->bool { return wxGetApp().plater()->can_delete(); };
    if (!m_main_toolbar.add_item(item))
        return false;

    item.name = "deleteall";
    item.icon_filename = "delete_all.svg";
    item.tooltip = _utf8(L("Delete all")) + " [" + GUI::shortkey_ctrl_prefix() + "Del]";
    item.sprite_id = 2;
    item.left.action_callback = [this]() { if (m_canvas != nullptr) wxPostEvent(m_canvas, SimpleEvent(EVT_GLTOOLBAR_DELETE_ALL)); };
    item.enabling_callback = []()->bool { return wxGetApp().plater()->can_delete_all(); };
    if (!m_main_toolbar.add_item(item))
        return false;

    item.name = "arrange";
    item.icon_filename = "arrange.svg";
    item.tooltip = _utf8(L("Arrange")) + " [A]\n" + _utf8(L("Arrange selection")) + " [Shift+A]";
    item.sprite_id = 3;
    item.left.action_callback = [this]() { if (m_canvas != nullptr) wxPostEvent(m_canvas, SimpleEvent(EVT_GLTOOLBAR_ARRANGE)); };
    item.enabling_callback = []()->bool { return wxGetApp().plater()->can_arrange(); };
    if (!m_main_toolbar.add_item(item))
        return false;

    if (!m_main_toolbar.add_separator())
        return false;

    item.name = "copy";
    item.icon_filename = "copy.svg";
    item.tooltip = _utf8(L("Copy")) + " [" + GUI::shortkey_ctrl_prefix() + "C]";
    item.sprite_id = 4;
    item.left.action_callback = [this]() { if (m_canvas != nullptr) wxPostEvent(m_canvas, SimpleEvent(EVT_GLTOOLBAR_COPY)); };
    item.enabling_callback = []()->bool { return wxGetApp().plater()->can_copy_to_clipboard(); };
    if (!m_main_toolbar.add_item(item))
        return false;

    item.name = "paste";
    item.icon_filename = "paste.svg";
    item.tooltip = _utf8(L("Paste")) + " [" + GUI::shortkey_ctrl_prefix() + "V]";
    item.sprite_id = 5;
    item.left.action_callback = [this]() { if (m_canvas != nullptr) wxPostEvent(m_canvas, SimpleEvent(EVT_GLTOOLBAR_PASTE)); };
    item.enabling_callback = []()->bool { return wxGetApp().plater()->can_paste_from_clipboard(); };
    if (!m_main_toolbar.add_item(item))
        return false;

    if (!m_main_toolbar.add_separator())
        return false;

    item.name = "more";
    item.icon_filename = "instance_add.svg";
    item.tooltip = _utf8(L("Add instance")) + " [+]";
    item.sprite_id = 6;
    item.left.action_callback = [this]() { if (m_canvas != nullptr) wxPostEvent(m_canvas, SimpleEvent(EVT_GLTOOLBAR_MORE)); };
    item.visibility_callback = []()->bool { return wxGetApp().get_mode() != comSimple; };
    item.enabling_callback = []()->bool { return wxGetApp().plater()->can_increase_instances(); };

    if (!m_main_toolbar.add_item(item))
        return false;

    item.name = "fewer";
    item.icon_filename = "instance_remove.svg";
    item.tooltip = _utf8(L("Remove instance")) + " [-]";
    item.sprite_id = 7;
    item.left.action_callback = [this]() { if (m_canvas != nullptr) wxPostEvent(m_canvas, SimpleEvent(EVT_GLTOOLBAR_FEWER)); };
    item.visibility_callback = []()->bool { return wxGetApp().get_mode() != comSimple; };
    item.enabling_callback = []()->bool { return wxGetApp().plater()->can_decrease_instances(); };
    if (!m_main_toolbar.add_item(item))
        return false;

    if (!m_main_toolbar.add_separator())
        return false;

    item.name = "splitobjects";
    item.icon_filename = "split_objects.svg";
    item.tooltip = _utf8(L("Split to objects"));
    item.sprite_id = 8;
    item.left.action_callback = [this]() { if (m_canvas != nullptr) wxPostEvent(m_canvas, SimpleEvent(EVT_GLTOOLBAR_SPLIT_OBJECTS)); };
    item.visibility_callback = GLToolbarItem::Default_Visibility_Callback;
    item.enabling_callback = []()->bool { return wxGetApp().plater()->can_split_to_objects(); };
    if (!m_main_toolbar.add_item(item))
        return false;

    item.name = "splitvolumes";
    item.icon_filename = "split_parts.svg";
    item.tooltip = _utf8(L("Split to parts"));
    item.sprite_id = 9;
    item.left.action_callback = [this]() { if (m_canvas != nullptr) wxPostEvent(m_canvas, SimpleEvent(EVT_GLTOOLBAR_SPLIT_VOLUMES)); };
    item.visibility_callback = []()->bool { return wxGetApp().get_mode() != comSimple; };
    item.enabling_callback = []()->bool { return wxGetApp().plater()->can_split_to_volumes(); };
    if (!m_main_toolbar.add_item(item))
        return false;

    if (!m_main_toolbar.add_separator())
        return false;

    item.name = "layersediting";
    item.icon_filename = "layers_white.svg";
    item.tooltip = _utf8(L("Variable layer height"));
    item.sprite_id = 10;
    item.left.toggable = true;
    item.left.action_callback = [this]() { if (m_canvas != nullptr) wxPostEvent(m_canvas, SimpleEvent(EVT_GLTOOLBAR_LAYERSEDITING)); };
    item.visibility_callback = [this]()->bool
    {
        bool res = m_process->current_printer_technology() == ptFFF;
        // turns off if changing printer technology
        if (!res && m_main_toolbar.is_item_visible("layersediting") && m_main_toolbar.is_item_pressed("layersediting"))
            force_main_toolbar_left_action(get_main_toolbar_item_id("layersediting"));

        return res;
    };
    item.enabling_callback = []()->bool { return wxGetApp().plater()->can_layers_editing(); };
    if (!m_main_toolbar.add_item(item))
        return false;

    return true;
}

bool GLCanvas3D::_init_undoredo_toolbar()
{
    if (!m_undoredo_toolbar.is_enabled())
        return true;

    BackgroundTexture::Metadata background_data;
    background_data.filename = "toolbar_background.png";
    background_data.left = 16;
    background_data.top = 16;
    background_data.right = 16;
    background_data.bottom = 16;

    if (!m_undoredo_toolbar.init(background_data))
    {
        // unable to init the toolbar texture, disable it
        m_undoredo_toolbar.set_enabled(false);
        return true;
    }

//    m_undoredo_toolbar.set_layout_type(GLToolbar::Layout::Vertical);
    m_undoredo_toolbar.set_layout_type(GLToolbar::Layout::Horizontal);
    m_undoredo_toolbar.set_horizontal_orientation(GLToolbar::Layout::HO_Left);
    m_undoredo_toolbar.set_vertical_orientation(GLToolbar::Layout::VO_Top);
    m_undoredo_toolbar.set_border(5.0f);
    m_undoredo_toolbar.set_separator_size(5);
    m_undoredo_toolbar.set_gap_size(2);

    GLToolbarItem::Data item;

    item.name = "undo";
    item.icon_filename = "undo_toolbar.svg";
    item.tooltip = _utf8(L("Undo")) + " [" + GUI::shortkey_ctrl_prefix() + "Z]\n" + _utf8(L("Click right mouse button to open History"));
    item.sprite_id = 0;
    item.left.action_callback = [this]() { post_event(SimpleEvent(EVT_GLCANVAS_UNDO)); };
    item.right.toggable = true;
    item.right.action_callback = [this]() { m_imgui_undo_redo_hovered_pos = -1; };
    item.right.render_callback = [this](float left, float right, float, float) { if (m_canvas != nullptr) _render_undo_redo_stack(true, 0.5f * (left + right)); };
    item.enabling_callback = [this]()->bool {
        bool can_undo = wxGetApp().plater()->can_undo();
        int id = m_undoredo_toolbar.get_item_id("undo");

        std::string curr_additional_tooltip;
        m_undoredo_toolbar.get_additional_tooltip(id, curr_additional_tooltip);

        std::string new_additional_tooltip = "";
        if (can_undo) {
        	std::string action;
            wxGetApp().plater()->undo_redo_topmost_string_getter(true, action);
            new_additional_tooltip = (boost::format(_utf8(L("Next Undo action: %1%"))) % action).str();
        }

        if (new_additional_tooltip != curr_additional_tooltip)
        {
            m_undoredo_toolbar.set_additional_tooltip(id, new_additional_tooltip);
            set_tooltip("");
        }
        return can_undo;
    };

    if (!m_undoredo_toolbar.add_item(item))
        return false;

    item.name = "redo";
    item.icon_filename = "redo_toolbar.svg";
	item.tooltip = _utf8(L("Redo")) + " [" + GUI::shortkey_ctrl_prefix() + "Y]\n" + _utf8(L("Click right mouse button to open History"));
    item.sprite_id = 1;
    item.left.action_callback = [this]() { post_event(SimpleEvent(EVT_GLCANVAS_REDO)); };
    item.right.action_callback = [this]() { m_imgui_undo_redo_hovered_pos = -1; };
    item.right.render_callback = [this](float left, float right, float, float) { if (m_canvas != nullptr) _render_undo_redo_stack(false, 0.5f * (left + right)); };
    item.enabling_callback = [this]()->bool {
        bool can_redo = wxGetApp().plater()->can_redo();
        int id = m_undoredo_toolbar.get_item_id("redo");

        std::string curr_additional_tooltip;
        m_undoredo_toolbar.get_additional_tooltip(id, curr_additional_tooltip);

        std::string new_additional_tooltip = "";
        if (can_redo) {
        	std::string action;
            wxGetApp().plater()->undo_redo_topmost_string_getter(false, action);
            new_additional_tooltip = (boost::format(_utf8(L("Next Redo action: %1%"))) % action).str();
        }

        if (new_additional_tooltip != curr_additional_tooltip)
        {
            m_undoredo_toolbar.set_additional_tooltip(id, new_additional_tooltip);
            set_tooltip("");
        }
        return can_redo;
    };

    if (!m_undoredo_toolbar.add_item(item))
        return false;

    return true;
}

bool GLCanvas3D::_init_view_toolbar()
{
    return wxGetApp().plater()->init_view_toolbar();
}

bool GLCanvas3D::_set_current()
{
    return m_context != nullptr && m_canvas->SetCurrent(*m_context);
}

void GLCanvas3D::_resize(unsigned int w, unsigned int h)
{
    if ((m_canvas == nullptr) && (m_context == nullptr))
        return;

    auto *imgui = wxGetApp().imgui();
    imgui->set_display_size((float)w, (float)h);
    const float font_size = 1.5f * wxGetApp().em_unit();
#if ENABLE_RETINA_GL
    imgui->set_scaling(font_size, 1.0f, m_retina_helper->get_scale_factor());
#else
    imgui->set_scaling(font_size, m_canvas->GetContentScaleFactor(), 1.0f);
#endif

    // ensures that this canvas is current
    _set_current();
}

BoundingBoxf3 GLCanvas3D::_max_bounding_box(bool include_gizmos, bool include_bed_model) const
{
    BoundingBoxf3 bb = volumes_bounding_box();

    // The following is a workaround for gizmos not being taken in account when calculating the tight camera frustrum
    // A better solution would ask the gizmo manager for the bounding box of the current active gizmo, if any
    if (include_gizmos && m_gizmos.is_running())
    {
        BoundingBoxf3 sel_bb = m_selection.get_bounding_box();
        Vec3d sel_bb_center = sel_bb.center();
        Vec3d extend_by = sel_bb.max_size() * Vec3d::Ones();
        bb.merge(BoundingBoxf3(sel_bb_center - extend_by, sel_bb_center + extend_by));
    }

    bb.merge(m_bed.get_bounding_box(include_bed_model));
    return bb;
}

#if ENABLE_THUMBNAIL_GENERATOR
void GLCanvas3D::_zoom_to_box(const BoundingBoxf3& box, double margin_factor)
{
<<<<<<< HEAD
    const Size& cnv_size = get_canvas_size();
    m_camera.zoom_to_box(box, cnv_size.get_width(), cnv_size.get_height(), margin_factor);
=======
    m_camera.zoom_to_box(box, margin_factor);
>>>>>>> c676dd87
    m_dirty = true;
}
#else
void GLCanvas3D::_zoom_to_box(const BoundingBoxf3& box)
{
    const Size& cnv_size = get_canvas_size();
    m_camera.zoom_to_box(box, cnv_size.get_width(), cnv_size.get_height());
    m_dirty = true;
}
#endif // ENABLE_THUMBNAIL_GENERATOR
<<<<<<< HEAD
=======

void GLCanvas3D::_update_camera_zoom(double zoom)
{
    m_camera.update_zoom(zoom);
    m_dirty = true;
}
>>>>>>> c676dd87

void GLCanvas3D::_refresh_if_shown_on_screen()
{
    if (_is_shown_on_screen())
    {
        const Size& cnv_size = get_canvas_size();
        _resize((unsigned int)cnv_size.get_width(), (unsigned int)cnv_size.get_height());

        // Because of performance problems on macOS, where PaintEvents are not delivered
        // frequently enough, we call render() here directly when we can.
        render();
    }
}

void GLCanvas3D::_picking_pass() const
{
    if (m_picking_enabled && !m_mouse.dragging && (m_mouse.position != Vec2d(DBL_MAX, DBL_MAX)))
    {
        m_hover_volume_idxs.clear();

        // Render the object for picking.
        // FIXME This cannot possibly work in a multi - sampled context as the color gets mangled by the anti - aliasing.
        // Better to use software ray - casting on a bounding - box hierarchy.

        if (m_multisample_allowed)
        	// This flag is often ignored by NVIDIA drivers if rendering into a screen buffer.
            glsafe(::glDisable(GL_MULTISAMPLE));

        glsafe(::glDisable(GL_BLEND));
        glsafe(::glEnable(GL_DEPTH_TEST));

        glsafe(::glClear(GL_COLOR_BUFFER_BIT | GL_DEPTH_BUFFER_BIT));

        m_camera_clipping_plane = m_gizmos.get_sla_clipping_plane();
        if (m_camera_clipping_plane.is_active()) {
            ::glClipPlane(GL_CLIP_PLANE0, (GLdouble*)m_camera_clipping_plane.get_data());
            ::glEnable(GL_CLIP_PLANE0);
        }
        _render_volumes_for_picking();
        if (m_camera_clipping_plane.is_active())
            ::glDisable(GL_CLIP_PLANE0);

        m_gizmos.render_current_gizmo_for_picking_pass();

        if (m_multisample_allowed)
            glsafe(::glEnable(GL_MULTISAMPLE));

        int volume_id = -1;

        GLubyte color[4] = { 0, 0, 0, 0 };
        const Size& cnv_size = get_canvas_size();
        bool inside = (0 <= m_mouse.position(0)) && (m_mouse.position(0) < cnv_size.get_width()) && (0 <= m_mouse.position(1)) && (m_mouse.position(1) < cnv_size.get_height());
        if (inside)
        {
            glsafe(::glReadPixels(m_mouse.position(0), cnv_size.get_height() - m_mouse.position(1) - 1, 1, 1, GL_RGBA, GL_UNSIGNED_BYTE, (void*)color));
            if (picking_checksum_alpha_channel(color[0], color[1], color[2]) == color[3])
            	// Only non-interpolated colors are valid, those have their lowest three bits zeroed.
            	volume_id = color[0] + (color[1] << 8) + (color[2] << 16);
        }
        if ((0 <= volume_id) && (volume_id < (int)m_volumes.volumes.size()))
        {
            m_hover_volume_idxs.emplace_back(volume_id);
            m_gizmos.set_hover_id(-1);
        }
        else
            m_gizmos.set_hover_id(inside && (unsigned int)volume_id <= GLGizmoBase::BASE_ID ? ((int)GLGizmoBase::BASE_ID - volume_id) : -1);

        _update_volumes_hover_state();
    }
}

void GLCanvas3D::_rectangular_selection_picking_pass() const
{
    m_gizmos.set_hover_id(-1);

    std::set<int> idxs;

    if (m_picking_enabled)
    {
        if (m_multisample_allowed)
        	// This flag is often ignored by NVIDIA drivers if rendering into a screen buffer.
            glsafe(::glDisable(GL_MULTISAMPLE));

        glsafe(::glDisable(GL_BLEND));
        glsafe(::glEnable(GL_DEPTH_TEST));

        glsafe(::glClear(GL_COLOR_BUFFER_BIT | GL_DEPTH_BUFFER_BIT));

        _render_volumes_for_picking();

        if (m_multisample_allowed)
            glsafe(::glEnable(GL_MULTISAMPLE));

        int width = std::max((int)m_rectangle_selection.get_width(), 1);
        int height = std::max((int)m_rectangle_selection.get_height(), 1);
        int px_count = width * height;

        int left = (int)m_rectangle_selection.get_left();
        int top = get_canvas_size().get_height() - (int)m_rectangle_selection.get_top();
        if ((left >= 0) && (top >= 0))
        {
#define USE_PARALLEL 1
#if USE_PARALLEL
            struct Pixel
            {
                std::array<GLubyte, 4> data;
            	// Only non-interpolated colors are valid, those have their lowest three bits zeroed.
                bool valid() const { return picking_checksum_alpha_channel(data[0], data[1], data[2]) == data[3]; }
                int id() const { return data[0] + (data[1] << 8) + (data[2] << 16); }
            };

            std::vector<Pixel> frame(px_count);
            glsafe(::glReadPixels(left, top, width, height, GL_RGBA, GL_UNSIGNED_BYTE, (void*)frame.data()));

            tbb::spin_mutex mutex;
            tbb::parallel_for(tbb::blocked_range<size_t>(0, frame.size(), (size_t)width),
                [this, &frame, &idxs, &mutex](const tbb::blocked_range<size_t>& range) {
                for (size_t i = range.begin(); i < range.end(); ++i)
                	if (frame[i].valid()) {
                    	int volume_id = frame[i].id();
                    	if ((0 <= volume_id) && (volume_id < (int)m_volumes.volumes.size())) {
                        	mutex.lock();
                        	idxs.insert(volume_id);
                        	mutex.unlock();
                    	}
                	}
            });
#else
            std::vector<GLubyte> frame(4 * px_count);
            glsafe(::glReadPixels(left, top, width, height, GL_RGBA, GL_UNSIGNED_BYTE, (void*)frame.data()));

            for (int i = 0; i < px_count; ++i)
            {
                int px_id = 4 * i;
                int volume_id = frame[px_id] + (frame[px_id + 1] << 8) + (frame[px_id + 2] << 16);
                if ((0 <= volume_id) && (volume_id < (int)m_volumes.volumes.size()))
                    idxs.insert(volume_id);
            }
#endif // USE_PARALLEL
        }
    }

    m_hover_volume_idxs.assign(idxs.begin(), idxs.end());
    _update_volumes_hover_state();
}

void GLCanvas3D::_render_background() const
{
    glsafe(::glPushMatrix());
    glsafe(::glLoadIdentity());
    glsafe(::glMatrixMode(GL_PROJECTION));
    glsafe(::glPushMatrix());
    glsafe(::glLoadIdentity());

    // Draws a bottom to top gradient over the complete screen.
    glsafe(::glDisable(GL_DEPTH_TEST));

    ::glBegin(GL_QUADS);
    if (m_dynamic_background_enabled && _is_any_volume_outside())
        ::glColor3fv(ERROR_BG_DARK_COLOR);
    else
        ::glColor3fv(DEFAULT_BG_DARK_COLOR);

    ::glVertex2f(-1.0f, -1.0f);
    ::glVertex2f(1.0f, -1.0f);

    if (m_dynamic_background_enabled && _is_any_volume_outside())
        ::glColor3fv(ERROR_BG_LIGHT_COLOR);
    else
        ::glColor3fv(DEFAULT_BG_LIGHT_COLOR);

    ::glVertex2f(1.0f, 1.0f);
    ::glVertex2f(-1.0f, 1.0f);
    glsafe(::glEnd());

    glsafe(::glEnable(GL_DEPTH_TEST));

    glsafe(::glPopMatrix());
    glsafe(::glMatrixMode(GL_MODELVIEW));
    glsafe(::glPopMatrix());
}

void GLCanvas3D::_render_bed(float theta, bool show_axes) const
{
    float scale_factor = 1.0;
#if ENABLE_RETINA_GL
    scale_factor = m_retina_helper->get_scale_factor();
#endif // ENABLE_RETINA_GL
    m_bed.render(const_cast<GLCanvas3D&>(*this), theta, scale_factor, show_axes);
}

void GLCanvas3D::_render_objects() const
{
    if (m_volumes.empty())
        return;

#if !ENABLE_THUMBNAIL_GENERATOR
    glsafe(::glEnable(GL_LIGHTING));
#endif // !ENABLE_THUMBNAIL_GENERATOR
    glsafe(::glEnable(GL_DEPTH_TEST));

    m_camera_clipping_plane = m_gizmos.get_sla_clipping_plane();

    if (m_picking_enabled)
    {
        // Update the layer editing selection to the first object selected, update the current object maximum Z.
        const_cast<LayersEditing&>(m_layers_editing).select_object(*m_model, this->is_layers_editing_enabled() ? m_selection.get_object_idx() : -1);

        if (m_config != nullptr)
        {
            const BoundingBoxf3& bed_bb = m_bed.get_bounding_box(false);
            m_volumes.set_print_box((float)bed_bb.min(0), (float)bed_bb.min(1), 0.0f, (float)bed_bb.max(0), (float)bed_bb.max(1), (float)m_config->opt_float("max_print_height"));
            m_volumes.check_outside_state(m_config, nullptr);
        }
    }

    if (m_use_clipping_planes)
        m_volumes.set_z_range(-m_clipping_planes[0].get_data()[3], m_clipping_planes[1].get_data()[3]);
    else
        m_volumes.set_z_range(-FLT_MAX, FLT_MAX);

    m_volumes.set_clipping_plane(m_camera_clipping_plane.get_data());

    m_shader.start_using();
    if (m_picking_enabled && !m_gizmos.is_dragging() && m_layers_editing.is_enabled() && (m_layers_editing.last_object_id != -1) && (m_layers_editing.object_max_z() > 0.0f)) {
        int object_id = m_layers_editing.last_object_id;
        m_volumes.render(GLVolumeCollection::Opaque, false, m_camera.get_view_matrix(), [object_id](const GLVolume& volume) {
            // Which volume to paint without the layer height profile shader?
            return volume.is_active && (volume.is_modifier || volume.composite_id.object_id != object_id);
        });
        // Let LayersEditing handle rendering of the active object using the layer height profile shader.
        m_layers_editing.render_volumes(*this, this->m_volumes);
    } else {
        // do not cull backfaces to show broken geometry, if any
        m_volumes.render(GLVolumeCollection::Opaque, m_picking_enabled, m_camera.get_view_matrix(), [this](const GLVolume& volume) {
            return (m_render_sla_auxiliaries || volume.composite_id.volume_id >= 0);
        });
    }
    m_volumes.render(GLVolumeCollection::Transparent, false, m_camera.get_view_matrix());
    m_shader.stop_using();

    m_camera_clipping_plane = ClippingPlane::ClipsNothing();
#if !ENABLE_THUMBNAIL_GENERATOR
    glsafe(::glDisable(GL_LIGHTING));
#endif // !ENABLE_THUMBNAIL_GENERATOR
}

void GLCanvas3D::_render_selection() const
{
    float scale_factor = 1.0;
#if ENABLE_RETINA_GL
    scale_factor = m_retina_helper->get_scale_factor();
#endif

    if (!m_gizmos.is_running())
        m_selection.render(scale_factor);
}

#if ENABLE_RENDER_SELECTION_CENTER
void GLCanvas3D::_render_selection_center() const
{
    m_selection.render_center(m_gizmos.is_dragging());
}
#endif // ENABLE_RENDER_SELECTION_CENTER

void GLCanvas3D::_render_overlays() const
{
    glsafe(::glDisable(GL_DEPTH_TEST));
    glsafe(::glPushMatrix());
    glsafe(::glLoadIdentity());
    // ensure that the textures are renderered inside the frustrum
    glsafe(::glTranslated(0.0, 0.0, -(m_camera.get_near_z() + 0.005)));
    // ensure that the overlay fits the frustrum near z plane
    double gui_scale = m_camera.get_gui_scale();
    glsafe(::glScaled(gui_scale, gui_scale, 1.0));

    _render_gizmos_overlay();
    _render_warning_texture();
    _render_legend_texture();

    // main toolbar and undoredo toolbar need to be both updated before rendering because both their sizes are needed
    // to correctly place them
#if ENABLE_RETINA_GL
    const float scale = m_retina_helper->get_scale_factor() * wxGetApp().toolbar_icon_scale(true);
    m_main_toolbar.set_scale(scale);
    m_undoredo_toolbar.set_scale(scale);
#else
    const float size = int(GLToolbar::Default_Icons_Size * wxGetApp().toolbar_icon_scale(true));
    m_main_toolbar.set_icons_size(size);
    m_undoredo_toolbar.set_icons_size(size);
#endif // ENABLE_RETINA_GL

    _render_main_toolbar();
    _render_undoredo_toolbar();
    _render_view_toolbar();

    if ((m_layers_editing.last_object_id >= 0) && (m_layers_editing.object_max_z() > 0.0f))
        m_layers_editing.render_overlay(*this);

    const ConfigOptionBool* opt = dynamic_cast<const ConfigOptionBool*>(m_config->option("complete_objects"));
    bool sequential_print = opt != nullptr && opt->value;
    std::vector<const ModelInstance*> sorted_instances;
    if (sequential_print) {
        for (ModelObject* model_object : m_model->objects)
            for (ModelInstance* model_instance : model_object->instances) {
                sorted_instances.emplace_back(model_instance);
            }
    }
    m_labels.render(sorted_instances);

    glsafe(::glPopMatrix());
}

void GLCanvas3D::_render_warning_texture() const
{
    m_warning_texture.render(*this);
}

void GLCanvas3D::_render_legend_texture() const
{
    if (!m_legend_texture_enabled)
        return;

    m_legend_texture.render(*this);
}

void GLCanvas3D::_render_volumes_for_picking() const
{
    static const GLfloat INV_255 = 1.0f / 255.0f;

    // do not cull backfaces to show broken geometry, if any
    glsafe(::glDisable(GL_CULL_FACE));

    glsafe(::glEnableClientState(GL_VERTEX_ARRAY));
    glsafe(::glEnableClientState(GL_NORMAL_ARRAY));

    const Transform3d& view_matrix = m_camera.get_view_matrix();
    for (size_t type = 0; type < 2; ++ type) {
	    GLVolumeWithIdAndZList to_render = volumes_to_render(m_volumes.volumes, (type == 0) ? GLVolumeCollection::Opaque : GLVolumeCollection::Transparent, view_matrix);
	    for (const GLVolumeWithIdAndZ& volume : to_render)
	        if (!volume.first->disabled && ((volume.first->composite_id.volume_id >= 0) || m_render_sla_auxiliaries)) {
		        // Object picking mode. Render the object with a color encoding the object index.
		        unsigned int id = volume.second.first;
		        unsigned int r = (id & (0x000000FF << 0)) << 0;
		        unsigned int g = (id & (0x000000FF << 8)) >> 8;
		        unsigned int b = (id & (0x000000FF << 16)) >> 16;
		        unsigned int a = picking_checksum_alpha_channel(r, g, b);
		        glsafe(::glColor4f((GLfloat)r * INV_255, (GLfloat)g * INV_255, (GLfloat)b * INV_255, (GLfloat)a * INV_255));
	            volume.first->render();
	        }
	}

    glsafe(::glDisableClientState(GL_NORMAL_ARRAY));
    glsafe(::glDisableClientState(GL_VERTEX_ARRAY));

    glsafe(::glEnable(GL_CULL_FACE));
}

void GLCanvas3D::_render_current_gizmo() const
{
    m_gizmos.render_current_gizmo();
}

void GLCanvas3D::_render_gizmos_overlay() const
{
#if ENABLE_RETINA_GL
//     m_gizmos.set_overlay_scale(m_retina_helper->get_scale_factor());
    const float scale = m_retina_helper->get_scale_factor()*wxGetApp().toolbar_icon_scale();
    m_gizmos.set_overlay_scale(scale); //! #ys_FIXME_experiment
#else
//     m_gizmos.set_overlay_scale(m_canvas->GetContentScaleFactor());
//     m_gizmos.set_overlay_scale(wxGetApp().em_unit()*0.1f);
    const float size = int(GLGizmosManager::Default_Icons_Size*wxGetApp().toolbar_icon_scale());
    m_gizmos.set_overlay_icon_size(size); //! #ys_FIXME_experiment
#endif /* __WXMSW__ */

    m_gizmos.render_overlay();
}

void GLCanvas3D::_render_main_toolbar() const
{
    if (!m_main_toolbar.is_enabled())
        return;

    Size cnv_size = get_canvas_size();
    float inv_zoom = (float)m_camera.get_inv_zoom();

    float top = 0.5f * (float)cnv_size.get_height() * inv_zoom;
    float left = -0.5f * (m_main_toolbar.get_width() + m_undoredo_toolbar.get_width()) * inv_zoom;

    m_main_toolbar.set_position(top, left);
    m_main_toolbar.render(*this);
}

void GLCanvas3D::_render_undoredo_toolbar() const
{
    if (!m_undoredo_toolbar.is_enabled())
        return;

    Size cnv_size = get_canvas_size();
    float inv_zoom = (float)m_camera.get_inv_zoom();

    float top = 0.5f * (float)cnv_size.get_height() * inv_zoom;
    float left = (m_main_toolbar.get_width() - 0.5f * (m_main_toolbar.get_width() + m_undoredo_toolbar.get_width())) * inv_zoom;
    m_undoredo_toolbar.set_position(top, left);
    m_undoredo_toolbar.render(*this);
}

void GLCanvas3D::_render_view_toolbar() const
{
#if ENABLE_RETINA_GL
//     m_view_toolbar.set_scale(m_retina_helper->get_scale_factor());
    const float scale = m_retina_helper->get_scale_factor() * wxGetApp().toolbar_icon_scale();
    m_view_toolbar.set_scale(scale); //! #ys_FIXME_experiment
#else
//     m_view_toolbar.set_scale(m_canvas->GetContentScaleFactor());
//     m_view_toolbar.set_scale(wxGetApp().em_unit()*0.1f);
    const float size = int(GLGizmosManager::Default_Icons_Size * wxGetApp().toolbar_icon_scale());
    m_view_toolbar.set_icons_size(size); //! #ys_FIXME_experiment
#endif // ENABLE_RETINA_GL

    Size cnv_size = get_canvas_size();
    float inv_zoom = (float)m_camera.get_inv_zoom();

    // places the toolbar on the bottom-left corner of the 3d scene
    float top = (-0.5f * (float)cnv_size.get_height() + m_view_toolbar.get_height()) * inv_zoom;
    float left = -0.5f * (float)cnv_size.get_width() * inv_zoom;
    m_view_toolbar.set_position(top, left);
    m_view_toolbar.render(*this);
}

#if ENABLE_SHOW_CAMERA_TARGET
void GLCanvas3D::_render_camera_target() const
{
    double half_length = 5.0;

    glsafe(::glDisable(GL_DEPTH_TEST));

    glsafe(::glLineWidth(2.0f));
    ::glBegin(GL_LINES);
    const Vec3d& target = m_camera.get_target();
    // draw line for x axis
    ::glColor3f(1.0f, 0.0f, 0.0f);
    ::glVertex3d(target(0) - half_length, target(1), target(2));
    ::glVertex3d(target(0) + half_length, target(1), target(2));
    // draw line for y axis
    ::glColor3f(0.0f, 1.0f, 0.0f);
    ::glVertex3d(target(0), target(1) - half_length, target(2));
    ::glVertex3d(target(0), target(1) + half_length, target(2));
    // draw line for z axis
    ::glColor3f(0.0f, 0.0f, 1.0f);
    ::glVertex3d(target(0), target(1), target(2) - half_length);
    ::glVertex3d(target(0), target(1), target(2) + half_length);
    glsafe(::glEnd());
}
#endif // ENABLE_SHOW_CAMERA_TARGET

void GLCanvas3D::_render_sla_slices() const
{
    if (!m_use_clipping_planes || wxGetApp().preset_bundle->printers.get_edited_preset().printer_technology() != ptSLA)
        return;

    const SLAPrint* print = this->sla_print();
    const PrintObjects& print_objects = print->objects();
    if (print_objects.empty())
        // nothing to render, return
        return;

    double clip_min_z = -m_clipping_planes[0].get_data()[3];
    double clip_max_z = m_clipping_planes[1].get_data()[3];
    for (unsigned int i = 0; i < (unsigned int)print_objects.size(); ++i)
    {
        const SLAPrintObject* obj = print_objects[i];

        if (!obj->is_step_done(slaposSliceSupports))
            continue;

        SlaCap::ObjectIdToTrianglesMap::iterator it_caps_bottom = m_sla_caps[0].triangles.find(i);
        SlaCap::ObjectIdToTrianglesMap::iterator it_caps_top    = m_sla_caps[1].triangles.find(i);
        {
			if (it_caps_bottom == m_sla_caps[0].triangles.end())
				it_caps_bottom = m_sla_caps[0].triangles.emplace(i, SlaCap::Triangles()).first;
            if (! m_sla_caps[0].matches(clip_min_z)) {
				m_sla_caps[0].z = clip_min_z;
                it_caps_bottom->second.object.clear();
                it_caps_bottom->second.supports.clear();
            }
            if (it_caps_top == m_sla_caps[1].triangles.end())
				it_caps_top = m_sla_caps[1].triangles.emplace(i, SlaCap::Triangles()).first;
            if (! m_sla_caps[1].matches(clip_max_z)) {
				m_sla_caps[1].z = clip_max_z;
                it_caps_top->second.object.clear();
                it_caps_top->second.supports.clear();
            }
        }
        Pointf3s &bottom_obj_triangles = it_caps_bottom->second.object;
        Pointf3s &bottom_sup_triangles = it_caps_bottom->second.supports;
        Pointf3s &top_obj_triangles    = it_caps_top->second.object;
        Pointf3s &top_sup_triangles    = it_caps_top->second.supports;

        if ((bottom_obj_triangles.empty() || bottom_sup_triangles.empty() || top_obj_triangles.empty() || top_sup_triangles.empty()) &&
            !obj->get_slice_index().empty())
        {
            double layer_height         = print->default_object_config().layer_height.value;
            double initial_layer_height = print->material_config().initial_layer_height.value;
            bool   left_handed          = obj->is_left_handed();

            coord_t key_zero = obj->get_slice_index().front().print_level();
            // Slice at the center of the slab starting at clip_min_z will be rendered for the lower plane.
            coord_t key_low  = coord_t((clip_min_z - initial_layer_height + layer_height) / SCALING_FACTOR) + key_zero;
            // Slice at the center of the slab ending at clip_max_z will be rendered for the upper plane.
            coord_t key_high = coord_t((clip_max_z - initial_layer_height) / SCALING_FACTOR) + key_zero;

            const SliceRecord& slice_low  = obj->closest_slice_to_print_level(key_low, coord_t(SCALED_EPSILON));
            const SliceRecord& slice_high = obj->closest_slice_to_print_level(key_high, coord_t(SCALED_EPSILON));

            // Offset to avoid OpenGL Z fighting between the object's horizontal surfaces and the triangluated surfaces of the cuts.
            double plane_shift_z = 0.002;

            if (slice_low.is_valid()) {
                const ExPolygons& obj_bottom = slice_low.get_slice(soModel);
                const ExPolygons& sup_bottom = slice_low.get_slice(soSupport);
                // calculate model bottom cap
                if (bottom_obj_triangles.empty() && !obj_bottom.empty())
                    bottom_obj_triangles = triangulate_expolygons_3d(obj_bottom, clip_min_z - plane_shift_z, ! left_handed);
                // calculate support bottom cap
                if (bottom_sup_triangles.empty() && !sup_bottom.empty())
                    bottom_sup_triangles = triangulate_expolygons_3d(sup_bottom, clip_min_z - plane_shift_z, ! left_handed);
            }

            if (slice_high.is_valid()) {
                const ExPolygons& obj_top = slice_high.get_slice(soModel);
                const ExPolygons& sup_top = slice_high.get_slice(soSupport);
                // calculate model top cap
                if (top_obj_triangles.empty() && !obj_top.empty())
                    top_obj_triangles = triangulate_expolygons_3d(obj_top, clip_max_z + plane_shift_z, left_handed);
                // calculate support top cap
                if (top_sup_triangles.empty() && !sup_top.empty())
                    top_sup_triangles = triangulate_expolygons_3d(sup_top, clip_max_z + plane_shift_z, left_handed);
            }
        }

        if (!bottom_obj_triangles.empty() || !top_obj_triangles.empty() || !bottom_sup_triangles.empty() || !top_sup_triangles.empty())
        {
			for (const SLAPrintObject::Instance& inst : obj->instances())
            {
                glsafe(::glPushMatrix());
                glsafe(::glTranslated(unscale<double>(inst.shift.x()), unscale<double>(inst.shift.y()), 0));
                glsafe(::glRotatef(Geometry::rad2deg(inst.rotation), 0.0, 0.0, 1.0));
				if (obj->is_left_handed())
                    // The polygons are mirrored by X.
                    glsafe(::glScalef(-1.0, 1.0, 1.0));
                glsafe(::glEnableClientState(GL_VERTEX_ARRAY));
                glsafe(::glColor3f(1.0f, 0.37f, 0.0f));
				if (!bottom_obj_triangles.empty()) {
                    glsafe(::glVertexPointer(3, GL_DOUBLE, 0, (GLdouble*)bottom_obj_triangles.front().data()));
                    glsafe(::glDrawArrays(GL_TRIANGLES, 0, bottom_obj_triangles.size()));
				}
				if (! top_obj_triangles.empty()) {
                    glsafe(::glVertexPointer(3, GL_DOUBLE, 0, (GLdouble*)top_obj_triangles.front().data()));
                    glsafe(::glDrawArrays(GL_TRIANGLES, 0, top_obj_triangles.size()));
				}
                glsafe(::glColor3f(1.0f, 0.0f, 0.37f));
				if (! bottom_sup_triangles.empty()) {
                    glsafe(::glVertexPointer(3, GL_DOUBLE, 0, (GLdouble*)bottom_sup_triangles.front().data()));
                    glsafe(::glDrawArrays(GL_TRIANGLES, 0, bottom_sup_triangles.size()));
				}
				if (! top_sup_triangles.empty()) {
                    glsafe(::glVertexPointer(3, GL_DOUBLE, 0, (GLdouble*)top_sup_triangles.front().data()));
                    glsafe(::glDrawArrays(GL_TRIANGLES, 0, top_sup_triangles.size()));
				}
                glsafe(::glDisableClientState(GL_VERTEX_ARRAY));
                glsafe(::glPopMatrix());
            }
        }
    }
}

void GLCanvas3D::_render_selection_sidebar_hints() const
{
    m_selection.render_sidebar_hints(m_sidebar_field, m_shader);
}

void GLCanvas3D::_update_volumes_hover_state() const
{
    for (GLVolume* v : m_volumes.volumes)
    {
        v->hover = GLVolume::HS_None;
    }

    if (m_hover_volume_idxs.empty())
        return;

    bool ctrl_pressed = wxGetKeyState(WXK_CONTROL); // additive select/deselect
    bool shift_pressed = wxGetKeyState(WXK_SHIFT);  // select by rectangle
    bool alt_pressed = wxGetKeyState(WXK_ALT);      // deselect by rectangle

    if (alt_pressed && (shift_pressed || ctrl_pressed))
    {
        // illegal combinations of keys
        m_hover_volume_idxs.clear();
        return;
    }

    bool selection_modifiers_only = m_selection.is_empty() || m_selection.is_any_modifier();

    bool hover_modifiers_only = true;
    for (int i : m_hover_volume_idxs)
    {
        if (!m_volumes.volumes[i]->is_modifier)
        {
            hover_modifiers_only = false;
            break;
        }
    }

    std::set<std::pair<int, int>> hover_instances;
    for (int i : m_hover_volume_idxs)
    {
        const GLVolume& v = *m_volumes.volumes[i];
        hover_instances.insert(std::make_pair(v.object_idx(), v.instance_idx()));
    }

    bool hover_from_single_instance = hover_instances.size() == 1;

    if (hover_modifiers_only && !hover_from_single_instance)
    {
        // do not allow to select volumes from different instances
        m_hover_volume_idxs.clear();
        return;
    }

    for (int i : m_hover_volume_idxs)
    {
        GLVolume& volume = *m_volumes.volumes[i];
        if (volume.hover != GLVolume::HS_None)
            continue;

        bool deselect = volume.selected && ((ctrl_pressed && !shift_pressed) || alt_pressed);
        // (volume->is_modifier && !selection_modifiers_only && !is_ctrl_pressed) -> allows hovering on selected modifiers belonging to selection of type Instance
        bool select = (!volume.selected || (volume.is_modifier && !selection_modifiers_only && !ctrl_pressed)) && !alt_pressed;

        if (select || deselect)
        {
            bool as_volume =
                volume.is_modifier && hover_from_single_instance && !ctrl_pressed &&
                (
                (!deselect) ||
                (deselect && !m_selection.is_single_full_instance() && (volume.object_idx() == m_selection.get_object_idx()) && (volume.instance_idx() == m_selection.get_instance_idx()))
                );

            if (as_volume)
            {
                if (deselect)
                    volume.hover = GLVolume::HS_Deselect;
                else
                    volume.hover = GLVolume::HS_Select;
            }
            else
            {
                int object_idx = volume.object_idx();
                int instance_idx = volume.instance_idx();

                for (GLVolume* v : m_volumes.volumes)
                {
                    if ((v->object_idx() == object_idx) && (v->instance_idx() == instance_idx))
                    {
                        if (deselect)
                            v->hover = GLVolume::HS_Deselect;
                        else
                            v->hover = GLVolume::HS_Select;
                    }
                }
            }
        }
    }
}

void GLCanvas3D::_perform_layer_editing_action(wxMouseEvent* evt)
{
    int object_idx_selected = m_layers_editing.last_object_id;
    if (object_idx_selected == -1)
        return;

    // A volume is selected. Test, whether hovering over a layer thickness bar.
    if (evt != nullptr)
    {
        const Rect& rect = LayersEditing::get_bar_rect_screen(*this);
        float b = rect.get_bottom();
        m_layers_editing.last_z = m_layers_editing.object_max_z() * (b - evt->GetY() - 1.0f) / (b - rect.get_top());
        m_layers_editing.last_action = 
            evt->ShiftDown() ? (evt->RightIsDown() ? LAYER_HEIGHT_EDIT_ACTION_SMOOTH : LAYER_HEIGHT_EDIT_ACTION_REDUCE) : 
                               (evt->RightIsDown() ? LAYER_HEIGHT_EDIT_ACTION_INCREASE : LAYER_HEIGHT_EDIT_ACTION_DECREASE);
    }

    m_layers_editing.adjust_layer_height_profile();
    _refresh_if_shown_on_screen();

    // Automatic action on mouse down with the same coordinate.
    _start_timer();
}

Vec3d GLCanvas3D::_mouse_to_3d(const Point& mouse_pos, float* z)
{
    if (m_canvas == nullptr)
        return Vec3d(DBL_MAX, DBL_MAX, DBL_MAX);


    const std::array<int, 4>& viewport = m_camera.get_viewport();
    const Transform3d& modelview_matrix = m_camera.get_view_matrix();
    const Transform3d& projection_matrix = m_camera.get_projection_matrix();

    GLint y = viewport[3] - (GLint)mouse_pos(1);
    GLfloat mouse_z;
    if (z == nullptr)
        glsafe(::glReadPixels((GLint)mouse_pos(0), y, 1, 1, GL_DEPTH_COMPONENT, GL_FLOAT, (void*)&mouse_z));
    else
        mouse_z = *z;

    GLdouble out_x, out_y, out_z;
    ::gluUnProject((GLdouble)mouse_pos(0), (GLdouble)y, (GLdouble)mouse_z, (GLdouble*)modelview_matrix.data(), (GLdouble*)projection_matrix.data(), (GLint*)viewport.data(), &out_x, &out_y, &out_z);
    return Vec3d((double)out_x, (double)out_y, (double)out_z);
}

Vec3d GLCanvas3D::_mouse_to_bed_3d(const Point& mouse_pos)
{
    return mouse_ray(mouse_pos).intersect_plane(0.0);
}

void GLCanvas3D::_start_timer()
{
    m_timer.Start(100, wxTIMER_CONTINUOUS);
}

void GLCanvas3D::_stop_timer()
{
    m_timer.Stop();
}

void GLCanvas3D::_load_print_toolpaths()
{
    const Print *print = this->fff_print();
    if (print == nullptr)
        return;

    if (!print->is_step_done(psSkirt) || !print->is_step_done(psBrim))
        return;

    if (!print->has_skirt() && (print->config().brim_width.value == 0))
        return;

    const float color[] = { 0.5f, 1.0f, 0.5f, 1.0f }; // greenish

    // number of skirt layers
    size_t total_layer_count = 0;
    for (const PrintObject* print_object : print->objects())
    {
        total_layer_count = std::max(total_layer_count, print_object->total_layer_count());
    }
    size_t skirt_height = print->has_infinite_skirt() ? total_layer_count : std::min<size_t>(print->config().skirt_height.value, total_layer_count);
    if ((skirt_height == 0) && (print->config().brim_width.value > 0))
        skirt_height = 1;

    // Get first skirt_height layers.
    //FIXME This code is fishy. It may not work for multiple objects with different layering due to variable layer height feature.
    // This is not critical as this is just an initial preview.
    const PrintObject* highest_object = *std::max_element(print->objects().begin(), print->objects().end(), [](auto l, auto r){ return l->layers().size() < r->layers().size(); });
    std::vector<float> print_zs;
    print_zs.reserve(skirt_height * 2);
    for (size_t i = 0; i < std::min(skirt_height, highest_object->layers().size()); ++ i)
        print_zs.emplace_back(float(highest_object->layers()[i]->print_z));
    // Only add skirt for the raft layers.
    for (size_t i = 0; i < std::min(skirt_height, std::min(highest_object->slicing_parameters().raft_layers(), highest_object->support_layers().size())); ++ i)
        print_zs.emplace_back(float(highest_object->support_layers()[i]->print_z));
    sort_remove_duplicates(print_zs);
    skirt_height = std::min(skirt_height, print_zs.size());
    print_zs.erase(print_zs.begin() + skirt_height, print_zs.end());

    GLVolume *volume = m_volumes.new_toolpath_volume(color, VERTEX_BUFFER_RESERVE_SIZE);
    for (size_t i = 0; i < skirt_height; ++ i) {
        volume->print_zs.emplace_back(print_zs[i]);
        volume->offsets.emplace_back(volume->indexed_vertex_array.quad_indices.size());
        volume->offsets.emplace_back(volume->indexed_vertex_array.triangle_indices.size());
        if (i == 0)
            _3DScene::extrusionentity_to_verts(print->brim(), print_zs[i], Point(0, 0), *volume);
        _3DScene::extrusionentity_to_verts(print->skirt(), print_zs[i], Point(0, 0), *volume);
        // Ensure that no volume grows over the limits. If the volume is too large, allocate a new one.
        if (volume->indexed_vertex_array.vertices_and_normals_interleaved.size() > MAX_VERTEX_BUFFER_SIZE) {
        	GLVolume &vol = *volume;
            volume = m_volumes.new_toolpath_volume(vol.color);
            reserve_new_volume_finalize_old_volume(*volume, vol, m_initialized);
        }
    }
    volume->indexed_vertex_array.finalize_geometry(m_initialized);
}

void GLCanvas3D::_load_print_object_toolpaths(const PrintObject& print_object, const std::vector<std::string>& str_tool_colors, const std::vector<CustomGCode::Item>& color_print_values)
{
    std::vector<float> tool_colors = _parse_colors(str_tool_colors);

    struct Ctxt
    {
        const PrintInstances        *shifted_copies;
        std::vector<const Layer*>    layers;
        bool                         has_perimeters;
        bool                         has_infill;
        bool                         has_support;
        const std::vector<float>*    tool_colors;
        bool                         is_single_material_print;
        int                          extruders_cnt;
        const std::vector<CustomGCode::Item>*   color_print_values;

        static const float*          color_perimeters() { static float color[4] = { 1.0f, 1.0f, 0.0f, 1.f }; return color; } // yellow
        static const float*          color_infill() { static float color[4] = { 1.0f, 0.5f, 0.5f, 1.f }; return color; } // redish
        static const float*          color_support() { static float color[4] = { 0.5f, 1.0f, 0.5f, 1.f }; return color; } // greenish
        static const float*          color_pause_or_custom_code() { static float color[4] = { 0.5f, 0.5f, 0.5f, 1.f }; return color; } // gray

        // For cloring by a tool, return a parsed color.
        bool                         color_by_tool() const { return tool_colors != nullptr; }
        size_t                       number_tools()  const { return this->color_by_tool() ? tool_colors->size() / 4 : 0; }
        const float*                 color_tool(size_t tool) const { return tool_colors->data() + tool * 4; }

        // For coloring by a color_print(M600), return a parsed color.
        bool                         color_by_color_print() const { return color_print_values!=nullptr; }
        const size_t                 color_print_color_idx_by_layer_idx(const size_t layer_idx) const {
            const CustomGCode::Item value{layers[layer_idx]->print_z + EPSILON, "", 0, ""};
            auto it = std::lower_bound(color_print_values->begin(), color_print_values->end(), value);
            return (it - color_print_values->begin()) % number_tools();
        }

        const size_t                 color_print_color_idx_by_layer_idx_and_extruder(const size_t layer_idx, const int extruder) const
        {
            const coordf_t print_z = layers[layer_idx]->print_z;

            auto it = std::find_if(color_print_values->begin(), color_print_values->end(),
                [print_z](const CustomGCode::Item& code)
                { return fabs(code.print_z - print_z) < EPSILON; });
            if (it != color_print_values->end())
            {
                const std::string& code = it->gcode;
                // pause print or custom Gcode
                if (code == PausePrintCode || 
                    (code != ColorChangeCode && code != ToolChangeCode))
                    return number_tools()-1; // last color item is a gray color for pause print or custom G-code 

                // change tool (extruder) 
                if (code == ToolChangeCode)
                    return get_color_idx_for_tool_change(it, extruder);
                // change color for current extruder
                if (code == ColorChangeCode) {
                    int color_idx = get_color_idx_for_color_change(it, extruder);
                    if (color_idx >= 0)
                        return color_idx;
                }
            }

            const CustomGCode::Item value{print_z + EPSILON, "", 0, ""};
            it = std::lower_bound(color_print_values->begin(), color_print_values->end(), value);
            while (it != color_print_values->begin())
            {
                --it;
                // change color for current extruder
                if (it->gcode == ColorChangeCode) {
                    int color_idx = get_color_idx_for_color_change(it, extruder);
                    if (color_idx >= 0)
                        return color_idx;
                }
                // change tool (extruder) 
                if (it->gcode == ToolChangeCode)
                    return get_color_idx_for_tool_change(it, extruder);
            }

            return std::min<int>(extruders_cnt - 1, std::max<int>(extruder - 1, 0));;
        }

    private:
        int get_m600_color_idx(std::vector<CustomGCode::Item>::const_iterator it) const
        {
            int shift = 0;
            while (it != color_print_values->begin()) {
                --it;
                if (it->gcode == ColorChangeCode)
                    shift++;
            }
            return extruders_cnt + shift;
        }

        int get_color_idx_for_tool_change(std::vector<CustomGCode::Item>::const_iterator it, const int extruder) const
        {
            const int current_extruder = it->extruder == 0 ? extruder : it->extruder;
            if (number_tools() == extruders_cnt + 1) // there is no one "M600"
                return std::min<int>(extruders_cnt - 1, std::max<int>(current_extruder - 1, 0));

            auto it_n = it;
            while (it_n != color_print_values->begin()) {
                --it_n;
                if (it_n->gcode == ColorChangeCode && it_n->extruder == current_extruder)
                    return get_m600_color_idx(it_n);
            }

            return std::min<int>(extruders_cnt - 1, std::max<int>(current_extruder - 1, 0));
        }

        int get_color_idx_for_color_change(std::vector<CustomGCode::Item>::const_iterator it, const int extruder) const
        {
            if (extruders_cnt == 1)
                return get_m600_color_idx(it);

            auto it_n = it;
            bool is_tool_change = false;
            while (it_n != color_print_values->begin()) {
                --it_n;
                if (it_n->gcode == ToolChangeCode) {
                    is_tool_change = true;
                    if (it_n->extruder == it->extruder || (it_n->extruder == 0 && it->extruder == extruder))
                        return get_m600_color_idx(it);
                    break;
                }
            }
            if (!is_tool_change && it->extruder == extruder)
                return get_m600_color_idx(it);

            return -1;
        }

    } ctxt;

    ctxt.has_perimeters = print_object.is_step_done(posPerimeters);
    ctxt.has_infill = print_object.is_step_done(posInfill);
    ctxt.has_support = print_object.is_step_done(posSupportMaterial);
    ctxt.tool_colors = tool_colors.empty() ? nullptr : &tool_colors;
    ctxt.color_print_values = color_print_values.empty() ? nullptr : &color_print_values;
    ctxt.is_single_material_print = this->fff_print()->extruders().size()==1;
    ctxt.extruders_cnt = wxGetApp().extruders_edited_cnt();

    ctxt.shifted_copies = &print_object.instances();

    // order layers by print_z
    {
        size_t nlayers = 0;
        if (ctxt.has_perimeters || ctxt.has_infill)
            nlayers = print_object.layers().size();
        if (ctxt.has_support)
            nlayers += print_object.support_layers().size();
        ctxt.layers.reserve(nlayers);
    }
    if (ctxt.has_perimeters || ctxt.has_infill)
        for (const Layer *layer : print_object.layers())
            ctxt.layers.emplace_back(layer);
    if (ctxt.has_support)
        for (const Layer *layer : print_object.support_layers())
            ctxt.layers.emplace_back(layer);
    std::sort(ctxt.layers.begin(), ctxt.layers.end(), [](const Layer *l1, const Layer *l2) { return l1->print_z < l2->print_z; });

    // Maximum size of an allocation block: 32MB / sizeof(float)
    BOOST_LOG_TRIVIAL(debug) << "Loading print object toolpaths in parallel - start" << m_volumes.log_memory_info() << log_memory_info();

    const bool is_selected_separate_extruder = m_selected_extruder > 0 && ctxt.color_by_color_print();

    //FIXME Improve the heuristics for a grain size.
    size_t          grain_size = std::max(ctxt.layers.size() / 16, size_t(1));
    tbb::spin_mutex new_volume_mutex;
    auto            new_volume = [this, &new_volume_mutex](const float *color) -> GLVolume* {
    	// Allocate the volume before locking.
		GLVolume *volume = new GLVolume(color);
		volume->is_extrusion_path = true;
    	tbb::spin_mutex::scoped_lock lock;
    	// Lock by ROII, so if the emplace_back() fails, the lock will be released.
        lock.acquire(new_volume_mutex);
        m_volumes.volumes.emplace_back(volume);
        lock.release();
        return volume;
    };
    const size_t    volumes_cnt_initial = m_volumes.volumes.size();
    tbb::parallel_for(
        tbb::blocked_range<size_t>(0, ctxt.layers.size(), grain_size),
        [&ctxt, &new_volume, is_selected_separate_extruder, this](const tbb::blocked_range<size_t>& range) {
        GLVolumePtrs 		vols;
        std::vector<size_t>	color_print_layer_to_glvolume;
        auto                volume = [&ctxt, &vols, &color_print_layer_to_glvolume, &range](size_t layer_idx, int extruder, int feature) -> GLVolume& {            
            return *vols[ctxt.color_by_color_print()?
                ctxt.color_print_color_idx_by_layer_idx_and_extruder(layer_idx, extruder) :
				ctxt.color_by_tool() ? 
					std::min<int>(ctxt.number_tools() - 1, std::max<int>(extruder - 1, 0)) : 
					feature
				];
        };
        if (ctxt.color_by_color_print() || ctxt.color_by_tool()) {
            for (size_t i = 0; i < ctxt.number_tools(); ++i)
                vols.emplace_back(new_volume(ctxt.color_tool(i)));
        }
        else
            vols = { new_volume(ctxt.color_perimeters()), new_volume(ctxt.color_infill()), new_volume(ctxt.color_support()) };
        for (GLVolume *vol : vols)
			// Reserving number of vertices (3x position + 3x color)
        	vol->indexed_vertex_array.reserve(VERTEX_BUFFER_RESERVE_SIZE / 6);
        for (size_t idx_layer = range.begin(); idx_layer < range.end(); ++ idx_layer) {
            const Layer *layer = ctxt.layers[idx_layer];

            if (is_selected_separate_extruder)
            {
                bool at_least_one_has_correct_extruder = false;
                for (const LayerRegion* layerm : layer->regions())
                {
                    if (layerm->slices.surfaces.empty())
                        continue;
                    const PrintRegionConfig& cfg = layerm->region()->config();
                    if (cfg.perimeter_extruder.value    == m_selected_extruder ||
                        cfg.infill_extruder.value       == m_selected_extruder ||
                        cfg.solid_infill_extruder.value == m_selected_extruder ) {
                        at_least_one_has_correct_extruder = true;
                        break;
                    }
                }
                if (!at_least_one_has_correct_extruder)
                    continue;
            }

            for (GLVolume *vol : vols)
                if (vol->print_zs.empty() || vol->print_zs.back() != layer->print_z) {
                    vol->print_zs.emplace_back(layer->print_z);
                    vol->offsets.emplace_back(vol->indexed_vertex_array.quad_indices.size());
                    vol->offsets.emplace_back(vol->indexed_vertex_array.triangle_indices.size());
                }
            for (const PrintInstance &instance : *ctxt.shifted_copies) {
                const Point &copy = instance.shift;
                for (const LayerRegion *layerm : layer->regions()) {
                    if (is_selected_separate_extruder)
                    {
                        const PrintRegionConfig& cfg = layerm->region()->config();
                        if (cfg.perimeter_extruder.value    != m_selected_extruder ||
                            cfg.infill_extruder.value       != m_selected_extruder ||
                            cfg.solid_infill_extruder.value != m_selected_extruder)
                            continue;
                    }
                    if (ctxt.has_perimeters)
                        _3DScene::extrusionentity_to_verts(layerm->perimeters, float(layer->print_z), copy,
                        	volume(idx_layer, layerm->region()->config().perimeter_extruder.value, 0));
                    if (ctxt.has_infill) {
                        for (const ExtrusionEntity *ee : layerm->fills.entities) {
                            // fill represents infill extrusions of a single island.
                            const auto *fill = dynamic_cast<const ExtrusionEntityCollection*>(ee);
                            if (! fill->entities.empty())
                                _3DScene::extrusionentity_to_verts(*fill, float(layer->print_z), copy,
	                                volume(idx_layer, 
		                                is_solid_infill(fill->entities.front()->role()) ?
			                                layerm->region()->config().solid_infill_extruder :
			                                layerm->region()->config().infill_extruder,
		                                1));
                        }
                    }
                }
                if (ctxt.has_support) {
                    const SupportLayer *support_layer = dynamic_cast<const SupportLayer*>(layer);
                    if (support_layer) {
                        for (const ExtrusionEntity *extrusion_entity : support_layer->support_fills.entities)
                            _3DScene::extrusionentity_to_verts(extrusion_entity, float(layer->print_z), copy,
	                            volume(idx_layer, 
		                            (extrusion_entity->role() == erSupportMaterial) ?
			                            support_layer->object()->config().support_material_extruder :
			                            support_layer->object()->config().support_material_interface_extruder,
		                            2));
                    }
                }
            }
            // Ensure that no volume grows over the limits. If the volume is too large, allocate a new one.
	        for (size_t i = 0; i < vols.size(); ++i) {
	            GLVolume &vol = *vols[i];
	            if (vol.indexed_vertex_array.vertices_and_normals_interleaved.size() > MAX_VERTEX_BUFFER_SIZE) {
	                vols[i] = new_volume(vol.color);
	                reserve_new_volume_finalize_old_volume(*vols[i], vol, false);
	            }
	        }
        }
        for (GLVolume *vol : vols)
        	// Ideally one would call vol->indexed_vertex_array.finalize() here to move the buffers to the OpenGL driver,
        	// but this code runs in parallel and the OpenGL driver is not thread safe.
            vol->indexed_vertex_array.shrink_to_fit();
    });

    BOOST_LOG_TRIVIAL(debug) << "Loading print object toolpaths in parallel - finalizing results" << m_volumes.log_memory_info() << log_memory_info();
    // Remove empty volumes from the newly added volumes.
    m_volumes.volumes.erase(
        std::remove_if(m_volumes.volumes.begin() + volumes_cnt_initial, m_volumes.volumes.end(),
        [](const GLVolume *volume) { return volume->empty(); }),
        m_volumes.volumes.end());
    for (size_t i = volumes_cnt_initial; i < m_volumes.volumes.size(); ++i)
        m_volumes.volumes[i]->indexed_vertex_array.finalize_geometry(m_initialized);

    BOOST_LOG_TRIVIAL(debug) << "Loading print object toolpaths in parallel - end" << m_volumes.log_memory_info() << log_memory_info();
}

void GLCanvas3D::_load_wipe_tower_toolpaths(const std::vector<std::string>& str_tool_colors)
{
    const Print *print = this->fff_print();
    if ((print == nullptr) || print->wipe_tower_data().tool_changes.empty())
        return;

    if (!print->is_step_done(psWipeTower))
        return;

    std::vector<float> tool_colors = _parse_colors(str_tool_colors);

    struct Ctxt
    {
        const Print                 *print;
        const std::vector<float>    *tool_colors;
        Vec2f                        wipe_tower_pos;
        float                        wipe_tower_angle;

        static const float*          color_support() { static float color[4] = { 0.5f, 1.0f, 0.5f, 1.f }; return color; } // greenish

        // For cloring by a tool, return a parsed color.
        bool                         color_by_tool() const { return tool_colors != nullptr; }
        size_t                       number_tools()  const { return this->color_by_tool() ? tool_colors->size() / 4 : 0; }
        const float*                 color_tool(size_t tool) const { return tool_colors->data() + tool * 4; }
        int                          volume_idx(int tool, int feature) const
        {
            return this->color_by_tool() ? std::min<int>(this->number_tools() - 1, std::max<int>(tool, 0)) : feature;
        }

        const std::vector<WipeTower::ToolChangeResult>& tool_change(size_t idx) {
            const auto &tool_changes = print->wipe_tower_data().tool_changes;
            return priming.empty() ?
                ((idx == tool_changes.size()) ? final : tool_changes[idx]) :
                ((idx == 0) ? priming : (idx == tool_changes.size() + 1) ? final : tool_changes[idx - 1]);
        }
        std::vector<WipeTower::ToolChangeResult> priming;
        std::vector<WipeTower::ToolChangeResult> final;
    } ctxt;

    ctxt.print = print;
    ctxt.tool_colors = tool_colors.empty() ? nullptr : &tool_colors;
    if (print->wipe_tower_data().priming && print->config().single_extruder_multi_material_priming)
        for (int i=0; i<(int)print->wipe_tower_data().priming.get()->size(); ++i)
            ctxt.priming.emplace_back(print->wipe_tower_data().priming.get()->at(i));
    if (print->wipe_tower_data().final_purge)
        ctxt.final.emplace_back(*print->wipe_tower_data().final_purge.get());

    ctxt.wipe_tower_angle = ctxt.print->config().wipe_tower_rotation_angle.value/180.f * PI;
    ctxt.wipe_tower_pos = Vec2f(ctxt.print->config().wipe_tower_x.value, ctxt.print->config().wipe_tower_y.value);

    BOOST_LOG_TRIVIAL(debug) << "Loading wipe tower toolpaths in parallel - start" << m_volumes.log_memory_info() << log_memory_info();

    //FIXME Improve the heuristics for a grain size.
    size_t          n_items = print->wipe_tower_data().tool_changes.size() + (ctxt.priming.empty() ? 0 : 1);
    size_t          grain_size = std::max(n_items / 128, size_t(1));
    tbb::spin_mutex new_volume_mutex;
    auto            new_volume = [this, &new_volume_mutex](const float *color) -> GLVolume* {
        auto *volume = new GLVolume(color);
		volume->is_extrusion_path = true;
        tbb::spin_mutex::scoped_lock lock;
        lock.acquire(new_volume_mutex);
        m_volumes.volumes.emplace_back(volume);
        lock.release();
        return volume;
    };
    const size_t   volumes_cnt_initial = m_volumes.volumes.size();
    std::vector<GLVolumeCollection> volumes_per_thread(n_items);
    tbb::parallel_for(
        tbb::blocked_range<size_t>(0, n_items, grain_size),
        [&ctxt, &new_volume](const tbb::blocked_range<size_t>& range) {
        // Bounding box of this slab of a wipe tower.
        GLVolumePtrs vols;
        if (ctxt.color_by_tool()) {
            for (size_t i = 0; i < ctxt.number_tools(); ++i)
                vols.emplace_back(new_volume(ctxt.color_tool(i)));
        }
        else
            vols = { new_volume(ctxt.color_support()) };
        for (GLVolume *volume : vols)
			// Reserving number of vertices (3x position + 3x color)
            volume->indexed_vertex_array.reserve(VERTEX_BUFFER_RESERVE_SIZE / 6);
        for (size_t idx_layer = range.begin(); idx_layer < range.end(); ++idx_layer) {
            const std::vector<WipeTower::ToolChangeResult> &layer = ctxt.tool_change(idx_layer);
            for (size_t i = 0; i < vols.size(); ++i) {
                GLVolume &vol = *vols[i];
                if (vol.print_zs.empty() || vol.print_zs.back() != layer.front().print_z) {
                    vol.print_zs.emplace_back(layer.front().print_z);
                    vol.offsets.emplace_back(vol.indexed_vertex_array.quad_indices.size());
                    vol.offsets.emplace_back(vol.indexed_vertex_array.triangle_indices.size());
                }
            }
            for (const WipeTower::ToolChangeResult &extrusions : layer) {
                for (size_t i = 1; i < extrusions.extrusions.size();) {
                    const WipeTower::Extrusion &e = extrusions.extrusions[i];
                    if (e.width == 0.) {
                        ++i;
                        continue;
                    }
                    size_t j = i + 1;
                    if (ctxt.color_by_tool())
                        for (; j < extrusions.extrusions.size() && extrusions.extrusions[j].tool == e.tool && extrusions.extrusions[j].width > 0.f; ++j);
                    else
                        for (; j < extrusions.extrusions.size() && extrusions.extrusions[j].width > 0.f; ++j);
                    size_t              n_lines = j - i;
                    Lines               lines;
                    std::vector<double> widths;
                    std::vector<double> heights;
                    lines.reserve(n_lines);
                    widths.reserve(n_lines);
                    heights.assign(n_lines, extrusions.layer_height);
                    WipeTower::Extrusion e_prev = extrusions.extrusions[i-1];

                    if (!extrusions.priming) { // wipe tower extrusions describe the wipe tower at the origin with no rotation
                        e_prev.pos = Eigen::Rotation2Df(ctxt.wipe_tower_angle) * e_prev.pos;
                        e_prev.pos += ctxt.wipe_tower_pos;
                    }

                    for (; i < j; ++i) {
                        WipeTower::Extrusion e = extrusions.extrusions[i];
                        assert(e.width > 0.f);
                        if (!extrusions.priming) {
                            e.pos = Eigen::Rotation2Df(ctxt.wipe_tower_angle) * e.pos;
                            e.pos += ctxt.wipe_tower_pos;
                        }

                        lines.emplace_back(Point::new_scale(e_prev.pos.x(), e_prev.pos.y()), Point::new_scale(e.pos.x(), e.pos.y()));
                        widths.emplace_back(e.width);

                        e_prev = e;
                    }
                    _3DScene::thick_lines_to_verts(lines, widths, heights, lines.front().a == lines.back().b, extrusions.print_z,
                        *vols[ctxt.volume_idx(e.tool, 0)]);
                }
            }
        }
        for (size_t i = 0; i < vols.size(); ++i) {
            GLVolume &vol = *vols[i];
            if (vol.indexed_vertex_array.vertices_and_normals_interleaved.size() > MAX_VERTEX_BUFFER_SIZE) {
                vols[i] = new_volume(vol.color);
                reserve_new_volume_finalize_old_volume(*vols[i], vol, false);
            }
        }
        for (GLVolume *vol : vols)
            vol->indexed_vertex_array.shrink_to_fit();
    });

    BOOST_LOG_TRIVIAL(debug) << "Loading wipe tower toolpaths in parallel - finalizing results" << m_volumes.log_memory_info() << log_memory_info();
    // Remove empty volumes from the newly added volumes.
    m_volumes.volumes.erase(
        std::remove_if(m_volumes.volumes.begin() + volumes_cnt_initial, m_volumes.volumes.end(),
        [](const GLVolume *volume) { return volume->empty(); }),
        m_volumes.volumes.end());
    for (size_t i = volumes_cnt_initial; i < m_volumes.volumes.size(); ++i)
        m_volumes.volumes[i]->indexed_vertex_array.finalize_geometry(m_initialized);

    BOOST_LOG_TRIVIAL(debug) << "Loading wipe tower toolpaths in parallel - end" << m_volumes.log_memory_info() << log_memory_info();
}

static inline int hex_digit_to_int(const char c)
{
    return
        (c >= '0' && c <= '9') ? int(c - '0') :
        (c >= 'A' && c <= 'F') ? int(c - 'A') + 10 :
        (c >= 'a' && c <= 'f') ? int(c - 'a') + 10 : -1;
}

void GLCanvas3D::_load_gcode_extrusion_paths(const GCodePreviewData& preview_data, const std::vector<float>& tool_colors)
{
    BOOST_LOG_TRIVIAL(debug) << "Loading G-code extrusion paths - start" << m_volumes.log_memory_info() << log_memory_info();

    // helper functions to select data in dependence of the extrusion view type
    struct Helper
    {
        static float path_filter(GCodePreviewData::Extrusion::EViewType type, const GCodePreviewData::Extrusion::Path& path)
        {
            switch (type)
            {
            case GCodePreviewData::Extrusion::FeatureType:
            	// The role here is used for coloring.
                return (float)path.extrusion_role;
            case GCodePreviewData::Extrusion::Height:
                return path.height;
            case GCodePreviewData::Extrusion::Width:
                return path.width;
            case GCodePreviewData::Extrusion::Feedrate:
                return path.feedrate;
            case GCodePreviewData::Extrusion::FanSpeed:
                return path.fan_speed;
            case GCodePreviewData::Extrusion::VolumetricRate:
                return path.feedrate * (float)path.mm3_per_mm;
            case GCodePreviewData::Extrusion::Tool:
                return (float)path.extruder_id;
            case GCodePreviewData::Extrusion::ColorPrint:
                return (float)path.cp_color_id;
            default:
                return 0.0f;
            }

            return 0.0f;
        }

        static Color path_color(const GCodePreviewData& data, const std::vector<float>& tool_colors, float value)
        {
            switch (data.extrusion.view_type)
            {
            case GCodePreviewData::Extrusion::FeatureType:
                return data.get_extrusion_role_color((ExtrusionRole)(int)value);
            case GCodePreviewData::Extrusion::Height:
                return data.get_height_color(value);
            case GCodePreviewData::Extrusion::Width:
                return data.get_width_color(value);
            case GCodePreviewData::Extrusion::Feedrate:
                return data.get_feedrate_color(value);
            case GCodePreviewData::Extrusion::FanSpeed:
                return data.get_fan_speed_color(value);
            case GCodePreviewData::Extrusion::VolumetricRate:
                return data.get_volumetric_rate_color(value);
            case GCodePreviewData::Extrusion::Tool:
            {
                Color color;
                ::memcpy((void*)color.rgba.data(), (const void*)(tool_colors.data() + (unsigned int)value * 4), 4 * sizeof(float));
                return color;
            }
            case GCodePreviewData::Extrusion::ColorPrint:
            {
                int color_cnt = (int)tool_colors.size() / 4;
                int val = value > color_cnt ? color_cnt - 1 : value;

                Color color;
                ::memcpy((void*)color.rgba.data(), (const void*)(tool_colors.data() + val * 4), 4 * sizeof(float));

                return color;
            }
            default:
                return Color{};
            }

            return Color{};
        }
    };

    size_t initial_volumes_count = m_volumes.volumes.size();
    size_t initial_volume_index_count = m_gcode_preview_volume_index.first_volumes.size();

    try 
    {
	    BOOST_LOG_TRIVIAL(debug) << "Loading G-code extrusion paths - create volumes" << m_volumes.log_memory_info() << log_memory_info();

	    // detects filters
	    size_t vertex_buffer_prealloc_size = 0;
	    std::vector<std::vector<std::pair<float, GLVolume*>>> roles_filters;
	    {
		    std::vector<size_t> num_paths_per_role(size_t(erCount), 0);
		    for (const GCodePreviewData::Extrusion::Layer &layer : preview_data.extrusion.layers)
		        for (const GCodePreviewData::Extrusion::Path &path : layer.paths)
		        	++ num_paths_per_role[size_t(path.extrusion_role)];
            std::vector<std::vector<float>> roles_values;
			roles_values.assign(size_t(erCount), std::vector<float>());
		    for (size_t i = 0; i < roles_values.size(); ++ i)
		    	roles_values[i].reserve(num_paths_per_role[i]);
            for (const GCodePreviewData::Extrusion::Layer& layer : preview_data.extrusion.layers)
		        for (const GCodePreviewData::Extrusion::Path &path : layer.paths)
		        	roles_values[size_t(path.extrusion_role)].emplace_back(Helper::path_filter(preview_data.extrusion.view_type, path));
            roles_filters.reserve(size_t(erCount));
			size_t num_buffers = 0;
		    for (std::vector<float> &values : roles_values) {
		    	sort_remove_duplicates(values);
		    	num_buffers += values.size();
		    }
		    if (num_buffers == 0)
			    // nothing to render, return
		        return;
		    vertex_buffer_prealloc_size = (uint64_t(num_buffers) * uint64_t(VERTEX_BUFFER_RESERVE_SIZE) < VERTEX_BUFFER_RESERVE_SIZE_SUM_MAX) ? 
	    		VERTEX_BUFFER_RESERVE_SIZE : next_highest_power_of_2(VERTEX_BUFFER_RESERVE_SIZE_SUM_MAX / num_buffers) / 2;
		    for (std::vector<float> &values : roles_values) {
		    	size_t role = &values - &roles_values.front();
				roles_filters.emplace_back();
		    	if (! values.empty()) {
		        	m_gcode_preview_volume_index.first_volumes.emplace_back(GCodePreviewVolumeIndex::Extrusion, role, (unsigned int)m_volumes.volumes.size());
					for (const float value : values)
						roles_filters.back().emplace_back(value, m_volumes.new_toolpath_volume(Helper::path_color(preview_data, tool_colors, value).rgba.data(), vertex_buffer_prealloc_size));
				}
			}
		}

	    BOOST_LOG_TRIVIAL(debug) << "Loading G-code extrusion paths - populate volumes" << m_volumes.log_memory_info() << log_memory_info();

	    // populates volumes
        const bool is_selected_separate_extruder = m_selected_extruder > 0 && preview_data.extrusion.view_type == GCodePreviewData::Extrusion::ColorPrint;
		for (const GCodePreviewData::Extrusion::Layer& layer : preview_data.extrusion.layers)
		{
			for (const GCodePreviewData::Extrusion::Path& path : layer.paths)
			{
                if (is_selected_separate_extruder && path.extruder_id != m_selected_extruder - 1)
                    continue;
				std::vector<std::pair<float, GLVolume*>> &filters = roles_filters[size_t(path.extrusion_role)];
				auto key = std::make_pair<float, GLVolume*>(Helper::path_filter(preview_data.extrusion.view_type, path), nullptr);
				auto it_filter = std::lower_bound(filters.begin(), filters.end(), key);
				assert(it_filter != filters.end() && key.first == it_filter->first);

				GLVolume& vol = *it_filter->second;
				vol.print_zs.emplace_back(layer.z);
				vol.offsets.emplace_back(vol.indexed_vertex_array.quad_indices.size());
				vol.offsets.emplace_back(vol.indexed_vertex_array.triangle_indices.size());

				_3DScene::extrusionentity_to_verts(path.polyline, path.width, path.height, layer.z, vol);
			}
			// Ensure that no volume grows over the limits. If the volume is too large, allocate a new one.
		    for (std::vector<std::pair<float, GLVolume*>> &filters : roles_filters) {
		    	unsigned int role = (unsigned int)(&filters - &roles_filters.front());
			    for (std::pair<float, GLVolume*> &filter : filters)
					if (filter.second->indexed_vertex_array.vertices_and_normals_interleaved.size() > MAX_VERTEX_BUFFER_SIZE) {
						if (m_gcode_preview_volume_index.first_volumes.back().type != GCodePreviewVolumeIndex::Extrusion || m_gcode_preview_volume_index.first_volumes.back().flag != role)
			        		m_gcode_preview_volume_index.first_volumes.emplace_back(GCodePreviewVolumeIndex::Extrusion, role, (unsigned int)m_volumes.volumes.size());
						GLVolume& vol = *filter.second;
						filter.second = m_volumes.new_toolpath_volume(vol.color);
						reserve_new_volume_finalize_old_volume(*filter.second, vol, m_initialized, vertex_buffer_prealloc_size);
					}
		    }
	    }

	    // Finalize volumes and sends geometry to gpu
	    for (std::vector<std::pair<float, GLVolume*>> &filters : roles_filters)
		    for (std::pair<float, GLVolume*> &filter : filters)
	    		filter.second->indexed_vertex_array.finalize_geometry(m_initialized);

	    BOOST_LOG_TRIVIAL(debug) << "Loading G-code extrusion paths - end" << m_volumes.log_memory_info() << log_memory_info();
	} 
	catch (const std::bad_alloc & /* err */)
	{
        // an error occourred - restore to previous state and return
        GLVolumePtrs::iterator begin = m_volumes.volumes.begin() + initial_volumes_count;
        GLVolumePtrs::iterator end = m_volumes.volumes.end();
        for (GLVolumePtrs::iterator it = begin; it < end; ++it)
            delete *it;
        m_volumes.volumes.erase(begin, end);
        m_gcode_preview_volume_index.first_volumes.erase(m_gcode_preview_volume_index.first_volumes.begin() + initial_volume_index_count, m_gcode_preview_volume_index.first_volumes.end());
	    BOOST_LOG_TRIVIAL(debug) << "Loading G-code extrusion paths - failed on low memory" << m_volumes.log_memory_info() << log_memory_info();
        //FIXME rethrow bad_alloc?
	}
}

template<typename TYPE, typename FUNC_VALUE, typename FUNC_COLOR>
inline void travel_paths_internal(
	// input
	const GCodePreviewData &preview_data, 
	// accessors
	FUNC_VALUE func_value, FUNC_COLOR func_color,
	// output
	GLVolumeCollection &volumes, bool gl_initialized)

{
	// colors travels by type
	std::vector<std::pair<TYPE, GLVolume*>> by_type;
	{
		std::vector<TYPE> values;
		values.reserve(preview_data.travel.polylines.size());
		for (const GCodePreviewData::Travel::Polyline& polyline : preview_data.travel.polylines)
			values.emplace_back(func_value(polyline));
		sort_remove_duplicates(values);
		by_type.reserve(values.size());
		// creates a new volume for each feedrate
		for (TYPE type : values)
			by_type.emplace_back(type, volumes.new_nontoolpath_volume(func_color(type).rgba.data(), VERTEX_BUFFER_RESERVE_SIZE));
	}

	// populates volumes
	std::pair<TYPE, GLVolume*> key(0.f, nullptr);
	for (const GCodePreviewData::Travel::Polyline& polyline : preview_data.travel.polylines)
	{
		key.first = func_value(polyline);
		auto it = std::lower_bound(by_type.begin(), by_type.end(), key, [](const std::pair<TYPE, GLVolume*>& l, const std::pair<TYPE, GLVolume*>& r) { return l.first < r.first; });
		assert(it != by_type.end() && it->first == func_value(polyline));

		GLVolume& vol = *it->second;
		vol.print_zs.emplace_back(unscale<double>(polyline.polyline.bounding_box().min(2)));
		vol.offsets.emplace_back(vol.indexed_vertex_array.quad_indices.size());
		vol.offsets.emplace_back(vol.indexed_vertex_array.triangle_indices.size());

		_3DScene::polyline3_to_verts(polyline.polyline, preview_data.travel.width, preview_data.travel.height, vol);

		// Ensure that no volume grows over the limits. If the volume is too large, allocate a new one.
		if (vol.indexed_vertex_array.vertices_and_normals_interleaved.size() > MAX_VERTEX_BUFFER_SIZE) {
			it->second = volumes.new_nontoolpath_volume(vol.color);
			reserve_new_volume_finalize_old_volume(*it->second, vol, gl_initialized);
		}
	}

	for (auto &feedrate : by_type)
		feedrate.second->finalize_geometry(gl_initialized);
}

void GLCanvas3D::_load_gcode_travel_paths(const GCodePreviewData& preview_data, const std::vector<float>& tool_colors)
{
	// nothing to render, return
	if (preview_data.travel.polylines.empty())
		return;

    size_t initial_volumes_count = m_volumes.volumes.size();
    size_t volume_index_allocated = false;

    try {
    	m_gcode_preview_volume_index.first_volumes.emplace_back(GCodePreviewVolumeIndex::Travel, 0, (unsigned int)initial_volumes_count);
    	volume_index_allocated = true;

	    switch (preview_data.extrusion.view_type)
	    {
	    case GCodePreviewData::Extrusion::Feedrate:
			travel_paths_internal<float>(preview_data,
				[](const GCodePreviewData::Travel::Polyline &polyline) { return polyline.feedrate; }, 
				[&preview_data](const float feedrate) -> const Color { return preview_data.get_feedrate_color(feedrate); },
				m_volumes, m_initialized);
	        break;
	    case GCodePreviewData::Extrusion::Tool:
	    	travel_paths_internal<unsigned int>(preview_data,
				[](const GCodePreviewData::Travel::Polyline &polyline) { return polyline.extruder_id; }, 
				[&tool_colors](const unsigned int extruder_id) -> const Color { assert((extruder_id + 1) * 4 <= tool_colors.size()); return Color(tool_colors.data() + extruder_id * 4); },
				m_volumes, m_initialized);
	        break;
	    default:
	    	travel_paths_internal<unsigned int>(preview_data,
				[](const GCodePreviewData::Travel::Polyline &polyline) { return polyline.type; }, 
				[&preview_data](const unsigned int type) -> const Color& { return preview_data.travel.type_colors[type]; },
				m_volumes, m_initialized);
	        break;
	    }
	} catch (const std::bad_alloc & /* ex */) {
        // an error occourred - restore to previous state and return
        GLVolumePtrs::iterator begin = m_volumes.volumes.begin() + initial_volumes_count;
        GLVolumePtrs::iterator end   = m_volumes.volumes.end();
        for (GLVolumePtrs::iterator it = begin; it < end; ++it)
            delete *it;
        m_volumes.volumes.erase(begin, end);
        if (volume_index_allocated)
        	m_gcode_preview_volume_index.first_volumes.pop_back();
        //FIXME report the memory issue?
    }
}

void GLCanvas3D::_load_fff_shells()
{
    size_t initial_volumes_count = m_volumes.volumes.size();
    m_gcode_preview_volume_index.first_volumes.emplace_back(GCodePreviewVolumeIndex::Shell, 0, (unsigned int)initial_volumes_count);

    const Print *print = this->fff_print();
    if (print->objects().empty())
        // nothing to render, return
        return;

    // adds objects' volumes 
    int object_id = 0;
    for (const PrintObject* obj : print->objects())
    {
        const ModelObject* model_obj = obj->model_object();

        std::vector<int> instance_ids(model_obj->instances.size());
        for (int i = 0; i < (int)model_obj->instances.size(); ++i)
        {
            instance_ids[i] = i;
        }

        m_volumes.load_object(model_obj, object_id, instance_ids, "object", m_initialized);

        ++object_id;
    }

    if (wxGetApp().preset_bundle->printers.get_edited_preset().printer_technology() == ptFFF) {
        // adds wipe tower's volume
        double max_z = print->objects()[0]->model_object()->get_model()->bounding_box().max(2);
        const PrintConfig& config = print->config();
        size_t extruders_count = config.nozzle_diameter.size();
        if ((extruders_count > 1) && config.wipe_tower && !config.complete_objects) {

            const DynamicPrintConfig &print_config  = wxGetApp().preset_bundle->prints.get_edited_preset().config;
            double layer_height                     = print_config.opt_float("layer_height");
            double first_layer_height               = print_config.get_abs_value("first_layer_height", layer_height);
            double nozzle_diameter                  = print->config().nozzle_diameter.values[0];
            float depth = print->wipe_tower_data(extruders_count, first_layer_height, nozzle_diameter).depth;
            float brim_width = print->wipe_tower_data(extruders_count, first_layer_height, nozzle_diameter).brim_width;

            m_volumes.load_wipe_tower_preview(1000, config.wipe_tower_x, config.wipe_tower_y, config.wipe_tower_width, depth, max_z, config.wipe_tower_rotation_angle,
                !print->is_step_done(psWipeTower), brim_width, m_initialized);
        }
    }
}

// While it looks like we can call 
// this->reload_scene(true, true)
// the two functions are quite different:
// 1) This function only loads objects, for which the step slaposSliceSupports already finished. Therefore objects outside of the print bed never load.
// 2) This function loads object mesh with the relative scaling correction (the "relative_correction" parameter) was applied,
// 	  therefore the mesh may be slightly larger or smaller than the mesh shown in the 3D scene.
void GLCanvas3D::_load_sla_shells()
{
    const SLAPrint* print = this->sla_print();
    if (print->objects().empty())
        // nothing to render, return
        return;

    auto add_volume = [this](const SLAPrintObject &object, int volume_id, const SLAPrintObject::Instance& instance,
        const TriangleMesh &mesh, const float color[4], bool outside_printer_detection_enabled) {
        m_volumes.volumes.emplace_back(new GLVolume(color));
        GLVolume& v = *m_volumes.volumes.back();
        v.indexed_vertex_array.load_mesh(mesh);
        v.indexed_vertex_array.finalize_geometry(this->m_initialized);
        v.shader_outside_printer_detection_enabled = outside_printer_detection_enabled;
        v.composite_id.volume_id = volume_id;
        v.set_instance_offset(unscale(instance.shift.x(), instance.shift.y(), 0));
        v.set_instance_rotation(Vec3d(0.0, 0.0, (double)instance.rotation));
        v.set_instance_mirror(X, object.is_left_handed() ? -1. : 1.);
        v.set_convex_hull(mesh.convex_hull_3d());
    };

    // adds objects' volumes 
    for (const SLAPrintObject* obj : print->objects())
        if (obj->is_step_done(slaposSliceSupports)) {
            unsigned int initial_volumes_count = (unsigned int)m_volumes.volumes.size();
            for (const SLAPrintObject::Instance& instance : obj->instances()) {
                add_volume(*obj, 0, instance, obj->get_mesh_to_print(), GLVolume::MODEL_COLOR[0], true);
                // Set the extruder_id and volume_id to achieve the same color as in the 3D scene when
                // through the update_volumes_colors_by_extruder() call.
                m_volumes.volumes.back()->extruder_id = obj->model_object()->volumes.front()->extruder_id();
                if (obj->is_step_done(slaposSupportTree) && obj->has_mesh(slaposSupportTree))
                    add_volume(*obj, -int(slaposSupportTree), instance, obj->support_mesh(), GLVolume::SLA_SUPPORT_COLOR, true);
                if (obj->is_step_done(slaposPad) && obj->has_mesh(slaposPad))
                    add_volume(*obj, -int(slaposPad), instance, obj->pad_mesh(), GLVolume::SLA_PAD_COLOR, false);
            }
            double shift_z = obj->get_current_elevation();
            for (unsigned int i = initial_volumes_count; i < m_volumes.volumes.size(); ++ i) {
                GLVolume& v = *m_volumes.volumes[i];
                // apply shift z
                v.set_sla_shift_z(shift_z);
            }
        }

    update_volumes_colors_by_extruder();
}

void GLCanvas3D::_update_gcode_volumes_visibility(const GCodePreviewData& preview_data)
{
    unsigned int size = (unsigned int)m_gcode_preview_volume_index.first_volumes.size();
    for (unsigned int i = 0; i < size; ++i)
    {
        GLVolumePtrs::iterator begin = m_volumes.volumes.begin() + m_gcode_preview_volume_index.first_volumes[i].id;
        GLVolumePtrs::iterator end = (i + 1 < size) ? m_volumes.volumes.begin() + m_gcode_preview_volume_index.first_volumes[i + 1].id : m_volumes.volumes.end();

        for (GLVolumePtrs::iterator it = begin; it != end; ++it)
        {
            GLVolume* volume = *it;

            switch (m_gcode_preview_volume_index.first_volumes[i].type)
            {
            case GCodePreviewVolumeIndex::Extrusion:
            {
                if ((ExtrusionRole)m_gcode_preview_volume_index.first_volumes[i].flag == erCustom)
                    volume->zoom_to_volumes = false;

                volume->is_active = preview_data.extrusion.is_role_flag_set((ExtrusionRole)m_gcode_preview_volume_index.first_volumes[i].flag);
                break;
            }
            case GCodePreviewVolumeIndex::Travel:
            {
                volume->is_active = preview_data.travel.is_visible;
                volume->zoom_to_volumes = false;
                break;
            }
            case GCodePreviewVolumeIndex::Retraction:
            {
                volume->is_active = preview_data.retraction.is_visible;
                volume->zoom_to_volumes = false;
                break;
            }
            case GCodePreviewVolumeIndex::Unretraction:
            {
                volume->is_active = preview_data.unretraction.is_visible;
                volume->zoom_to_volumes = false;
                break;
            }
            case GCodePreviewVolumeIndex::Shell:
            {
                volume->is_active = preview_data.shell.is_visible;
                volume->color[3] = 0.25f;
                volume->zoom_to_volumes = false;
                break;
            }
            default:
            {
                volume->is_active = false;
                volume->zoom_to_volumes = false;
                break;
            }
            }
        }
    }
}

void GLCanvas3D::_update_toolpath_volumes_outside_state()
{
    // tolerance to avoid false detection at bed edges
    static const double tolerance_x = 0.05;
    static const double tolerance_y = 0.05;

    BoundingBoxf3 print_volume;
    if (m_config != nullptr)
    {
        const ConfigOptionPoints* opt = dynamic_cast<const ConfigOptionPoints*>(m_config->option("bed_shape"));
        if (opt != nullptr)
        {
            BoundingBox bed_box_2D = get_extents(Polygon::new_scale(opt->values));
            print_volume = BoundingBoxf3(Vec3d(unscale<double>(bed_box_2D.min(0)) - tolerance_x, unscale<double>(bed_box_2D.min(1)) - tolerance_y, 0.0), Vec3d(unscale<double>(bed_box_2D.max(0)) + tolerance_x, unscale<double>(bed_box_2D.max(1)) + tolerance_y, m_config->opt_float("max_print_height")));
            // Allow the objects to protrude below the print bed
            print_volume.min(2) = -1e10;
        }
    }

    for (GLVolume* volume : m_volumes.volumes)
    {
        volume->is_outside = ((print_volume.radius() > 0.0) && volume->is_extrusion_path) ? !print_volume.contains(volume->bounding_box()) : false;
    }
}

void GLCanvas3D::_update_sla_shells_outside_state()
{
    // tolerance to avoid false detection at bed edges
    static const double tolerance_x = 0.05;
    static const double tolerance_y = 0.05;

    BoundingBoxf3 print_volume;
    if (m_config != nullptr)
    {
        const ConfigOptionPoints* opt = dynamic_cast<const ConfigOptionPoints*>(m_config->option("bed_shape"));
        if (opt != nullptr)
        {
            BoundingBox bed_box_2D = get_extents(Polygon::new_scale(opt->values));
            print_volume = BoundingBoxf3(Vec3d(unscale<double>(bed_box_2D.min(0)) - tolerance_x, unscale<double>(bed_box_2D.min(1)) - tolerance_y, 0.0), Vec3d(unscale<double>(bed_box_2D.max(0)) + tolerance_x, unscale<double>(bed_box_2D.max(1)) + tolerance_y, m_config->opt_float("max_print_height")));
            // Allow the objects to protrude below the print bed
            print_volume.min(2) = -1e10;
        }
    }

    for (GLVolume* volume : m_volumes.volumes)
    {
        volume->is_outside = ((print_volume.radius() > 0.0) && volume->shader_outside_printer_detection_enabled) ? !print_volume.contains(volume->transformed_convex_hull_bounding_box()) : false;
    }
}

void GLCanvas3D::_show_warning_texture_if_needed(WarningTexture::Warning warning)
{
    _set_current();
    _set_warning_texture(warning, _is_any_volume_outside());
}

std::vector<float> GLCanvas3D::_parse_colors(const std::vector<std::string>& colors)
{
    static const float INV_255 = 1.0f / 255.0f;

    std::vector<float> output(colors.size() * 4, 1.0f);
    for (size_t i = 0; i < colors.size(); ++i)
    {
        const std::string& color = colors[i];
        const char* c = color.data() + 1;
        if ((color.size() == 7) && (color.front() == '#'))
        {
            for (size_t j = 0; j < 3; ++j)
            {
                int digit1 = hex_digit_to_int(*c++);
                int digit2 = hex_digit_to_int(*c++);
                if ((digit1 == -1) || (digit2 == -1))
                    break;

                output[i * 4 + j] = float(digit1 * 16 + digit2) * INV_255;
            }
        }
    }
    return output;
}

void GLCanvas3D::_generate_legend_texture(const GCodePreviewData& preview_data, const std::vector<float>& tool_colors)
{
    m_legend_texture.generate(preview_data, tool_colors, *this, true);
}

void GLCanvas3D::_set_warning_texture(WarningTexture::Warning warning, bool state)
{
    m_warning_texture.activate(warning, state, *this);
}

bool GLCanvas3D::_is_any_volume_outside() const
{
    for (const GLVolume* volume : m_volumes.volumes)
    {
        if ((volume != nullptr) && volume->is_outside)
            return true;
    }

    return false;
}

void GLCanvas3D::_update_selection_from_hover()
{
    bool ctrl_pressed = wxGetKeyState(WXK_CONTROL);

    if (m_hover_volume_idxs.empty())
    {
        if (!ctrl_pressed && (m_rectangle_selection.get_state() == GLSelectionRectangle::Select))
            m_selection.remove_all();

        return;
    }

    GLSelectionRectangle::EState state = m_rectangle_selection.get_state();

    bool hover_modifiers_only = true;
    for (int i : m_hover_volume_idxs)
    {
        if (!m_volumes.volumes[i]->is_modifier)
        {
            hover_modifiers_only = false;
            break;
        }
    }

    bool selection_changed = false;
    if (state == GLSelectionRectangle::Select)
    {
        bool contains_all = true;
        for (int i : m_hover_volume_idxs)
        {
            if (!m_selection.contains_volume((unsigned int)i))
            {
                contains_all = false;
                break;
            }
        }

        // the selection is going to be modified (Add)
        if (!contains_all)
        {
            wxGetApp().plater()->take_snapshot(_(L("Selection-Add from rectangle")));
            selection_changed = true;
        }
    }
    else
    {
        bool contains_any = false;
        for (int i : m_hover_volume_idxs)
        {
            if (m_selection.contains_volume((unsigned int)i))
            {
                contains_any = true;
                break;
            }
        }

        // the selection is going to be modified (Remove)
        if (contains_any)
        {
            wxGetApp().plater()->take_snapshot(_(L("Selection-Remove from rectangle")));
            selection_changed = true;
        }
    }

    if (!selection_changed)
        return;

    Plater::SuppressSnapshots suppress(wxGetApp().plater());

    if ((state == GLSelectionRectangle::Select) && !ctrl_pressed)
        m_selection.clear();

    for (int i : m_hover_volume_idxs)
    {
        if (state == GLSelectionRectangle::Select)
        {
            if (hover_modifiers_only)
            {
                const GLVolume& v = *m_volumes.volumes[i];
                m_selection.add_volume(v.object_idx(), v.volume_idx(), v.instance_idx(), false);
            }
            else
                m_selection.add(i, false);
        }
        else
            m_selection.remove(i);
    }

    if (m_selection.is_empty())
        m_gizmos.reset_all_states();
    else
        m_gizmos.refresh_on_off_state();

    m_gizmos.update_data();
    post_event(SimpleEvent(EVT_GLCANVAS_OBJECT_SELECT));
    m_dirty = true;
}

bool GLCanvas3D::_deactivate_undo_redo_toolbar_items()
{
    if (m_undoredo_toolbar.is_item_pressed("undo"))
    {
        m_undoredo_toolbar.force_right_action(m_undoredo_toolbar.get_item_id("undo"), *this);
        return true;
    }
    else if (m_undoredo_toolbar.is_item_pressed("redo"))
    {
        m_undoredo_toolbar.force_right_action(m_undoredo_toolbar.get_item_id("redo"), *this);
        return true;
    }

    return false;
}

const Print* GLCanvas3D::fff_print() const
{
    return (m_process == nullptr) ? nullptr : m_process->fff_print();
}

const SLAPrint* GLCanvas3D::sla_print() const
{
    return (m_process == nullptr) ? nullptr : m_process->sla_print();
}

void GLCanvas3D::WipeTowerInfo::apply_wipe_tower() const
{
    DynamicPrintConfig cfg;
    cfg.opt<ConfigOptionFloat>("wipe_tower_x", true)->value = m_pos(X);
    cfg.opt<ConfigOptionFloat>("wipe_tower_y", true)->value = m_pos(Y);
    cfg.opt<ConfigOptionFloat>("wipe_tower_rotation_angle", true)->value = (180./M_PI) * m_rotation;
    wxGetApp().get_tab(Preset::TYPE_PRINT)->load_config(cfg);
}

} // namespace GUI
} // namespace Slic3r<|MERGE_RESOLUTION|>--- conflicted
+++ resolved
@@ -1482,10 +1482,6 @@
 wxDEFINE_EVENT(EVT_GLCANVAS_ADAPTIVE_LAYER_HEIGHT_PROFILE, Event<float>);
 wxDEFINE_EVENT(EVT_GLCANVAS_SMOOTH_LAYER_HEIGHT_PROFILE, HeightProfileSmoothEvent);
 wxDEFINE_EVENT(EVT_GLCANVAS_RELOAD_FROM_DISK, SimpleEvent);
-
-#if ENABLE_THUMBNAIL_GENERATOR
-const double GLCanvas3D::DefaultCameraZoomToBoxMarginFactor = 1.25;
-#endif // ENABLE_THUMBNAIL_GENERATOR
 
 #if ENABLE_THUMBNAIL_GENERATOR
 const double GLCanvas3D::DefaultCameraZoomToBoxMarginFactor = 1.25;
@@ -1980,11 +1976,7 @@
     _render_objects();
     _render_sla_slices();
     _render_selection();
-<<<<<<< HEAD
-    _render_bed(theta, true);
-=======
     _render_bed(!m_camera.is_looking_downward(), true);
->>>>>>> c676dd87
 
 #if ENABLE_RENDER_SELECTION_CENTER
     _render_selection_center();
@@ -2099,11 +2091,7 @@
 }
 
 #if ENABLE_THUMBNAIL_GENERATOR
-<<<<<<< HEAD
-void GLCanvas3D::render_thumbnail(ThumbnailData& thumbnail_data, unsigned int w, unsigned int h, bool printable_only, bool parts_only, bool show_bed, bool transparent_background)
-=======
 void GLCanvas3D::render_thumbnail(ThumbnailData& thumbnail_data, unsigned int w, unsigned int h, bool printable_only, bool parts_only, bool show_bed, bool transparent_background) const
->>>>>>> c676dd87
 {
     switch (GLCanvas3DManager::get_framebuffers_type())
     {
@@ -4240,9 +4228,6 @@
 }
 
 #if ENABLE_THUMBNAIL_GENERATOR
-<<<<<<< HEAD
-void GLCanvas3D::_render_thumbnail_internal(ThumbnailData& thumbnail_data, bool printable_only, bool parts_only, bool show_bed, bool transparent_background)
-=======
 #define ENABLE_THUMBNAIL_GENERATOR_DEBUG_OUTPUT 0
 #if ENABLE_THUMBNAIL_GENERATOR_DEBUG_OUTPUT
 static void debug_output_thumbnail(const ThumbnailData& thumbnail_data)
@@ -4267,7 +4252,6 @@
 #endif // ENABLE_THUMBNAIL_GENERATOR_DEBUG_OUTPUT
 
 void GLCanvas3D::_render_thumbnail_internal(ThumbnailData& thumbnail_data, bool printable_only, bool parts_only, bool show_bed, bool transparent_background) const
->>>>>>> c676dd87
 {
     auto is_visible = [](const GLVolume& v) -> bool
     {
@@ -4286,11 +4270,7 @@
         if (!vol->is_modifier && !vol->is_wipe_tower && (!parts_only || (vol->composite_id.volume_id >= 0)))
         {
             if (!printable_only || is_visible(*vol))
-<<<<<<< HEAD
-                visible_volumes.push_back(vol);
-=======
                 visible_volumes.emplace_back(vol);
->>>>>>> c676dd87
         }
     }
 
@@ -4305,14 +4285,9 @@
 
     Camera camera;
     camera.set_type(Camera::Ortho);
-<<<<<<< HEAD
-    camera.zoom_to_volumes(visible_volumes, thumbnail_data.width, thumbnail_data.height);
-    camera.apply_viewport(0, 0, thumbnail_data.width, thumbnail_data.height);
-=======
     camera.set_scene_box(scene_bounding_box());
     camera.apply_viewport(0, 0, thumbnail_data.width, thumbnail_data.height);
     camera.zoom_to_volumes(visible_volumes);
->>>>>>> c676dd87
     camera.apply_view_matrix();
 
     double near_z = -1.0;
@@ -4361,21 +4336,13 @@
     glsafe(::glDisable(GL_DEPTH_TEST));
 
     if (show_bed)
-<<<<<<< HEAD
-        _render_bed(camera.get_theta(), false);
-=======
         _render_bed(!camera.is_looking_downward(), false);
->>>>>>> c676dd87
 
     if (transparent_background)
         glsafe(::glClearColor(1.0f, 1.0f, 1.0f, 1.0f));
 }
 
-<<<<<<< HEAD
-void GLCanvas3D::_render_thumbnail_framebuffer(ThumbnailData& thumbnail_data, unsigned int w, unsigned int h, bool printable_only, bool parts_only, bool show_bed, bool transparent_background)
-=======
 void GLCanvas3D::_render_thumbnail_framebuffer(ThumbnailData& thumbnail_data, unsigned int w, unsigned int h, bool printable_only, bool parts_only, bool show_bed, bool transparent_background) const
->>>>>>> c676dd87
 {
     thumbnail_data.set(w, h);
     if (!thumbnail_data.is_valid())
@@ -4461,13 +4428,10 @@
         }
         else
             glsafe(::glReadPixels(0, 0, w, h, GL_RGBA, GL_UNSIGNED_BYTE, (void*)thumbnail_data.pixels.data()));
-<<<<<<< HEAD
-=======
 
 #if ENABLE_THUMBNAIL_GENERATOR_DEBUG_OUTPUT
         debug_output_thumbnail(thumbnail_data);
 #endif // ENABLE_THUMBNAIL_GENERATOR_DEBUG_OUTPUT
->>>>>>> c676dd87
     }
 
     glsafe(::glBindFramebuffer(GL_FRAMEBUFFER, 0));
@@ -4482,11 +4446,7 @@
         glsafe(::glDisable(GL_MULTISAMPLE));
 }
 
-<<<<<<< HEAD
-void GLCanvas3D::_render_thumbnail_framebuffer_ext(ThumbnailData& thumbnail_data, unsigned int w, unsigned int h, bool printable_only, bool parts_only, bool show_bed, bool transparent_background)
-=======
 void GLCanvas3D::_render_thumbnail_framebuffer_ext(ThumbnailData & thumbnail_data, unsigned int w, unsigned int h, bool printable_only, bool parts_only, bool show_bed, bool transparent_background) const
->>>>>>> c676dd87
 {
     thumbnail_data.set(w, h);
     if (!thumbnail_data.is_valid())
@@ -4572,13 +4532,10 @@
         }
         else
             glsafe(::glReadPixels(0, 0, w, h, GL_RGBA, GL_UNSIGNED_BYTE, (void*)thumbnail_data.pixels.data()));
-<<<<<<< HEAD
-=======
 
 #if ENABLE_THUMBNAIL_GENERATOR_DEBUG_OUTPUT
         debug_output_thumbnail(thumbnail_data);
 #endif // ENABLE_THUMBNAIL_GENERATOR_DEBUG_OUTPUT
->>>>>>> c676dd87
     }
 
     glsafe(::glBindFramebufferEXT(GL_FRAMEBUFFER_EXT, 0));
@@ -4593,11 +4550,7 @@
         glsafe(::glDisable(GL_MULTISAMPLE));
 }
 
-<<<<<<< HEAD
-void GLCanvas3D::_render_thumbnail_legacy(ThumbnailData& thumbnail_data, unsigned int w, unsigned int h, bool printable_only, bool parts_only, bool show_bed, bool transparent_background)
-=======
 void GLCanvas3D::_render_thumbnail_legacy(ThumbnailData& thumbnail_data, unsigned int w, unsigned int h, bool printable_only, bool parts_only, bool show_bed, bool transparent_background) const
->>>>>>> c676dd87
 {
     // check that thumbnail size does not exceed the default framebuffer size
     const Size& cnv_size = get_canvas_size();
@@ -4617,12 +4570,9 @@
     _render_thumbnail_internal(thumbnail_data, printable_only, parts_only, show_bed, transparent_background);
 
     glsafe(::glReadPixels(0, 0, w, h, GL_RGBA, GL_UNSIGNED_BYTE, (void*)thumbnail_data.pixels.data()));
-<<<<<<< HEAD
-=======
 #if ENABLE_THUMBNAIL_GENERATOR_DEBUG_OUTPUT
     debug_output_thumbnail(thumbnail_data);
 #endif // ENABLE_THUMBNAIL_GENERATOR_DEBUG_OUTPUT
->>>>>>> c676dd87
 
     // restore the default framebuffer size to avoid flickering on the 3D scene
     m_camera.apply_viewport(0, 0, cnv_size.get_width(), cnv_size.get_height());
@@ -4946,12 +4896,7 @@
 #if ENABLE_THUMBNAIL_GENERATOR
 void GLCanvas3D::_zoom_to_box(const BoundingBoxf3& box, double margin_factor)
 {
-<<<<<<< HEAD
-    const Size& cnv_size = get_canvas_size();
-    m_camera.zoom_to_box(box, cnv_size.get_width(), cnv_size.get_height(), margin_factor);
-=======
     m_camera.zoom_to_box(box, margin_factor);
->>>>>>> c676dd87
     m_dirty = true;
 }
 #else
@@ -4962,15 +4907,12 @@
     m_dirty = true;
 }
 #endif // ENABLE_THUMBNAIL_GENERATOR
-<<<<<<< HEAD
-=======
 
 void GLCanvas3D::_update_camera_zoom(double zoom)
 {
     m_camera.update_zoom(zoom);
     m_dirty = true;
 }
->>>>>>> c676dd87
 
 void GLCanvas3D::_refresh_if_shown_on_screen()
 {
