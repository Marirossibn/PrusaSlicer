#include "libslic3r/libslic3r.h"
#include "Selection.hpp"

#include "3DScene.hpp"
#include "GLCanvas3D.hpp"
#include "GUI_App.hpp"
#include "GUI.hpp"
#include "GUI_ObjectManipulation.hpp"
#include "GUI_ObjectList.hpp"
#include "Camera.hpp"
#include "Plater.hpp"
#if ENABLE_WORLD_COORDINATE_SCALE_REVISITED
#include "MsgDialog.hpp"
#endif // ENABLE_WORLD_COORDINATE_SCALE_REVISITED

#include "Gizmos/GLGizmoBase.hpp"

#include "slic3r/Utils/UndoRedo.hpp"

#include "libslic3r/LocalesUtils.hpp"
#include "libslic3r/Model.hpp"
#include "libslic3r/PresetBundle.hpp"
#include "libslic3r/BuildVolume.hpp"

#include <GL/glew.h>

#include <boost/algorithm/string/predicate.hpp>
#include <boost/log/trivial.hpp>

static const Slic3r::ColorRGBA UNIFORM_SCALE_COLOR     = Slic3r::ColorRGBA::ORANGE();
static const Slic3r::ColorRGBA SOLID_PLANE_COLOR       = Slic3r::ColorRGBA::ORANGE();
static const Slic3r::ColorRGBA TRANSPARENT_PLANE_COLOR = { 0.8f, 0.8f, 0.8f, 0.5f };

namespace Slic3r {
namespace GUI {

Selection::VolumeCache::TransformCache::TransformCache()
    : position(Vec3d::Zero())
    , rotation(Vec3d::Zero())
    , scaling_factor(Vec3d::Ones())
    , mirror(Vec3d::Ones())
    , rotation_matrix(Transform3d::Identity())
    , scale_matrix(Transform3d::Identity())
    , mirror_matrix(Transform3d::Identity())
    , full_matrix(Transform3d::Identity())
{
}

Selection::VolumeCache::TransformCache::TransformCache(const Geometry::Transformation& transform)
    : position(transform.get_offset())
    , rotation(transform.get_rotation())
    , scaling_factor(transform.get_scaling_factor())
    , mirror(transform.get_mirror())
    , full_matrix(transform.get_matrix())
{
    rotation_matrix = Geometry::assemble_transform(Vec3d::Zero(), rotation);
    scale_matrix = Geometry::assemble_transform(Vec3d::Zero(), Vec3d::Zero(), scaling_factor);
    mirror_matrix = Geometry::assemble_transform(Vec3d::Zero(), Vec3d::Zero(), Vec3d::Ones(), mirror);
}

Selection::VolumeCache::VolumeCache(const Geometry::Transformation& volume_transform, const Geometry::Transformation& instance_transform)
    : m_volume(volume_transform)
    , m_instance(instance_transform)
{
}

bool Selection::Clipboard::is_sla_compliant() const
{
    if (m_mode == Selection::Volume)
        return false;

    for (const ModelObject* o : m_model->objects) {
        if (o->is_multiparts())
            return false;

        for (const ModelVolume* v : o->volumes) {
            if (v->is_modifier())
                return false;
        }
    }

    return true;
}

Selection::Clipboard::Clipboard()
{
    m_model.reset(new Model);
}

void Selection::Clipboard::reset()
{
    m_model->clear_objects();
}

bool Selection::Clipboard::is_empty() const
{
    return m_model->objects.empty();
}

ModelObject* Selection::Clipboard::add_object()
{
    return m_model->add_object();
}

ModelObject* Selection::Clipboard::get_object(unsigned int id)
{
    return (id < (unsigned int)m_model->objects.size()) ? m_model->objects[id] : nullptr;
}

const ModelObjectPtrs& Selection::Clipboard::get_objects() const
{
    return m_model->objects;
}

Selection::Selection()
    : m_volumes(nullptr)
    , m_model(nullptr)
    , m_enabled(false)
    , m_mode(Instance)
    , m_type(Empty)
    , m_valid(false)
    , m_scale_factor(1.0f)
{
    this->set_bounding_boxes_dirty();
#if ENABLE_WORLD_COORDINATE_SHOW_AXES
    m_axes.set_stem_radius(0.15f);
    m_axes.set_stem_length(3.0f);
    m_axes.set_tip_radius(0.45f);
    m_axes.set_tip_length(1.5f);
#endif // ENABLE_WORLD_COORDINATE_SHOW_AXES
}


void Selection::set_volumes(GLVolumePtrs* volumes)
{
    m_volumes = volumes;
    update_valid();
}

// Init shall be called from the OpenGL render function, so that the OpenGL context is initialized!
bool Selection::init()
{
    m_arrow.init_from(straight_arrow(10.0f, 5.0f, 5.0f, 10.0f, 1.0f));
    m_curved_arrow.init_from(circular_arrow(16, 10.0f, 5.0f, 10.0f, 5.0f, 1.0f));
#if ENABLE_RENDER_SELECTION_CENTER
    m_vbo_sphere.init_from(its_make_sphere(0.75, PI / 12.0));
#endif // ENABLE_RENDER_SELECTION_CENTER

    return true;
}

void Selection::set_model(Model* model)
{
    m_model = model;
    update_valid();
}

void Selection::add(unsigned int volume_idx, bool as_single_selection, bool check_for_already_contained)
{
    if (!m_valid || (unsigned int)m_volumes->size() <= volume_idx)
        return;

    const GLVolume* volume = (*m_volumes)[volume_idx];
    // wipe tower is already selected
    if (is_wipe_tower() && volume->is_wipe_tower)
        return;

    bool keep_instance_mode = (m_mode == Instance) && !as_single_selection;
    bool already_contained = check_for_already_contained && contains_volume(volume_idx);

    // resets the current list if needed
    bool needs_reset = as_single_selection && !already_contained;
    needs_reset |= volume->is_wipe_tower;
    needs_reset |= is_wipe_tower() && !volume->is_wipe_tower;
    needs_reset |= as_single_selection && !is_any_modifier() && volume->is_modifier;
    needs_reset |= is_any_modifier() && !volume->is_modifier;

    if (!already_contained || needs_reset) {
        wxGetApp().plater()->take_snapshot(_L("Selection-Add"), UndoRedo::SnapshotType::Selection);

        if (needs_reset)
            clear();

        if (!keep_instance_mode)
            m_mode = volume->is_modifier ? Volume : Instance;
    }
    else
      // keep current mode
      return;

    switch (m_mode)
    {
    case Volume:
    {
        if (volume->volume_idx() >= 0 && (is_empty() || volume->instance_idx() == get_instance_idx()))
            do_add_volume(volume_idx);

        break;
    }
    case Instance:
    {
        Plater::SuppressSnapshots suppress(wxGetApp().plater());
        add_instance(volume->object_idx(), volume->instance_idx(), as_single_selection);
        break;
    }
    }

    update_type();
    this->set_bounding_boxes_dirty();
}

void Selection::remove(unsigned int volume_idx)
{
    if (!m_valid || (unsigned int)m_volumes->size() <= volume_idx)
        return;

    if (!contains_volume(volume_idx))
        return;

    wxGetApp().plater()->take_snapshot(_L("Selection-Remove"), UndoRedo::SnapshotType::Selection);

    GLVolume* volume = (*m_volumes)[volume_idx];

    switch (m_mode)
    {
    case Volume:
    {
        do_remove_volume(volume_idx);
        break;
    }
    case Instance:
    {
        do_remove_instance(volume->object_idx(), volume->instance_idx());
        break;
    }
    }

    update_type();
    this->set_bounding_boxes_dirty();
}

void Selection::add_object(unsigned int object_idx, bool as_single_selection)
{
    if (!m_valid)
        return;

    std::vector<unsigned int> volume_idxs = get_volume_idxs_from_object(object_idx);
    if ((!as_single_selection && contains_all_volumes(volume_idxs)) ||
        (as_single_selection && matches(volume_idxs)))
        return;

    wxGetApp().plater()->take_snapshot(_L("Selection-Add Object"), UndoRedo::SnapshotType::Selection);

    // resets the current list if needed
    if (as_single_selection)
        clear();

    m_mode = Instance;

    do_add_volumes(volume_idxs);

    update_type();
    this->set_bounding_boxes_dirty();
}

void Selection::remove_object(unsigned int object_idx)
{
    if (!m_valid)
        return;

    wxGetApp().plater()->take_snapshot(_L("Selection-Remove Object"), UndoRedo::SnapshotType::Selection);

    do_remove_object(object_idx);

    update_type();
    this->set_bounding_boxes_dirty();
}

void Selection::add_instance(unsigned int object_idx, unsigned int instance_idx, bool as_single_selection)
{
    if (!m_valid)
        return;

    const std::vector<unsigned int> volume_idxs = get_volume_idxs_from_instance(object_idx, instance_idx);
    if ((!as_single_selection && contains_all_volumes(volume_idxs)) ||
        (as_single_selection && matches(volume_idxs)))
        return;

    wxGetApp().plater()->take_snapshot(_L("Selection-Add Instance"), UndoRedo::SnapshotType::Selection);

    // resets the current list if needed
    if (as_single_selection)
        clear();

    m_mode = Instance;

    do_add_volumes(volume_idxs);

    update_type();
    this->set_bounding_boxes_dirty();
}

void Selection::remove_instance(unsigned int object_idx, unsigned int instance_idx)
{
    if (!m_valid)
        return;

    wxGetApp().plater()->take_snapshot(_L("Selection-Remove Instance"), UndoRedo::SnapshotType::Selection);

    do_remove_instance(object_idx, instance_idx);

    update_type();
    this->set_bounding_boxes_dirty();
}

void Selection::add_volume(unsigned int object_idx, unsigned int volume_idx, int instance_idx, bool as_single_selection)
{
    if (!m_valid)
        return;

    std::vector<unsigned int> volume_idxs = get_volume_idxs_from_volume(object_idx, instance_idx, volume_idx);
    if ((!as_single_selection && contains_all_volumes(volume_idxs)) ||
        (as_single_selection && matches(volume_idxs)))
        return;

    // resets the current list if needed
    if (as_single_selection)
        clear();

    m_mode = Volume;

    do_add_volumes(volume_idxs);

    update_type();
    this->set_bounding_boxes_dirty();
}

void Selection::remove_volume(unsigned int object_idx, unsigned int volume_idx)
{
    if (!m_valid)
        return;

    for (unsigned int i = 0; i < (unsigned int)m_volumes->size(); ++i) {
        GLVolume* v = (*m_volumes)[i];
        if (v->object_idx() == (int)object_idx && v->volume_idx() == (int)volume_idx)
            do_remove_volume(i);
    }

    update_type();
    this->set_bounding_boxes_dirty();
}

void Selection::add_volumes(EMode mode, const std::vector<unsigned int>& volume_idxs, bool as_single_selection)
{
    if (!m_valid)
        return;

    if ((!as_single_selection && contains_all_volumes(volume_idxs)) ||
        (as_single_selection && matches(volume_idxs)))
        return;

    // resets the current list if needed
    if (as_single_selection)
        clear();

    m_mode = mode;
    for (unsigned int i : volume_idxs) {
        if (i < (unsigned int)m_volumes->size())
            do_add_volume(i);
    }

    update_type();
    this->set_bounding_boxes_dirty();
}

void Selection::remove_volumes(EMode mode, const std::vector<unsigned int>& volume_idxs)
{
    if (!m_valid)
        return;

    m_mode = mode;
    for (unsigned int i : volume_idxs) {
        if (i < (unsigned int)m_volumes->size())
            do_remove_volume(i);
    }

    update_type();
    this->set_bounding_boxes_dirty();
}

void Selection::add_all()
{
    if (!m_valid)
        return;

    unsigned int count = 0;
    for (unsigned int i = 0; i < (unsigned int)m_volumes->size(); ++i) {
        if (!(*m_volumes)[i]->is_wipe_tower)
            ++count;
    }

    if ((unsigned int)m_list.size() == count)
        return;
    
    wxGetApp().plater()->take_snapshot(_(L("Selection-Add All")), UndoRedo::SnapshotType::Selection);

    m_mode = Instance;
    clear();

    for (unsigned int i = 0; i < (unsigned int)m_volumes->size(); ++i) {
        if (!(*m_volumes)[i]->is_wipe_tower)
            do_add_volume(i);
    }

    update_type();
    this->set_bounding_boxes_dirty();
}

void Selection::remove_all()
{
    if (!m_valid)
        return;

    if (is_empty())
        return;
  
// Not taking the snapshot with non-empty Redo stack will likely be more confusing than losing the Redo stack.
// Let's wait for user feedback.
//    if (!wxGetApp().plater()->can_redo())
        wxGetApp().plater()->take_snapshot(_L("Selection-Remove All"), UndoRedo::SnapshotType::Selection);

    m_mode = Instance;
    clear();
}

void Selection::set_deserialized(EMode mode, const std::vector<std::pair<size_t, size_t>> &volumes_and_instances)
{
    if (! m_valid)
        return;

    m_mode = mode;
    for (unsigned int i : m_list)
        (*m_volumes)[i]->selected = false;
    m_list.clear();
    for (unsigned int i = 0; i < (unsigned int)m_volumes->size(); ++ i)
		if (std::binary_search(volumes_and_instances.begin(), volumes_and_instances.end(), (*m_volumes)[i]->geometry_id))
			do_add_volume(i);
    update_type();
    set_bounding_boxes_dirty();
}

void Selection::clear()
{
    if (!m_valid)
        return;

    if (m_list.empty())
        return;

    // ensure that the volumes get the proper color before next call to render (expecially needed for transparent volumes)
    for (unsigned int i : m_list) {
        GLVolume& volume = *(*m_volumes)[i];
        volume.selected = false;
        volume.set_render_color(volume.color.is_transparent());
    }

    m_list.clear();

    update_type();
    set_bounding_boxes_dirty();

    // this happens while the application is closing
    if (wxGetApp().obj_manipul() == nullptr)
        return;

    // resets the cache in the sidebar
    wxGetApp().obj_manipul()->reset_cache();

    // #et_FIXME fake KillFocus from sidebar
    wxGetApp().plater()->canvas3D()->handle_sidebar_focus_event("", false);
}

// Update the selection based on the new instance IDs.
void Selection::instances_changed(const std::vector<size_t> &instance_ids_selected)
{
    assert(m_valid);
    assert(m_mode == Instance);
    m_list.clear();
    for (unsigned int volume_idx = 0; volume_idx < (unsigned int)m_volumes->size(); ++ volume_idx) {
        const GLVolume *volume = (*m_volumes)[volume_idx];
        auto it = std::lower_bound(instance_ids_selected.begin(), instance_ids_selected.end(), volume->geometry_id.second);
		if (it != instance_ids_selected.end() && *it == volume->geometry_id.second)
            this->do_add_volume(volume_idx);
    }
    update_type();
    this->set_bounding_boxes_dirty();
}

// Update the selection based on the map from old indices to new indices after m_volumes changed.
// If the current selection is by instance, this call may select newly added volumes, if they belong to already selected instances.
void Selection::volumes_changed(const std::vector<size_t> &map_volume_old_to_new)
{
    assert(m_valid);
    assert(m_mode == Volume);
    IndicesList list_new;
    for (unsigned int idx : m_list)
        if (map_volume_old_to_new[idx] != size_t(-1)) {
            unsigned int new_idx = (unsigned int)map_volume_old_to_new[idx];
            (*m_volumes)[new_idx]->selected = true;
            list_new.insert(new_idx);
        }
    m_list = std::move(list_new);
    update_type();
    this->set_bounding_boxes_dirty();
}

bool Selection::is_single_full_instance() const
{
    if (m_type == SingleFullInstance)
        return true;

    if (m_type == SingleFullObject)
        return get_instance_idx() != -1;

    if (m_list.empty() || m_volumes->empty())
        return false;

    int object_idx = m_valid ? get_object_idx() : -1;
    if (object_idx < 0 || (int)m_model->objects.size() <= object_idx)
        return false;

    int instance_idx = (*m_volumes)[*m_list.begin()]->instance_idx();

    std::set<int> volumes_idxs;
    for (unsigned int i : m_list) {
        const GLVolume* v = (*m_volumes)[i];
        if (object_idx != v->object_idx() || instance_idx != v->instance_idx())
            return false;

        int volume_idx = v->volume_idx();
        if (volume_idx >= 0)
            volumes_idxs.insert(volume_idx);
    }

    return m_model->objects[object_idx]->volumes.size() == volumes_idxs.size();
}

bool Selection::is_from_single_object() const
{
    const int idx = get_object_idx();
#if ENABLE_WIPETOWER_OBJECTID_1000_REMOVAL
    return 0 <= idx && idx < int(m_model->objects.size());
#else
    return 0 <= idx && idx < 1000;
#endif // ENABLE_WIPETOWER_OBJECTID_1000_REMOVAL
}

bool Selection::is_sla_compliant() const
{
    if (m_mode == Volume)
        return false;

    for (unsigned int i : m_list) {
        if ((*m_volumes)[i]->is_modifier)
            return false;
    }

    return true;
}

bool Selection::contains_all_volumes(const std::vector<unsigned int>& volume_idxs) const
{
    for (unsigned int i : volume_idxs) {
        if (m_list.find(i) == m_list.end())
            return false;
    }

    return true;
}

bool Selection::contains_any_volume(const std::vector<unsigned int>& volume_idxs) const
{
    for (unsigned int i : volume_idxs) {
        if (m_list.find(i) != m_list.end())
            return true;
    }

    return false;
}

bool Selection::matches(const std::vector<unsigned int>& volume_idxs) const
{
    unsigned int count = 0;

    for (unsigned int i : volume_idxs) {
        if (m_list.find(i) != m_list.end())
            ++count;
        else
            return false;
    }

    return count == (unsigned int)m_list.size();
}

#if ENABLE_WORLD_COORDINATE
bool Selection::requires_uniform_scale(EUniformScaleRequiredReason* reason) const
#else
bool Selection::requires_uniform_scale() const
#endif // ENABLE_WORLD_COORDINATE
{
#if ENABLE_WORLD_COORDINATE
    if (is_empty())
        return false;

    ECoordinatesType coord_type = wxGetApp().obj_manipul()->get_coordinates_type();
    if (is_single_volume_or_modifier()) {
        if (coord_type == ECoordinatesType::World) {
            if (!Geometry::is_rotation_ninety_degrees(Geometry::Transformation(get_volume(*m_list.begin())->world_matrix()).get_rotation())) {
                if (reason != nullptr)
                    *reason = EUniformScaleRequiredReason::VolumeNotAxisAligned_World;
                return true;
            }
        }
        else if (coord_type == ECoordinatesType::Instance) {
            if (!Geometry::is_rotation_ninety_degrees(get_volume(*m_list.begin())->get_volume_rotation())) {
                if (reason != nullptr)
                    *reason = EUniformScaleRequiredReason::VolumeNotAxisAligned_Instance;
                return true;
            }
        }
        return false;
    }
    else if (is_single_full_instance()) {
        if (coord_type == ECoordinatesType::World) {
            if (!Geometry::is_rotation_ninety_degrees(get_volume(*m_list.begin())->get_instance_rotation())) {
                if (reason != nullptr)
                    *reason = EUniformScaleRequiredReason::InstanceNotAxisAligned_World;
                return true;
            }
            else {
                for (unsigned int i : m_list) {
                    if (!Geometry::is_rotation_ninety_degrees((*m_volumes)[i]->get_volume_rotation())) {
                        if (reason != nullptr)
                            *reason = EUniformScaleRequiredReason::VolumeNotAxisAligned_Instance;
                        return true;
                    }
                }
            }
        }
        else {
            for (unsigned int i : m_list) {
                if (!Geometry::is_rotation_ninety_degrees((*m_volumes)[i]->get_volume_rotation())) {
                    if (reason != nullptr)
                        *reason = EUniformScaleRequiredReason::VolumeNotAxisAligned_Instance;
                    return true;
                }
            }
        }
        return false;
    }

    if (reason != nullptr)
        *reason = EUniformScaleRequiredReason::MultipleSelection;

    return true;
#else
    if (is_single_full_instance() || is_single_modifier() || is_single_volume())
        return false;

    return true;
#endif // ENABLE_WORLD_COORDINATE
}

int Selection::get_object_idx() const
{
    return (m_cache.content.size() == 1) ? m_cache.content.begin()->first : -1;
}

int Selection::get_instance_idx() const
{
    if (m_cache.content.size() == 1) {
        const InstanceIdxsList& idxs = m_cache.content.begin()->second;
        if (idxs.size() == 1)
            return *idxs.begin();
    }

    return -1;
}

const Selection::InstanceIdxsList& Selection::get_instance_idxs() const
{
    assert(m_cache.content.size() == 1);
    return m_cache.content.begin()->second;
}

const GLVolume* Selection::get_volume(unsigned int volume_idx) const
{
    return (m_valid && (volume_idx < (unsigned int)m_volumes->size())) ? (*m_volumes)[volume_idx] : nullptr;
}

const BoundingBoxf3& Selection::get_bounding_box() const
{
    if (!m_bounding_box.has_value()) {
        std::optional<BoundingBoxf3>* bbox = const_cast<std::optional<BoundingBoxf3>*>(&m_bounding_box);
        *bbox = BoundingBoxf3();
        if (m_valid) {
            for (unsigned int i : m_list) {
                (*bbox)->merge((*m_volumes)[i]->transformed_convex_hull_bounding_box());
            }
        }
    }
    return *m_bounding_box;
}

const BoundingBoxf3& Selection::get_unscaled_instance_bounding_box() const
{
    if (!m_unscaled_instance_bounding_box.has_value()) {
        std::optional<BoundingBoxf3>* bbox = const_cast<std::optional<BoundingBoxf3>*>(&m_unscaled_instance_bounding_box);
        *bbox = BoundingBoxf3();
        if (m_valid) {
            for (unsigned int i : m_list) {
                const GLVolume& volume = *(*m_volumes)[i];
                if (volume.is_modifier)
                    continue;
                Transform3d trafo = volume.get_instance_transformation().get_matrix(false, false, true, false) * volume.get_volume_transformation().get_matrix();
                trafo.translation().z() += volume.get_sla_shift_z();
                (*bbox)->merge(volume.transformed_convex_hull_bounding_box(trafo));
            }
        }
    }
    return *m_unscaled_instance_bounding_box;
}

const BoundingBoxf3& Selection::get_scaled_instance_bounding_box() const
{
    if (!m_scaled_instance_bounding_box.has_value()) {
        std::optional<BoundingBoxf3>* bbox = const_cast<std::optional<BoundingBoxf3>*>(&m_scaled_instance_bounding_box);
        *bbox = BoundingBoxf3();
        if (m_valid) {
            for (unsigned int i : m_list) {
                const GLVolume& volume = *(*m_volumes)[i];
                if (volume.is_modifier)
                    continue;
                Transform3d trafo = volume.get_instance_transformation().get_matrix() * volume.get_volume_transformation().get_matrix();
                trafo.translation().z() += volume.get_sla_shift_z();
                (*bbox)->merge(volume.transformed_convex_hull_bounding_box(trafo));
            }
        }
    }
    return *m_scaled_instance_bounding_box;
}

void Selection::setup_cache()
{
    if (!m_valid)
        return;

    set_caches();
}

#if ENABLE_WORLD_COORDINATE
void Selection::translate(const Vec3d& displacement, ECoordinatesType type)
#else
void Selection::translate(const Vec3d& displacement, bool local)
#endif // ENABLE_WORLD_COORDINATE
{
    if (!m_valid)
        return;

    EMode translation_type = m_mode;

    for (unsigned int i : m_list) {
        GLVolume& v = *(*m_volumes)[i];
        if (m_mode == Volume || v.is_wipe_tower) {
#if ENABLE_WORLD_COORDINATE
            if (type == ECoordinatesType::Instance)
#else
            if (local)
#endif // ENABLE_WORLD_COORDINATE
                v.set_volume_offset(m_cache.volumes_data[i].get_volume_position() + displacement);
#if ENABLE_WORLD_COORDINATE
            else if (type == ECoordinatesType::Local) {
                const VolumeCache& volume_data = m_cache.volumes_data[i];
                const Vec3d local_displacement = volume_data.get_volume_rotation_matrix() * displacement;
                v.set_volume_offset(volume_data.get_volume_position() + local_displacement);
            }
#endif // ENABLE_WORLD_COORDINATE
            else {
#if ENABLE_WORLD_COORDINATE
                const VolumeCache& volume_data = m_cache.volumes_data[i];
                const Vec3d local_displacement = (volume_data.get_instance_rotation_matrix() * volume_data.get_instance_scale_matrix() * volume_data.get_instance_mirror_matrix()).inverse() * displacement;
                v.set_volume_offset(volume_data.get_volume_position() + local_displacement);
#else
                const Vec3d local_displacement = (m_cache.volumes_data[i].get_instance_rotation_matrix() * m_cache.volumes_data[i].get_instance_scale_matrix() * m_cache.volumes_data[i].get_instance_mirror_matrix()).inverse() * displacement;
                v.set_volume_offset(m_cache.volumes_data[i].get_volume_position() + local_displacement);
#endif // ENABLE_WORLD_COORDINATE
            }
        }
        else if (m_mode == Instance) {
#if ENABLE_WORLD_COORDINATE
            if (is_from_fully_selected_instance(i)) {
                if (type == ECoordinatesType::Local) {
                    const VolumeCache& volume_data = m_cache.volumes_data[i];
                    const Vec3d world_displacement = volume_data.get_instance_rotation_matrix() * displacement;
                    v.set_instance_offset(volume_data.get_instance_position() + world_displacement);
                }
                else
                    v.set_instance_offset(m_cache.volumes_data[i].get_instance_position() + displacement);
            }
#else
            if (is_from_fully_selected_instance(i))
                v.set_instance_offset(m_cache.volumes_data[i].get_instance_position() + displacement);
#endif // ENABLE_WORLD_COORDINATE
            else {
                const Vec3d local_displacement = (m_cache.volumes_data[i].get_instance_rotation_matrix() * m_cache.volumes_data[i].get_instance_scale_matrix() * m_cache.volumes_data[i].get_instance_mirror_matrix()).inverse() * displacement;
                v.set_volume_offset(m_cache.volumes_data[i].get_volume_position() + local_displacement);
                translation_type = Volume;
            }
        }
    }

#if !DISABLE_INSTANCES_SYNCH
    if (translation_type == Instance)
        synchronize_unselected_instances(SyncRotationType::NONE);
    else if (translation_type == Volume)
        synchronize_unselected_volumes();
#endif // !DISABLE_INSTANCES_SYNCH

    ensure_not_below_bed();
    set_bounding_boxes_dirty();
    wxGetApp().plater()->canvas3D()->requires_check_outside_state();
}

// Rotate an object around one of the axes. Only one rotation component is expected to be changing.
void Selection::rotate(const Vec3d& rotation, TransformationType transformation_type)
{
    if (!m_valid)
        return;

    // Only relative rotation values are allowed in the world coordinate system.
    assert(!transformation_type.world() || transformation_type.relative());

    if (!is_wipe_tower()) {
        int rot_axis_max = 0;
        if (rotation.isApprox(Vec3d::Zero())) {
            for (unsigned int i : m_list) {
                GLVolume &v = *(*m_volumes)[i];
                if (m_mode == Instance) {
                    v.set_instance_rotation(m_cache.volumes_data[i].get_instance_rotation());
                    v.set_instance_offset(m_cache.volumes_data[i].get_instance_position());
                }
                else if (m_mode == Volume) {
                    v.set_volume_rotation(m_cache.volumes_data[i].get_volume_rotation());
                    v.set_volume_offset(m_cache.volumes_data[i].get_volume_position());
                }
            }
        }
        else { // this is not the wipe tower
            //FIXME this does not work for absolute rotations (transformation_type.absolute() is true)
            rotation.cwiseAbs().maxCoeff(&rot_axis_max);

//            if ( single instance or single volume )
                // Rotate around center , if only a single object or volume
//                transformation_type.set_independent();

            // For generic rotation, we want to rotate the first volume in selection, and then to synchronize the other volumes with it.
            std::vector<int> object_instance_first(m_model->objects.size(), -1);
            auto rotate_instance = [this, &rotation, &object_instance_first, rot_axis_max, transformation_type](GLVolume &volume, int i) {
                const int first_volume_idx = object_instance_first[volume.object_idx()];
                if (rot_axis_max != 2 && first_volume_idx != -1) {
                    // Generic rotation, but no rotation around the Z axis.
                    // Always do a local rotation (do not consider the selection to be a rigid body).
                    assert(is_approx(rotation.z(), 0.0));
                    const GLVolume &first_volume = *(*m_volumes)[first_volume_idx];
                    const Vec3d    &rotation = first_volume.get_instance_rotation();
                    const double z_diff = Geometry::rotation_diff_z(m_cache.volumes_data[first_volume_idx].get_instance_rotation(), m_cache.volumes_data[i].get_instance_rotation());
                    volume.set_instance_rotation(Vec3d(rotation.x(), rotation.y(), rotation.z() + z_diff));
                }
                else {
                    // extracts rotations from the composed transformation
#if ENABLE_WORLD_COORDINATE
                    const Transform3d m = Geometry::assemble_transform(Vec3d::Zero(), rotation);
                    const Vec3d new_rotation = transformation_type.world() ?
                        Geometry::extract_euler_angles(m * m_cache.volumes_data[i].get_instance_rotation_matrix()) :
                        transformation_type.absolute() ? rotation : Geometry::extract_euler_angles(m_cache.volumes_data[i].get_instance_rotation_matrix() * m);
                    const Vec3d relative_instance_offset = m_cache.volumes_data[i].get_instance_position() - m_cache.dragging_center;
                    if (rot_axis_max == 2 && transformation_type.joint() && !relative_instance_offset.isApprox(Vec3d::Zero())) {
                        // Only allow rotation of multiple instances as a single rigid body when rotating around the Z axis.
                        const double z_diff = Geometry::rotation_diff_z(m_cache.volumes_data[i].get_instance_rotation(), new_rotation);
                        volume.set_instance_offset(m_cache.dragging_center + Eigen::AngleAxisd(z_diff, Vec3d::UnitZ()) * relative_instance_offset);
                    }
#else
                    const Vec3d new_rotation = transformation_type.world() ?
                        Geometry::extract_euler_angles(Geometry::assemble_transform(Vec3d::Zero(), rotation) * m_cache.volumes_data[i].get_instance_rotation_matrix()) :
                        transformation_type.absolute() ? rotation : rotation + m_cache.volumes_data[i].get_instance_rotation();
                    if (rot_axis_max == 2 && transformation_type.joint()) {
                        // Only allow rotation of multiple instances as a single rigid body when rotating around the Z axis.
                        const double z_diff = Geometry::rotation_diff_z(m_cache.volumes_data[i].get_instance_rotation(), new_rotation);
                        volume.set_instance_offset(m_cache.dragging_center + Eigen::AngleAxisd(z_diff, Vec3d::UnitZ()) * (m_cache.volumes_data[i].get_instance_position() - m_cache.dragging_center));
                    }
#endif // ENABLE_WORLD_COORDINATE
                    volume.set_instance_rotation(new_rotation);
                    object_instance_first[volume.object_idx()] = i;
                }
            };

            for (unsigned int i : m_list) {
                GLVolume &v = *(*m_volumes)[i];
                if (is_single_full_instance())
                    rotate_instance(v, i);
#if ENABLE_WORLD_COORDINATE
                else if (is_single_volume_or_modifier()) {
                    if (transformation_type.local()) {
                        const Transform3d m = Geometry::assemble_transform(Vec3d::Zero(), rotation);
                        const Vec3d new_rotation = transformation_type.absolute() ? rotation : Geometry::extract_euler_angles(m_cache.volumes_data[i].get_volume_rotation_matrix() * m);
                        v.set_volume_rotation(new_rotation);
                    }
                    else if (transformation_type.instance()) {
                        const Transform3d m = Geometry::assemble_transform(Vec3d::Zero(), rotation);
                        v.set_volume_rotation(Geometry::extract_euler_angles(m * m_cache.volumes_data[i].get_volume_rotation_matrix()));
                    }
                    else {
                        Transform3d m = Geometry::assemble_transform(Vec3d::Zero(), rotation);
                        m = m * m_cache.volumes_data[i].get_instance_rotation_matrix();
                        m = m * m_cache.volumes_data[i].get_volume_rotation_matrix();
                        m = m_cache.volumes_data[i].get_instance_rotation_matrix().inverse() * m;
                        v.set_volume_rotation(Geometry::extract_euler_angles(m));
                    }
#else
                    else if (is_single_volume() || is_single_modifier()) {
                        if (transformation_type.independent())
                            v.set_volume_rotation(m_cache.volumes_data[i].get_volume_rotation() + rotation);
                        else {
                            const Transform3d m = Geometry::assemble_transform(Vec3d::Zero(), rotation);
                            const Vec3d new_rotation = Geometry::extract_euler_angles(m * m_cache.volumes_data[i].get_volume_rotation_matrix());
                            v.set_volume_rotation(new_rotation);
                        }
#endif // ENABLE_WORLD_COORDINATE
                }
                else {
                    if (m_mode == Instance)
                        rotate_instance(v, i);
                    else if (m_mode == Volume) {
                        // extracts rotations from the composed transformation
                        const Transform3d m = Geometry::assemble_transform(Vec3d::Zero(), rotation);
                        const Vec3d new_rotation = Geometry::extract_euler_angles(m * m_cache.volumes_data[i].get_volume_rotation_matrix());
                        if (transformation_type.joint()) {
                            const Vec3d local_pivot = m_cache.volumes_data[i].get_instance_full_matrix().inverse() * m_cache.dragging_center;
                            const Vec3d offset = m * (m_cache.volumes_data[i].get_volume_position() - local_pivot);
                            v.set_volume_offset(local_pivot + offset);
                        }
                        v.set_volume_rotation(new_rotation);
                    }
                }
            }
        }

#if !DISABLE_INSTANCES_SYNCH
#if ENABLE_WORLD_COORDINATE
        if (m_mode == Instance) {
            SyncRotationType synch;
            if (transformation_type.world() && rot_axis_max == 2)
                synch = SyncRotationType::NONE;
            else if (transformation_type.local())
                synch = SyncRotationType::FULL;
            else
                synch = SyncRotationType::GENERAL;
            synchronize_unselected_instances(synch);
        }
#else
        if (m_mode == Instance)
            synchronize_unselected_instances((rot_axis_max == 2) ? SyncRotationType::NONE : SyncRotationType::GENERAL);
#endif // ENABLE_WORLD_COORDINATE
        else if (m_mode == Volume)
            synchronize_unselected_volumes();
#endif // !DISABLE_INSTANCES_SYNCH
    }
    else { // it's the wipe tower that's selected and being rotated
        GLVolume& volume = *((*m_volumes)[*m_list.begin()]); // the wipe tower is always alone in the selection

        // make sure the wipe tower rotates around its center, not origin
        // we can assume that only Z rotation changes
        const Vec3d center_local = volume.transformed_bounding_box().center() - volume.get_volume_offset();
        const Vec3d center_local_new = Eigen::AngleAxisd(rotation.z()-volume.get_volume_rotation().z(), Vec3d::UnitZ()) * center_local;
        volume.set_volume_rotation(rotation);
        volume.set_volume_offset(volume.get_volume_offset() + center_local - center_local_new);
    }

    set_bounding_boxes_dirty();
    wxGetApp().plater()->canvas3D()->requires_check_outside_state();
}

void Selection::flattening_rotate(const Vec3d& normal)
{
    // We get the normal in untransformed coordinates. We must transform it using the instance matrix, find out
    // how to rotate the instance so it faces downwards and do the rotation. All that for all selected instances.
    // The function assumes that is_from_single_object() holds.
    assert(Slic3r::is_approx(normal.norm(), 1.));

    if (!m_valid)
        return;

    for (unsigned int i : m_list) {
        GLVolume& v = *(*m_volumes)[i];
        // Normal transformed from the object coordinate space to the world coordinate space.
        const auto &voldata = m_cache.volumes_data[i];
        Vec3d tnormal = (Geometry::assemble_transform(
            Vec3d::Zero(), voldata.get_instance_rotation(), 
            voldata.get_instance_scaling_factor().cwiseInverse(), voldata.get_instance_mirror()) * normal).normalized();
        // Additional rotation to align tnormal with the down vector in the world coordinate space.
        auto  extra_rotation = Eigen::Quaterniond().setFromTwoVectors(tnormal, - Vec3d::UnitZ());
        v.set_instance_rotation(Geometry::extract_euler_angles(extra_rotation.toRotationMatrix() * m_cache.volumes_data[i].get_instance_rotation_matrix()));
    }

#if !DISABLE_INSTANCES_SYNCH
    // Apply the same transformation also to other instances,
    // but respect their possibly diffrent z-rotation.
    if (m_mode == Instance)
        synchronize_unselected_instances(SyncRotationType::GENERAL);
#endif // !DISABLE_INSTANCES_SYNCH

    this->set_bounding_boxes_dirty();
}

void Selection::scale(const Vec3d& scale, TransformationType transformation_type)
{
    if (!m_valid)
        return;

    for (unsigned int i : m_list) {
        GLVolume &v = *(*m_volumes)[i];
        if (is_single_full_instance()) {
            if (transformation_type.relative()) {
                const Transform3d m = Geometry::assemble_transform(Vec3d::Zero(), Vec3d::Zero(), scale);
                const Eigen::Matrix<double, 3, 3, Eigen::DontAlign> new_matrix = (m * m_cache.volumes_data[i].get_instance_scale_matrix()).matrix().block(0, 0, 3, 3);
                // extracts scaling factors from the composed transformation
                const Vec3d new_scale(new_matrix.col(0).norm(), new_matrix.col(1).norm(), new_matrix.col(2).norm());
                if (transformation_type.joint())
                    v.set_instance_offset(m_cache.dragging_center + m * (m_cache.volumes_data[i].get_instance_position() - m_cache.dragging_center));

                v.set_instance_scaling_factor(new_scale);
            }
            else {
#if ENABLE_WORLD_COORDINATE
                v.set_instance_scaling_factor(scale);
#else
                if (transformation_type.world() && (std::abs(scale.x() - scale.y()) > EPSILON || std::abs(scale.x() - scale.z()) > EPSILON)) {
                    // Non-uniform scaling. Transform the scaling factors into the local coordinate system.
                    // This is only possible, if the instance rotation is mulitples of ninety degrees.
                    assert(Geometry::is_rotation_ninety_degrees(v.get_instance_rotation()));
                    v.set_instance_scaling_factor((v.get_instance_transformation().get_matrix(true, false, true, true).matrix().block<3, 3>(0, 0).transpose() * scale).cwiseAbs());
                }
                else
                    v.set_instance_scaling_factor(scale);
#endif // ENABLE_WORLD_COORDINATE
            }
        }
#if ENABLE_WORLD_COORDINATE
        else if (is_single_volume_or_modifier())
#else
        else if (is_single_volume() || is_single_modifier())
#endif // ENABLE_WORLD_COORDINATE
            v.set_volume_scaling_factor(scale);
        else {
            const Transform3d m = Geometry::assemble_transform(Vec3d::Zero(), Vec3d::Zero(), scale);
            if (m_mode == Instance) {
                const Eigen::Matrix<double, 3, 3, Eigen::DontAlign> new_matrix = (m * m_cache.volumes_data[i].get_instance_scale_matrix()).matrix().block(0, 0, 3, 3);
                // extracts scaling factors from the composed transformation
                const Vec3d new_scale(new_matrix.col(0).norm(), new_matrix.col(1).norm(), new_matrix.col(2).norm());
                if (transformation_type.joint())
                    v.set_instance_offset(m_cache.dragging_center + m * (m_cache.volumes_data[i].get_instance_position() - m_cache.dragging_center));

                v.set_instance_scaling_factor(new_scale);
            }
            else if (m_mode == Volume) {
                const Eigen::Matrix<double, 3, 3, Eigen::DontAlign> new_matrix = (m * m_cache.volumes_data[i].get_volume_scale_matrix()).matrix().block(0, 0, 3, 3);
                // extracts scaling factors from the composed transformation
                const Vec3d new_scale(new_matrix.col(0).norm(), new_matrix.col(1).norm(), new_matrix.col(2).norm());
                if (transformation_type.joint()) {
                    const Vec3d offset = m * (m_cache.volumes_data[i].get_volume_position() + m_cache.volumes_data[i].get_instance_position() - m_cache.dragging_center);
                    v.set_volume_offset(m_cache.dragging_center - m_cache.volumes_data[i].get_instance_position() + offset);
                }
                v.set_volume_scaling_factor(new_scale);
            }
        }
    }

#if !DISABLE_INSTANCES_SYNCH
    if (m_mode == Instance)
        synchronize_unselected_instances(SyncRotationType::NONE);
    else if (m_mode == Volume)
        synchronize_unselected_volumes();
#endif // !DISABLE_INSTANCES_SYNCH

    ensure_on_bed();
    set_bounding_boxes_dirty();
    wxGetApp().plater()->canvas3D()->requires_check_outside_state();
}

void Selection::scale_to_fit_print_volume(const BuildVolume& volume)
{
    auto fit = [this](double s, Vec3d offset) {
        if (s <= 0.0 || s == 1.0)
            return;

        wxGetApp().plater()->take_snapshot(_L("Scale To Fit"));

        TransformationType type;
        type.set_world();
        type.set_relative();
        type.set_joint();

        // apply scale
        setup_cache();
        scale(s * Vec3d::Ones(), type);
        wxGetApp().plater()->canvas3D()->do_scale(""); // avoid storing another snapshot

        // center selection on print bed
        setup_cache();
        offset.z() = -get_bounding_box().min.z();
        translate(offset);
        wxGetApp().plater()->canvas3D()->do_move(""); // avoid storing another snapshot

        wxGetApp().obj_manipul()->set_dirty();
    };

    auto fit_rectangle = [this, fit](const BuildVolume& volume) {
        const BoundingBoxf3 print_volume = volume.bounding_volume();
        const Vec3d print_volume_size = print_volume.size();

        // adds 1/100th of a mm on all sides to avoid false out of print volume detections due to floating-point roundings
        const Vec3d box_size = get_bounding_box().size() + 0.02 * Vec3d::Ones();

        const double sx = (box_size.x() != 0.0) ? print_volume_size.x() / box_size.x() : 0.0;
        const double sy = (box_size.y() != 0.0) ? print_volume_size.y() / box_size.y() : 0.0;
        const double sz = (box_size.z() != 0.0) ? print_volume_size.z() / box_size.z() : 0.0;

        if (sx != 0.0 && sy != 0.0 && sz != 0.0)
            fit(std::min(sx, std::min(sy, sz)), print_volume.center() - get_bounding_box().center());
    };

    auto fit_circle = [this, fit](const BuildVolume& volume) {
        const Geometry::Circled& print_circle = volume.circle();
        double print_circle_radius = unscale<double>(print_circle.radius);

        if (print_circle_radius == 0.0)
            return;

        Points points;
        double max_z = 0.0;
        for (unsigned int i : m_list) {
            const GLVolume& v = *(*m_volumes)[i];
            TriangleMesh hull_3d = *v.convex_hull();
            hull_3d.transform(v.world_matrix());
            max_z = std::max(max_z, hull_3d.bounding_box().size().z());
            const Polygon hull_2d = hull_3d.convex_hull();
            points.insert(points.end(), hull_2d.begin(), hull_2d.end());
        }

        if (points.empty())
            return;

        const Geometry::Circled circle = Geometry::smallest_enclosing_circle_welzl(points);
        // adds 1/100th of a mm on all sides to avoid false out of print volume detections due to floating-point roundings
        const double circle_radius = unscale<double>(circle.radius) + 0.01;

        if (circle_radius == 0.0 || max_z == 0.0)
            return;

        const double s = std::min(print_circle_radius / circle_radius, volume.max_print_height() / max_z);
        const Vec3d sel_center = get_bounding_box().center();
        const Vec3d offset = s * (Vec3d(unscale<double>(circle.center.x()), unscale<double>(circle.center.y()), 0.5 * max_z) - sel_center);
        const Vec3d print_center = { unscale<double>(print_circle.center.x()), unscale<double>(print_circle.center.y()), 0.5 * volume.max_print_height() };
        fit(s, print_center - (sel_center + offset));
    };

    if (is_empty() || m_mode == Volume)
        return;

    switch (volume.type())
    {
    case BuildVolume::Type::Rectangle: { fit_rectangle(volume); break; }
    case BuildVolume::Type::Circle:    { fit_circle(volume); break; }
    default: { break; }
    }
}

void Selection::mirror(Axis axis)
{
    if (!m_valid)
        return;

    for (unsigned int i : m_list) {
        GLVolume& v = *(*m_volumes)[i];
        if (is_single_full_instance())
            v.set_instance_mirror(axis, -v.get_instance_mirror(axis));
        else if (m_mode == Volume)
            v.set_volume_mirror(axis, -v.get_volume_mirror(axis));
    }

#if !DISABLE_INSTANCES_SYNCH
    if (m_mode == Instance)
        synchronize_unselected_instances(SyncRotationType::NONE);
    else if (m_mode == Volume)
        synchronize_unselected_volumes();
#endif // !DISABLE_INSTANCES_SYNCH

    set_bounding_boxes_dirty();
}

void Selection::translate(unsigned int object_idx, const Vec3d& displacement)
{
    if (!m_valid)
        return;

    for (unsigned int i : m_list) {
        GLVolume& v = *(*m_volumes)[i];
        if (v.object_idx() == (int)object_idx)
            v.set_instance_offset(v.get_instance_offset() + displacement);
    }

    std::set<unsigned int> done;  // prevent processing volumes twice
    done.insert(m_list.begin(), m_list.end());

    for (unsigned int i : m_list) {
        if (done.size() == m_volumes->size())
            break;

#if ENABLE_WIPETOWER_OBJECTID_1000_REMOVAL
        if ((*m_volumes)[i]->is_wipe_tower)
            continue;

        int object_idx = (*m_volumes)[i]->object_idx();
#else
        int object_idx = (*m_volumes)[i]->object_idx();
        if (object_idx >= 1000)
            continue;
#endif // ENABLE_WIPETOWER_OBJECTID_1000_REMOVAL

        // Process unselected volumes of the object.
        for (unsigned int j = 0; j < (unsigned int)m_volumes->size(); ++j) {
            if (done.size() == m_volumes->size())
                break;

            if (done.find(j) != done.end())
                continue;

            GLVolume& v = *(*m_volumes)[j];
            if (v.object_idx() != object_idx)
                continue;

            v.set_instance_offset(v.get_instance_offset() + displacement);
            done.insert(j);
        }
    }

    this->set_bounding_boxes_dirty();
}

void Selection::translate(unsigned int object_idx, unsigned int instance_idx, const Vec3d& displacement)
{
    if (!m_valid)
        return;

    for (unsigned int i : m_list) {
        GLVolume& v = *(*m_volumes)[i];
        if (v.object_idx() == (int)object_idx && v.instance_idx() == (int)instance_idx)
            v.set_instance_offset(v.get_instance_offset() + displacement);
    }

    std::set<unsigned int> done;  // prevent processing volumes twice
    done.insert(m_list.begin(), m_list.end());

    for (unsigned int i : m_list) {
        if (done.size() == m_volumes->size())
            break;

#if ENABLE_WIPETOWER_OBJECTID_1000_REMOVAL
        if ((*m_volumes)[i]->is_wipe_tower)
            continue;

        int object_idx = (*m_volumes)[i]->object_idx();
#else
        int object_idx = (*m_volumes)[i]->object_idx();
        if (object_idx >= 1000)
            continue;
#endif // ENABLE_WIPETOWER_OBJECTID_1000_REMOVAL

        // Process unselected volumes of the object.
        for (unsigned int j = 0; j < (unsigned int)m_volumes->size(); ++j) {
            if (done.size() == m_volumes->size())
                break;

            if (done.find(j) != done.end())
                continue;

            GLVolume& v = *(*m_volumes)[j];
            if (v.object_idx() != object_idx || v.instance_idx() != (int)instance_idx)
                continue;

            v.set_instance_offset(v.get_instance_offset() + displacement);
            done.insert(j);
        }
    }

    this->set_bounding_boxes_dirty();
}

#if ENABLE_WORLD_COORDINATE_SCALE_REVISITED
int Selection::bake_transform_if_needed() const
{
    if ((is_single_full_instance() && wxGetApp().obj_manipul()->is_world_coordinates()) ||
        (is_single_volume_or_modifier() && !wxGetApp().obj_manipul()->is_local_coordinates())) {
        // Verify whether the instance rotation is multiples of 90 degrees, so that the scaling in world coordinates is possible.
        // all volumes in the selection belongs to the same instance, any of them contains the needed instance data, so we take the first one
        const GLVolume& volume = *get_volume(*get_volume_idxs().begin());
        bool needs_baking = false;
        if (is_single_full_instance()) {
            // Is the instance angle close to a multiple of 90 degrees?
            needs_baking |= !Geometry::is_rotation_ninety_degrees(volume.get_instance_rotation());
            // Are all volumes angles close to a multiple of 90 degrees?
            for (unsigned int id : get_volume_idxs()) {
                if (needs_baking)
                    break;
                needs_baking |= !Geometry::is_rotation_ninety_degrees(get_volume(id)->get_volume_rotation());
            }
        }
        else if (is_single_volume_or_modifier()) {
            // is the volume angle close to a multiple of 90 degrees?
            needs_baking |= !Geometry::is_rotation_ninety_degrees(volume.get_volume_rotation());
            if (wxGetApp().obj_manipul()->is_world_coordinates())
                // Is the instance angle close to a multiple of 90 degrees?
                needs_baking |= !Geometry::is_rotation_ninety_degrees(volume.get_instance_rotation());
        }

        if (needs_baking) {
            MessageDialog dlg((wxWindow*)wxGetApp().mainframe,
                _L("The currently manipulated object is tilted or contains tilted parts (rotation angles are not multiples of 90°). "
                    "Non-uniform scaling of tilted objects is only possible in non-local coordinate systems, "
                    "once the rotation is embedded into the object coordinates.") + "\n" +
                _L("This operation is irreversible.") + "\n" +
                _L("Do you want to proceed?"),
                SLIC3R_APP_NAME,
                wxYES_NO | wxNO_DEFAULT | wxICON_QUESTION);
            if (dlg.ShowModal() != wxID_YES)
                return -1;

            wxGetApp().plater()->take_snapshot(_("Bake transform"));

            // Bake the rotation into the meshes of the object.
            wxGetApp().model().objects[volume.composite_id.object_id]->bake_xy_rotation_into_meshes(volume.composite_id.instance_id);
            // Update the 3D scene, selections etc.
            wxGetApp().plater()->update();
            return 0;
        }
    }

    return 1;
}
#endif // ENABLE_WORLD_COORDINATE_SCALE_REVISITED

void Selection::erase()
{
    if (!m_valid)
        return;

    if (is_single_full_object())
        wxGetApp().obj_list()->delete_from_model_and_list(ItemType::itObject, get_object_idx(), 0);
    else if (is_multiple_full_object()) {
        std::vector<ItemForDelete> items;
        items.reserve(m_cache.content.size());
        for (ObjectIdxsToInstanceIdxsMap::iterator it = m_cache.content.begin(); it != m_cache.content.end(); ++it) {
            items.emplace_back(ItemType::itObject, it->first, 0);
        }
        wxGetApp().obj_list()->delete_from_model_and_list(items);
    }
    else if (is_multiple_full_instance()) {
        std::set<std::pair<int, int>> instances_idxs;
        for (ObjectIdxsToInstanceIdxsMap::iterator obj_it = m_cache.content.begin(); obj_it != m_cache.content.end(); ++obj_it) {
            for (InstanceIdxsList::reverse_iterator inst_it = obj_it->second.rbegin(); inst_it != obj_it->second.rend(); ++inst_it) {
                instances_idxs.insert(std::make_pair(obj_it->first, *inst_it));
            }
        }

        std::vector<ItemForDelete> items;
        items.reserve(instances_idxs.size());
        for (const std::pair<int, int>& i : instances_idxs) {
            items.emplace_back(ItemType::itInstance, i.first, i.second);
        }
        wxGetApp().obj_list()->delete_from_model_and_list(items);
    }
    else if (is_single_full_instance())
        wxGetApp().obj_list()->delete_from_model_and_list(ItemType::itInstance, get_object_idx(), get_instance_idx());
    else if (is_mixed()) {
        std::set<ItemForDelete> items_set;
        std::map<int, int> volumes_in_obj;

        for (auto i : m_list) {
            const auto gl_vol = (*m_volumes)[i];
            const auto glv_obj_idx = gl_vol->object_idx();
            const auto model_object = m_model->objects[glv_obj_idx];

            if (model_object->instances.size() == 1) {
                if (model_object->volumes.size() == 1)
                    items_set.insert(ItemForDelete(ItemType::itObject, glv_obj_idx, -1));
                else {
                    items_set.insert(ItemForDelete(ItemType::itVolume, glv_obj_idx, gl_vol->volume_idx()));
                    int idx = (volumes_in_obj.find(glv_obj_idx) == volumes_in_obj.end()) ? 0 : volumes_in_obj.at(glv_obj_idx);
                    volumes_in_obj[glv_obj_idx] = ++idx;
                }
                continue;
            }

            const auto glv_ins_idx = gl_vol->instance_idx();

            for (auto obj_ins : m_cache.content) {
                if (obj_ins.first == glv_obj_idx) {
                    if (obj_ins.second.find(glv_ins_idx) != obj_ins.second.end()) {
                        if (obj_ins.second.size() == model_object->instances.size())
                            items_set.insert(ItemForDelete(ItemType::itObject, glv_obj_idx, -1));
                        else
                            items_set.insert(ItemForDelete(ItemType::itInstance, glv_obj_idx, glv_ins_idx));

                        break;
                    }
                }
            }
        }

        std::vector<ItemForDelete> items;
        items.reserve(items_set.size());
        for (const ItemForDelete& i : items_set) {
            if (i.type == ItemType::itVolume) {
                const int vol_in_obj_cnt = volumes_in_obj.find(i.obj_idx) == volumes_in_obj.end() ? 0 : volumes_in_obj.at(i.obj_idx);
                if (vol_in_obj_cnt == (int)m_model->objects[i.obj_idx]->volumes.size()) {
                    if (i.sub_obj_idx == vol_in_obj_cnt - 1)
                        items.emplace_back(ItemType::itObject, i.obj_idx, 0);
                    continue;
                }
            }
            items.emplace_back(i.type, i.obj_idx, i.sub_obj_idx);
        }

        wxGetApp().obj_list()->delete_from_model_and_list(items);
    }
    else {
        std::set<std::pair<int, int>> volumes_idxs;
        for (unsigned int i : m_list) {
            const GLVolume* v = (*m_volumes)[i];
            // Only remove volumes associated with ModelVolumes from the object list.
            // Temporary meshes (SLA supports or pads) are not managed by the object list.
            if (v->volume_idx() >= 0)
                volumes_idxs.insert(std::make_pair(v->object_idx(), v->volume_idx()));
        }

        std::vector<ItemForDelete> items;
        items.reserve(volumes_idxs.size());
        for (const std::pair<int, int>& v : volumes_idxs) {
            items.emplace_back(ItemType::itVolume, v.first, v.second);
        }

        wxGetApp().obj_list()->delete_from_model_and_list(items);
        ensure_not_below_bed();
    }
}

void Selection::render(float scale_factor)
{
    if (!m_valid || is_empty())
        return;

    m_scale_factor = scale_factor;
    // render cumulative bounding box of selected volumes
<<<<<<< HEAD
#if ENABLE_GLBEGIN_GLEND_REMOVAL
#if ENABLE_COORDINATE_DEPENDENT_SELECTION_BOX
    BoundingBoxf3 box;
    Transform3d trafo;
    const ECoordinatesType coordinates_type = wxGetApp().obj_manipul()->get_coordinates_type();
    if (coordinates_type == ECoordinatesType::World) {
        box = get_bounding_box();
        trafo = Transform3d::Identity();
    }
    else if (coordinates_type == ECoordinatesType::Local && is_single_volume_or_modifier()) {
        const GLVolume& v = *get_volume(*get_volume_idxs().begin());
        box = v.transformed_convex_hull_bounding_box(v.get_instance_transformation().get_matrix(true, true, false, true) * v.get_volume_transformation().get_matrix(true, true, false, true));
        trafo = v.get_instance_transformation().get_matrix(false, false, true, false) * v.get_volume_transformation().get_matrix(false, false, true, false);
    }
    else {
        const Selection::IndicesList& ids = get_volume_idxs();
        for (unsigned int id : ids) {
            const GLVolume& v = *get_volume(id);
            box.merge(v.transformed_convex_hull_bounding_box(v.get_volume_transformation().get_matrix()));
        }
        box = box.transformed(get_volume(*ids.begin())->get_instance_transformation().get_matrix(true, true, false, true));
        trafo = get_volume(*ids.begin())->get_instance_transformation().get_matrix(false, false, true, false);
    }

    render_bounding_box(box, trafo, ColorRGB::WHITE());
#else
=======
#if ENABLE_LEGACY_OPENGL_REMOVAL
>>>>>>> eda89055
    render_bounding_box(get_bounding_box(), ColorRGB::WHITE());
#endif // ENABLE_COORDINATE_DEPENDENT_SELECTION_BOX
#else
    render_selected_volumes();
#endif // ENABLE_LEGACY_OPENGL_REMOVAL
    render_synchronized_volumes();
}

#if ENABLE_RENDER_SELECTION_CENTER
void Selection::render_center(bool gizmo_is_dragging)
{
    if (!m_valid || is_empty())
        return;

#if ENABLE_LEGACY_OPENGL_REMOVAL
#if ENABLE_GL_SHADERS_ATTRIBUTES
    GLShaderProgram* shader = wxGetApp().get_shader("flat_attr");
#else
    GLShaderProgram* shader = wxGetApp().get_shader("flat");
#endif // ENABLE_GL_SHADERS_ATTRIBUTES
    if (shader == nullptr)
        return;

    shader->start_using();
#endif // ENABLE_LEGACY_OPENGL_REMOVAL

    const Vec3d center = gizmo_is_dragging ? m_cache.dragging_center : get_bounding_box().center();

    glsafe(::glDisable(GL_DEPTH_TEST));

#if ENABLE_GL_SHADERS_ATTRIBUTES
    const Camera& camera = wxGetApp().plater()->get_camera();
    Transform3d view_model_matrix = camera.get_view_matrix() * Geometry::assemble_transform(center);

    shader->set_uniform("view_model_matrix", view_model_matrix);
    shader->set_uniform("projection_matrix", camera.get_projection_matrix());
#else
    glsafe(::glPushMatrix());
    glsafe(::glTranslated(center.x(), center.y(), center.z()));
#endif // ENABLE_GL_SHADERS_ATTRIBUTES

#if ENABLE_LEGACY_OPENGL_REMOVAL
    m_vbo_sphere.set_color(ColorRGBA::WHITE());
#else
    m_vbo_sphere.set_color(-1, ColorRGBA::WHITE());
#endif // ENABLE_LEGACY_OPENGL_REMOVAL
    m_vbo_sphere.render();

#if !ENABLE_GL_SHADERS_ATTRIBUTES
    glsafe(::glPopMatrix());
#endif // !ENABLE_GL_SHADERS_ATTRIBUTES

#if ENABLE_LEGACY_OPENGL_REMOVAL
    shader->stop_using();
#endif // ENABLE_LEGACY_OPENGL_REMOVAL
}
#endif // ENABLE_RENDER_SELECTION_CENTER

void Selection::render_sidebar_hints(const std::string& sidebar_field)
{
    if (sidebar_field.empty())
        return;

#if ENABLE_LEGACY_OPENGL_REMOVAL
#if ENABLE_GL_SHADERS_ATTRIBUTES
    GLShaderProgram* shader = wxGetApp().get_shader(boost::starts_with(sidebar_field, "layer") ? "flat_attr" : "gouraud_light_attr");
#else
    GLShaderProgram* shader = wxGetApp().get_shader(boost::starts_with(sidebar_field, "layer") ? "flat" : "gouraud_light");
#endif // ENABLE_GL_SHADERS_ATTRIBUTES
    if (shader == nullptr)
        return;

    shader->start_using();
#else
    GLShaderProgram* shader = nullptr;

    if (!boost::starts_with(sidebar_field, "layer")) {
        shader = wxGetApp().get_shader("gouraud_light");
        if (shader == nullptr)
            return;

        shader->start_using();
        glsafe(::glClear(GL_DEPTH_BUFFER_BIT));
    }
#endif // ENABLE_LEGACY_OPENGL_REMOVAL

    glsafe(::glEnable(GL_DEPTH_TEST));

<<<<<<< HEAD
#if ENABLE_WORLD_COORDINATE_SHOW_AXES
    const Vec3d center = get_bounding_box().center();
    Vec3d axes_center = center;
    Transform3d orient_matrix = Transform3d::Identity();
#else
    glsafe(::glPushMatrix());
#endif // ENABLE_WORLD_COORDINATE_SHOW_AXES

    if (!boost::starts_with(sidebar_field, "layer")) {
#if !ENABLE_WORLD_COORDINATE_SHOW_AXES
        const Vec3d center = get_bounding_box().center();
#endif // !ENABLE_WORLD_COORDINATE_SHOW_AXES
#if ENABLE_WORLD_COORDINATE
        if (is_single_full_instance() && !wxGetApp().obj_manipul()->is_world_coordinates()) {
#else
        if (is_single_full_instance() && !wxGetApp().obj_manipul()->get_world_coordinates()) {
#endif // ENABLE_WORLD_COORDINATE
#if !ENABLE_WORLD_COORDINATE_SHOW_AXES
            glsafe(::glTranslated(center.x(), center.y(), center.z()));
#endif // !ENABLE_WORLD_COORDINATE_SHOW_AXES
#if ENABLE_WORLD_COORDINATE
#if !ENABLE_WORLD_COORDINATE_SHOW_AXES
            Transform3d orient_matrix = Transform3d::Identity();
#endif // !ENABLE_WORLD_COORDINATE_SHOW_AXES
            orient_matrix = (*m_volumes)[*m_list.begin()]->get_instance_transformation().get_matrix(true, false, true, true);
#if ENABLE_WORLD_COORDINATE_SHOW_AXES
            axes_center = (*m_volumes)[*m_list.begin()]->get_instance_offset();
#else
            glsafe(::glMultMatrixd(orient_matrix.data()));
#endif // ENABLE_WORLD_COORDINATE_SHOW_AXES
#else
=======
#if ENABLE_GL_SHADERS_ATTRIBUTES
    const Transform3d base_matrix = Geometry::assemble_transform(get_bounding_box().center());
    Transform3d orient_matrix = Transform3d::Identity();
#else
    glsafe(::glPushMatrix());
#endif // ENABLE_GL_SHADERS_ATTRIBUTES

    if (!boost::starts_with(sidebar_field, "layer")) {
#if ENABLE_GL_SHADERS_ATTRIBUTES
        shader->set_uniform("emission_factor", 0.05f);
#else
        const Vec3d& center = get_bounding_box().center();
#endif // ENABLE_GL_SHADERS_ATTRIBUTES
        if (is_single_full_instance() && !wxGetApp().obj_manipul()->get_world_coordinates()) {
#if !ENABLE_GL_SHADERS_ATTRIBUTES
            glsafe(::glTranslated(center.x(), center.y(), center.z()));
#endif // !ENABLE_GL_SHADERS_ATTRIBUTES
>>>>>>> eda89055
            if (!boost::starts_with(sidebar_field, "position")) {
#if !ENABLE_GL_SHADERS_ATTRIBUTES
                Transform3d orient_matrix = Transform3d::Identity();
#endif // !ENABLE_GL_SHADERS_ATTRIBUTES
                if (boost::starts_with(sidebar_field, "scale"))
                    orient_matrix = (*m_volumes)[*m_list.begin()]->get_instance_transformation().get_matrix(true, false, true, true);
                else if (boost::starts_with(sidebar_field, "rotation")) {
                    if (boost::ends_with(sidebar_field, "x"))
                        orient_matrix = (*m_volumes)[*m_list.begin()]->get_instance_transformation().get_matrix(true, false, true, true);
                    else if (boost::ends_with(sidebar_field, "y")) {
                        const Vec3d& rotation = (*m_volumes)[*m_list.begin()]->get_instance_transformation().get_rotation();
                        if (rotation.x() == 0.0)
                            orient_matrix = (*m_volumes)[*m_list.begin()]->get_instance_transformation().get_matrix(true, false, true, true);
                        else
                            orient_matrix.rotate(Eigen::AngleAxisd(rotation.z(), Vec3d::UnitZ()));
                    }
                }
#if !ENABLE_GL_SHADERS_ATTRIBUTES
                glsafe(::glMultMatrixd(orient_matrix.data()));
#endif // !ENABLE_GL_SHADERS_ATTRIBUTES
            }
<<<<<<< HEAD
#endif // ENABLE_WORLD_COORDINATE
        }
#if ENABLE_WORLD_COORDINATE
        else if (is_single_volume_or_modifier()) {
#else
        else if (is_single_volume() || is_single_modifier()) {
#endif // ENABLE_WORLD_COORDINATE
#if !ENABLE_WORLD_COORDINATE_SHOW_AXES
=======
        }
        else if (is_single_volume() || is_single_modifier()) {
#if ENABLE_GL_SHADERS_ATTRIBUTES
            orient_matrix = (*m_volumes)[*m_list.begin()]->get_instance_transformation().get_matrix(true, false, true, true);
#else
>>>>>>> eda89055
            glsafe(::glTranslated(center.x(), center.y(), center.z()));
#endif // !ENABLE_WORLD_COORDINATE_SHOW_AXES
#if ENABLE_WORLD_COORDINATE
            if (!wxGetApp().obj_manipul()->is_world_coordinates()) {
#if !ENABLE_WORLD_COORDINATE_SHOW_AXES
                Transform3d orient_matrix = Transform3d::Identity();
#endif // !ENABLE_WORLD_COORDINATE_SHOW_AXES
                if (wxGetApp().obj_manipul()->is_local_coordinates()) {
                    const GLVolume* v = (*m_volumes)[*m_list.begin()];
                    orient_matrix = v->get_instance_transformation().get_matrix(true, false, true, true) * v->get_volume_transformation().get_matrix(true, false, true, true);
#if ENABLE_WORLD_COORDINATE_SHOW_AXES
                    axes_center = (*m_volumes)[*m_list.begin()]->world_matrix().translation();
#endif // ENABLE_WORLD_COORDINATE_SHOW_AXES
                }
                else {
                    orient_matrix = (*m_volumes)[*m_list.begin()]->get_instance_transformation().get_matrix(true, false, true, true);
#if ENABLE_WORLD_COORDINATE_SHOW_AXES
                    axes_center = (*m_volumes)[*m_list.begin()]->get_instance_offset();
                }
#else
                }
                glsafe(::glMultMatrixd(orient_matrix.data()));
#endif // ENABLE_WORLD_COORDINATE_SHOW_AXES
            }
#else
            Transform3d orient_matrix = (*m_volumes)[*m_list.begin()]->get_instance_transformation().get_matrix(true, false, true, true);
#endif // ENABLE_GL_SHADERS_ATTRIBUTES
            if (!boost::starts_with(sidebar_field, "position"))
                orient_matrix = orient_matrix * (*m_volumes)[*m_list.begin()]->get_volume_transformation().get_matrix(true, false, true, true);
<<<<<<< HEAD
            glsafe(::glMultMatrixd(orient_matrix.data()));
#endif // ENABLE_WORLD_COORDINATE
        }
        else {
#if ENABLE_WORLD_COORDINATE_SHOW_AXES
=======

#if !ENABLE_GL_SHADERS_ATTRIBUTES
            glsafe(::glMultMatrixd(orient_matrix.data()));
#endif // !ENABLE_GL_SHADERS_ATTRIBUTES
        }
        else {
#if ENABLE_GL_SHADERS_ATTRIBUTES
>>>>>>> eda89055
            if (requires_local_axes())
                orient_matrix = (*m_volumes)[*m_list.begin()]->get_instance_transformation().get_matrix(true, false, true, true);
#else
            glsafe(::glTranslated(center.x(), center.y(), center.z()));
            if (requires_local_axes()) {
                const Transform3d orient_matrix = (*m_volumes)[*m_list.begin()]->get_instance_transformation().get_matrix(true, false, true, true);
                glsafe(::glMultMatrixd(orient_matrix.data()));
            }
<<<<<<< HEAD
#endif // ENABLE_WORLD_COORDINATE_SHOW_AXES
=======
#endif // ENABLE_GL_SHADERS_ATTRIBUTES
>>>>>>> eda89055
        }
    }

#if ENABLE_LEGACY_OPENGL_REMOVAL
    if (!boost::starts_with(sidebar_field, "layer"))
        glsafe(::glClear(GL_DEPTH_BUFFER_BIT));
#endif // ENABLE_LEGACY_OPENGL_REMOVAL

<<<<<<< HEAD
#if ENABLE_WORLD_COORDINATE_SHOW_AXES
    if (!boost::starts_with(sidebar_field, "layer")) {
        shader->set_uniform("emission_factor", 0.1f);
        glsafe(::glPushMatrix());
        glsafe(::glTranslated(center.x(), center.y(), center.z()));
        glsafe(::glMultMatrixd(orient_matrix.data()));
    }
#endif // ENABLE_WORLD_COORDINATE_SHOW_AXES

=======
#if ENABLE_GL_SHADERS_ATTRIBUTES
    if (boost::starts_with(sidebar_field, "position"))
        render_sidebar_position_hints(sidebar_field, *shader, base_matrix * orient_matrix);
    else if (boost::starts_with(sidebar_field, "rotation"))
        render_sidebar_rotation_hints(sidebar_field, *shader, base_matrix * orient_matrix);
    else if (boost::starts_with(sidebar_field, "scale") || boost::starts_with(sidebar_field, "size"))
        render_sidebar_scale_hints(sidebar_field, *shader, base_matrix * orient_matrix);
    else if (boost::starts_with(sidebar_field, "layer"))
        render_sidebar_layers_hints(sidebar_field, *shader);
#else
>>>>>>> eda89055
    if (boost::starts_with(sidebar_field, "position"))
        render_sidebar_position_hints(sidebar_field);
    else if (boost::starts_with(sidebar_field, "rotation"))
        render_sidebar_rotation_hints(sidebar_field);
    else if (boost::starts_with(sidebar_field, "scale") || boost::starts_with(sidebar_field, "size"))
        render_sidebar_scale_hints(sidebar_field);
    else if (boost::starts_with(sidebar_field, "layer"))
        render_sidebar_layers_hints(sidebar_field);

#if ENABLE_WORLD_COORDINATE_SHOW_AXES
    if (!boost::starts_with(sidebar_field, "layer")) {
        glsafe(::glPopMatrix());
        glsafe(::glPushMatrix());
        glsafe(::glTranslated(axes_center.x(), axes_center.y(), axes_center.z()));
        glsafe(::glMultMatrixd(orient_matrix.data()));
        if (!wxGetApp().obj_manipul()->is_world_coordinates())
            m_axes.render(0.25f);
        glsafe(::glPopMatrix());
    }
#else
    glsafe(::glPopMatrix());
<<<<<<< HEAD
#endif // ENABLE_WORLD_COORDINATE_SHOW_AXES
=======
#endif // ENABLE_GL_SHADERS_ATTRIBUTES
>>>>>>> eda89055

#if !ENABLE_LEGACY_OPENGL_REMOVAL
    if (!boost::starts_with(sidebar_field, "layer"))
#endif // !ENABLE_LEGACY_OPENGL_REMOVAL
        shader->stop_using();
}

bool Selection::requires_local_axes() const
{
    return m_mode == Volume && is_from_single_instance();
}

void Selection::copy_to_clipboard()
{
    if (!m_valid)
        return;

    m_clipboard.reset();

    for (const ObjectIdxsToInstanceIdxsMap::value_type& object : m_cache.content) {
        ModelObject* src_object = m_model->objects[object.first];
        ModelObject* dst_object = m_clipboard.add_object();
        dst_object->name                 = src_object->name;
        dst_object->input_file           = src_object->input_file;
		dst_object->config.assign_config(src_object->config);
        dst_object->sla_support_points   = src_object->sla_support_points;
        dst_object->sla_points_status    = src_object->sla_points_status;
        dst_object->sla_drain_holes      = src_object->sla_drain_holes;
        dst_object->layer_config_ranges  = src_object->layer_config_ranges;     // #ys_FIXME_experiment
        dst_object->layer_height_profile.assign(src_object->layer_height_profile);
        dst_object->origin_translation   = src_object->origin_translation;

        for (int i : object.second) {
            dst_object->add_instance(*src_object->instances[i]);
        }

        for (unsigned int i : m_list) {
            // Copy the ModelVolumes only for the selected GLVolumes of the 1st selected instance.
            const GLVolume* volume = (*m_volumes)[i];
            if (volume->object_idx() == object.first && volume->instance_idx() == *object.second.begin()) {
                int volume_idx = volume->volume_idx();
                if (0 <= volume_idx && volume_idx < (int)src_object->volumes.size()) {
                    ModelVolume* src_volume = src_object->volumes[volume_idx];
                    ModelVolume* dst_volume = dst_object->add_volume(*src_volume);
                    dst_volume->set_new_unique_id();
                }
                else
                    assert(false);
            }
        }
    }

    m_clipboard.set_mode(m_mode);
}

void Selection::paste_from_clipboard()
{
    if (!m_valid || m_clipboard.is_empty())
        return;

    switch (m_clipboard.get_mode())
    {
    case Volume:
    {
        if (is_from_single_instance())
            paste_volumes_from_clipboard();

        break;
    }
    case Instance:
    {
        if (m_mode == Instance)
            paste_objects_from_clipboard();

        break;
    }
    }
}

std::vector<unsigned int> Selection::get_volume_idxs_from_object(unsigned int object_idx) const
{
    std::vector<unsigned int> idxs;

    for (unsigned int i = 0; i < (unsigned int)m_volumes->size(); ++i) {
        if ((*m_volumes)[i]->object_idx() == (int)object_idx)
            idxs.push_back(i);
    }

    return idxs;
}

std::vector<unsigned int> Selection::get_volume_idxs_from_instance(unsigned int object_idx, unsigned int instance_idx) const
{
    std::vector<unsigned int> idxs;

    for (unsigned int i = 0; i < (unsigned int)m_volumes->size(); ++i) {
        const GLVolume* v = (*m_volumes)[i];
        if (v->object_idx() == (int)object_idx && v->instance_idx() == (int)instance_idx)
            idxs.push_back(i);
    }

    return idxs;
}

std::vector<unsigned int> Selection::get_volume_idxs_from_volume(unsigned int object_idx, unsigned int instance_idx, unsigned int volume_idx) const
{
    std::vector<unsigned int> idxs;

    for (unsigned int i = 0; i < (unsigned int)m_volumes->size(); ++i)
    {
        const GLVolume* v = (*m_volumes)[i];
        if (v->object_idx() == (int)object_idx && v->volume_idx() == (int)volume_idx) {
            if ((int)instance_idx != -1 && v->instance_idx() == (int)instance_idx)
                idxs.push_back(i);
        }
    }

    return idxs;
}

std::vector<unsigned int> Selection::get_missing_volume_idxs_from(const std::vector<unsigned int>& volume_idxs) const
{
    std::vector<unsigned int> idxs;

    for (unsigned int i : m_list) {
        std::vector<unsigned int>::const_iterator it = std::find(volume_idxs.begin(), volume_idxs.end(), i);
        if (it == volume_idxs.end())
            idxs.push_back(i);
    }

    return idxs;
}

std::vector<unsigned int> Selection::get_unselected_volume_idxs_from(const std::vector<unsigned int>& volume_idxs) const
{
    std::vector<unsigned int> idxs;

    for (unsigned int i : volume_idxs) {
        if (m_list.find(i) == m_list.end())
            idxs.push_back(i);
    }

    return idxs;
}

void Selection::update_valid()
{
    m_valid = (m_volumes != nullptr) && (m_model != nullptr);
}

void Selection::update_type()
{
    m_cache.content.clear();
    m_type = Mixed;

    for (unsigned int i : m_list) {
        const GLVolume* volume = (*m_volumes)[i];
        int obj_idx = volume->object_idx();
        int inst_idx = volume->instance_idx();
        ObjectIdxsToInstanceIdxsMap::iterator obj_it = m_cache.content.find(obj_idx);
        if (obj_it == m_cache.content.end())
            obj_it = m_cache.content.insert(ObjectIdxsToInstanceIdxsMap::value_type(obj_idx, InstanceIdxsList())).first;

        obj_it->second.insert(inst_idx);
    }

    bool requires_disable = false;

    if (!m_valid)
        m_type = Invalid;
    else
    {
        if (m_list.empty())
            m_type = Empty;
        else if (m_list.size() == 1) {
            const GLVolume* first = (*m_volumes)[*m_list.begin()];
            if (first->is_wipe_tower)
                m_type = WipeTower;
            else if (first->is_modifier) {
                m_type = SingleModifier;
                requires_disable = true;
            }
            else {
                const ModelObject* model_object = m_model->objects[first->object_idx()];
                unsigned int volumes_count = (unsigned int)model_object->volumes.size();
                unsigned int instances_count = (unsigned int)model_object->instances.size();
                if (volumes_count * instances_count == 1) {
                    m_type = SingleFullObject;
                    // ensures the correct mode is selected
                    m_mode = Instance;
                }
                else if (volumes_count == 1) // instances_count > 1
                {
                    m_type = SingleFullInstance;
                    // ensures the correct mode is selected
                    m_mode = Instance;
                }
                else {
                    m_type = SingleVolume;
                    requires_disable = true;
                }
            }
        }
        else {
            unsigned int sla_volumes_count = 0;
            // Note: sla_volumes_count is a count of the selected sla_volumes per object instead of per instance, like a model_volumes_count is
            for (unsigned int i : m_list) {
                if ((*m_volumes)[i]->volume_idx() < 0)
                    ++sla_volumes_count;
            }

            if (m_cache.content.size() == 1) // single object
            {
                const ModelObject* model_object = m_model->objects[m_cache.content.begin()->first];
                unsigned int model_volumes_count = (unsigned int)model_object->volumes.size();

                unsigned int instances_count = (unsigned int)model_object->instances.size();
                unsigned int selected_instances_count = (unsigned int)m_cache.content.begin()->second.size();
                if (model_volumes_count * instances_count + sla_volumes_count == (unsigned int)m_list.size()) {
                    m_type = SingleFullObject;
                    // ensures the correct mode is selected
                    m_mode = Instance;
                }
                else if (selected_instances_count == 1) {
                    if (model_volumes_count + sla_volumes_count == (unsigned int)m_list.size()) {
                        m_type = SingleFullInstance;
                        // ensures the correct mode is selected
                        m_mode = Instance;
                    }
                    else {
                        unsigned int modifiers_count = 0;
                        for (unsigned int i : m_list) {
                            if ((*m_volumes)[i]->is_modifier)
                                ++modifiers_count;
                        }

                        if (modifiers_count == 0)
                            m_type = MultipleVolume;
                        else if (modifiers_count == (unsigned int)m_list.size())
                            m_type = MultipleModifier;

                        requires_disable = true;
                    }
                }
                else if (selected_instances_count > 1 && selected_instances_count * model_volumes_count + sla_volumes_count == (unsigned int)m_list.size()) {
                    m_type = MultipleFullInstance;
                    // ensures the correct mode is selected
                    m_mode = Instance;
                }
            }
            else {
                unsigned int sels_cntr = 0;
                for (ObjectIdxsToInstanceIdxsMap::iterator it = m_cache.content.begin(); it != m_cache.content.end(); ++it) {
                    const ModelObject* model_object = m_model->objects[it->first];
                    unsigned int volumes_count = (unsigned int)model_object->volumes.size();
                    unsigned int instances_count = (unsigned int)model_object->instances.size();
                    sels_cntr += volumes_count * instances_count;
                }
                if (sels_cntr + sla_volumes_count == (unsigned int)m_list.size()) {
                    m_type = MultipleFullObject;
                    // ensures the correct mode is selected
                    m_mode = Instance;
                }
            }
        }
    }

    int object_idx = get_object_idx();
    int instance_idx = get_instance_idx();
    for (GLVolume* v : *m_volumes) {
        v->disabled = requires_disable ? (v->object_idx() != object_idx) || (v->instance_idx() != instance_idx) : false;
    }

#if ENABLE_SELECTION_DEBUG_OUTPUT
    std::cout << "Selection: ";
    std::cout << "mode: ";
    switch (m_mode)
    {
    case Volume:
    {
        std::cout << "Volume";
        break;
    }
    case Instance:
    {
        std::cout << "Instance";
        break;
    }
    }

    std::cout << " - type: ";

    switch (m_type)
    {
    case Invalid:
    {
        std::cout << "Invalid" << std::endl;
        break;
    }
    case Empty:
    {
        std::cout << "Empty" << std::endl;
        break;
    }
    case WipeTower:
    {
        std::cout << "WipeTower" << std::endl;
        break;
    }
    case SingleModifier:
    {
        std::cout << "SingleModifier" << std::endl;
        break;
    }
    case MultipleModifier:
    {
        std::cout << "MultipleModifier" << std::endl;
        break;
    }
    case SingleVolume:
    {
        std::cout << "SingleVolume" << std::endl;
        break;
    }
    case MultipleVolume:
    {
        std::cout << "MultipleVolume" << std::endl;
        break;
    }
    case SingleFullObject:
    {
        std::cout << "SingleFullObject" << std::endl;
        break;
    }
    case MultipleFullObject:
    {
        std::cout << "MultipleFullObject" << std::endl;
        break;
    }
    case SingleFullInstance:
    {
        std::cout << "SingleFullInstance" << std::endl;
        break;
    }
    case MultipleFullInstance:
    {
        std::cout << "MultipleFullInstance" << std::endl;
        break;
    }
    case Mixed:
    {
        std::cout << "Mixed" << std::endl;
        break;
    }
    }
#endif // ENABLE_SELECTION_DEBUG_OUTPUT
}

void Selection::set_caches()
{
    m_cache.volumes_data.clear();
    m_cache.sinking_volumes.clear();
    for (unsigned int i = 0; i < (unsigned int)m_volumes->size(); ++i) {
        const GLVolume& v = *(*m_volumes)[i];
        m_cache.volumes_data.emplace(i, VolumeCache(v.get_volume_transformation(), v.get_instance_transformation()));
        if (v.is_sinking())
            m_cache.sinking_volumes.push_back(i);
    }
    m_cache.dragging_center = get_bounding_box().center();
}

void Selection::do_add_volume(unsigned int volume_idx)
{
    m_list.insert(volume_idx);
    GLVolume* v = (*m_volumes)[volume_idx];
    v->selected = true;
    if (v->hover == GLVolume::HS_Select || v->hover == GLVolume::HS_Deselect)
        v->hover = GLVolume::HS_Hover;
}

void Selection::do_add_volumes(const std::vector<unsigned int>& volume_idxs)
{
    for (unsigned int i : volume_idxs)
    {
        if (i < (unsigned int)m_volumes->size())
            do_add_volume(i);
    }
}

void Selection::do_remove_volume(unsigned int volume_idx)
{
    IndicesList::iterator v_it = m_list.find(volume_idx);
    if (v_it == m_list.end())
        return;

    m_list.erase(v_it);

    (*m_volumes)[volume_idx]->selected = false;
}

void Selection::do_remove_instance(unsigned int object_idx, unsigned int instance_idx)
{
    for (unsigned int i = 0; i < (unsigned int)m_volumes->size(); ++i) {
        GLVolume* v = (*m_volumes)[i];
        if (v->object_idx() == (int)object_idx && v->instance_idx() == (int)instance_idx)
            do_remove_volume(i);
    }
}

void Selection::do_remove_object(unsigned int object_idx)
{
    for (unsigned int i = 0; i < (unsigned int)m_volumes->size(); ++i) {
        GLVolume* v = (*m_volumes)[i];
        if (v->object_idx() == (int)object_idx)
            do_remove_volume(i);
    }
}

#if !ENABLE_LEGACY_OPENGL_REMOVAL
void Selection::render_selected_volumes() const
{
    float color[3] = { 1.0f, 1.0f, 1.0f };
    render_bounding_box(get_bounding_box(), color);
}
#endif // !ENABLE_LEGACY_OPENGL_REMOVAL

void Selection::render_synchronized_volumes()
{
    if (m_mode == Instance)
        return;

#if !ENABLE_LEGACY_OPENGL_REMOVAL
    float color[3] = { 1.0f, 1.0f, 0.0f };
#endif // !ENABLE_LEGACY_OPENGL_REMOVAL

#if ENABLE_COORDINATE_DEPENDENT_SELECTION_BOX
    const ECoordinatesType coordinates_type = wxGetApp().obj_manipul()->get_coordinates_type();
    BoundingBoxf3 box;
    Transform3d trafo;
#endif // ENABLE_COORDINATE_DEPENDENT_SELECTION_BOX

    for (unsigned int i : m_list) {
        const GLVolume& volume = *(*m_volumes)[i];
        int object_idx = volume.object_idx();
        int volume_idx = volume.volume_idx();
        for (unsigned int j = 0; j < (unsigned int)m_volumes->size(); ++j) {
            if (i == j)
                continue;

            const GLVolume& v = *(*m_volumes)[j];
            if (v.object_idx() != object_idx || v.volume_idx() != volume_idx)
                continue;

<<<<<<< HEAD
#if ENABLE_GLBEGIN_GLEND_REMOVAL
#if ENABLE_COORDINATE_DEPENDENT_SELECTION_BOX
            if (coordinates_type == ECoordinatesType::World) {
                box = v.transformed_convex_hull_bounding_box();
                trafo = Transform3d::Identity();
            }
            else if (coordinates_type == ECoordinatesType::Local) {
                box = v.bounding_box();
                trafo = v.world_matrix();
            }
            else {
                box = v.transformed_convex_hull_bounding_box(v.get_volume_transformation().get_matrix());
                trafo = v.get_instance_transformation().get_matrix();
            }
            render_bounding_box(box, trafo, ColorRGB::YELLOW());
#else
=======
#if ENABLE_LEGACY_OPENGL_REMOVAL
>>>>>>> eda89055
            render_bounding_box(v.transformed_convex_hull_bounding_box(), ColorRGB::YELLOW());
#endif // ENABLE_COORDINATE_DEPENDENT_SELECTION_BOX
#else
            render_bounding_box(v.transformed_convex_hull_bounding_box(), color);
#endif // ENABLE_LEGACY_OPENGL_REMOVAL
        }
    }
}

<<<<<<< HEAD
#if ENABLE_GLBEGIN_GLEND_REMOVAL
#if ENABLE_COORDINATE_DEPENDENT_SELECTION_BOX
void Selection::render_bounding_box(const BoundingBoxf3& box, const Transform3d& trafo, const ColorRGB& color)
#else
=======
#if ENABLE_LEGACY_OPENGL_REMOVAL
>>>>>>> eda89055
void Selection::render_bounding_box(const BoundingBoxf3& box, const ColorRGB& color)
#endif // ENABLE_COORDINATE_DEPENDENT_SELECTION_BOX
{
#else
void Selection::render_bounding_box(const BoundingBoxf3 & box, float* color) const
{
    if (color == nullptr)
        return;

    const Vec3f b_min = box.min.cast<float>();
    const Vec3f b_max = box.max.cast<float>();
    const Vec3f size = 0.2f * box.size().cast<float>();

    glsafe(::glEnable(GL_DEPTH_TEST));
    glsafe(::glColor3fv(color));
    glsafe(::glLineWidth(2.0f * m_scale_factor));
#endif // ENABLE_LEGACY_OPENGL_REMOVAL

#if ENABLE_LEGACY_OPENGL_REMOVAL
    const BoundingBoxf3& curr_box = m_box.get_bounding_box();

    if (!m_box.is_initialized() || !is_approx(box.min, curr_box.min) || !is_approx(box.max, curr_box.max)) {
        m_box.reset();

        const Vec3f b_min = box.min.cast<float>();
        const Vec3f b_max = box.max.cast<float>();
        const Vec3f size = 0.2f * box.size().cast<float>();

        GLModel::Geometry init_data;
        init_data.format = { GLModel::Geometry::EPrimitiveType::Lines, GLModel::Geometry::EVertexLayout::P3 };
        init_data.reserve_vertices(48);
        init_data.reserve_indices(48);

        // vertices
        init_data.add_vertex(Vec3f(b_min.x(), b_min.y(), b_min.z()));
        init_data.add_vertex(Vec3f(b_min.x() + size.x(), b_min.y(), b_min.z()));
        init_data.add_vertex(Vec3f(b_min.x(), b_min.y(), b_min.z()));
        init_data.add_vertex(Vec3f(b_min.x(), b_min.y() + size.y(), b_min.z()));
        init_data.add_vertex(Vec3f(b_min.x(), b_min.y(), b_min.z()));
        init_data.add_vertex(Vec3f(b_min.x(), b_min.y(), b_min.z() + size.z()));

        init_data.add_vertex(Vec3f(b_max.x(), b_min.y(), b_min.z()));
        init_data.add_vertex(Vec3f(b_max.x() - size.x(), b_min.y(), b_min.z()));
        init_data.add_vertex(Vec3f(b_max.x(), b_min.y(), b_min.z()));
        init_data.add_vertex(Vec3f(b_max.x(), b_min.y() + size.y(), b_min.z()));
        init_data.add_vertex(Vec3f(b_max.x(), b_min.y(), b_min.z()));
        init_data.add_vertex(Vec3f(b_max.x(), b_min.y(), b_min.z() + size.z()));

        init_data.add_vertex(Vec3f(b_max.x(), b_max.y(), b_min.z()));
        init_data.add_vertex(Vec3f(b_max.x() - size.x(), b_max.y(), b_min.z()));
        init_data.add_vertex(Vec3f(b_max.x(), b_max.y(), b_min.z()));
        init_data.add_vertex(Vec3f(b_max.x(), b_max.y() - size.y(), b_min.z()));
        init_data.add_vertex(Vec3f(b_max.x(), b_max.y(), b_min.z()));
        init_data.add_vertex(Vec3f(b_max.x(), b_max.y(), b_min.z() + size.z()));

        init_data.add_vertex(Vec3f(b_min.x(), b_max.y(), b_min.z()));
        init_data.add_vertex(Vec3f(b_min.x() + size.x(), b_max.y(), b_min.z()));
        init_data.add_vertex(Vec3f(b_min.x(), b_max.y(), b_min.z()));
        init_data.add_vertex(Vec3f(b_min.x(), b_max.y() - size.y(), b_min.z()));
        init_data.add_vertex(Vec3f(b_min.x(), b_max.y(), b_min.z()));
        init_data.add_vertex(Vec3f(b_min.x(), b_max.y(), b_min.z() + size.z()));

        init_data.add_vertex(Vec3f(b_min.x(), b_min.y(), b_max.z()));
        init_data.add_vertex(Vec3f(b_min.x() + size.x(), b_min.y(), b_max.z()));
        init_data.add_vertex(Vec3f(b_min.x(), b_min.y(), b_max.z()));
        init_data.add_vertex(Vec3f(b_min.x(), b_min.y() + size.y(), b_max.z()));
        init_data.add_vertex(Vec3f(b_min.x(), b_min.y(), b_max.z()));
        init_data.add_vertex(Vec3f(b_min.x(), b_min.y(), b_max.z() - size.z()));

        init_data.add_vertex(Vec3f(b_max.x(), b_min.y(), b_max.z()));
        init_data.add_vertex(Vec3f(b_max.x() - size.x(), b_min.y(), b_max.z()));
        init_data.add_vertex(Vec3f(b_max.x(), b_min.y(), b_max.z()));
        init_data.add_vertex(Vec3f(b_max.x(), b_min.y() + size.y(), b_max.z()));
        init_data.add_vertex(Vec3f(b_max.x(), b_min.y(), b_max.z()));
        init_data.add_vertex(Vec3f(b_max.x(), b_min.y(), b_max.z() - size.z()));

        init_data.add_vertex(Vec3f(b_max.x(), b_max.y(), b_max.z()));
        init_data.add_vertex(Vec3f(b_max.x() - size.x(), b_max.y(), b_max.z()));
        init_data.add_vertex(Vec3f(b_max.x(), b_max.y(), b_max.z()));
        init_data.add_vertex(Vec3f(b_max.x(), b_max.y() - size.y(), b_max.z()));
        init_data.add_vertex(Vec3f(b_max.x(), b_max.y(), b_max.z()));
        init_data.add_vertex(Vec3f(b_max.x(), b_max.y(), b_max.z() - size.z()));

        init_data.add_vertex(Vec3f(b_min.x(), b_max.y(), b_max.z()));
        init_data.add_vertex(Vec3f(b_min.x() + size.x(), b_max.y(), b_max.z()));
        init_data.add_vertex(Vec3f(b_min.x(), b_max.y(), b_max.z()));
        init_data.add_vertex(Vec3f(b_min.x(), b_max.y() - size.y(), b_max.z()));
        init_data.add_vertex(Vec3f(b_min.x(), b_max.y(), b_max.z()));
        init_data.add_vertex(Vec3f(b_min.x(), b_max.y(), b_max.z() - size.z()));

        // indices
        for (unsigned int i = 0; i < 48; ++i) {
            init_data.add_index(i);
        }

        m_box.init_from(std::move(init_data));
    }

    glsafe(::glEnable(GL_DEPTH_TEST));

    glsafe(::glLineWidth(2.0f * m_scale_factor));

#if ENABLE_GL_SHADERS_ATTRIBUTES
    GLShaderProgram* shader = wxGetApp().get_shader("flat_attr");
#else
    GLShaderProgram* shader = wxGetApp().get_shader("flat");
#endif // ENABLE_GL_SHADERS_ATTRIBUTES
    if (shader == nullptr)
        return;

#if ENABLE_COORDINATE_DEPENDENT_SELECTION_BOX
    glsafe(::glPushMatrix());
    glsafe(::glMultMatrixd(trafo.data()));
#endif // ENABLE_COORDINATE_DEPENDENT_SELECTION_BOX

    shader->start_using();
#if ENABLE_GL_SHADERS_ATTRIBUTES
    const Camera& camera = wxGetApp().plater()->get_camera();
    shader->set_uniform("view_model_matrix", camera.get_view_matrix());
    shader->set_uniform("projection_matrix", camera.get_projection_matrix());
#endif // ENABLE_GL_SHADERS_ATTRIBUTES
    m_box.set_color(to_rgba(color));
    m_box.render();
    shader->stop_using();

#if ENABLE_COORDINATE_DEPENDENT_SELECTION_BOX
    glsafe(::glPopMatrix());
#endif // ENABLE_COORDINATE_DEPENDENT_SELECTION_BOX
#else
    ::glBegin(GL_LINES);

    ::glVertex3f(b_min(0), b_min(1), b_min(2)); ::glVertex3f(b_min(0) + size(0), b_min(1), b_min(2));
    ::glVertex3f(b_min(0), b_min(1), b_min(2)); ::glVertex3f(b_min(0), b_min(1) + size(1), b_min(2));
    ::glVertex3f(b_min(0), b_min(1), b_min(2)); ::glVertex3f(b_min(0), b_min(1), b_min(2) + size(2));

    ::glVertex3f(b_max(0), b_min(1), b_min(2)); ::glVertex3f(b_max(0) - size(0), b_min(1), b_min(2));
    ::glVertex3f(b_max(0), b_min(1), b_min(2)); ::glVertex3f(b_max(0), b_min(1) + size(1), b_min(2));
    ::glVertex3f(b_max(0), b_min(1), b_min(2)); ::glVertex3f(b_max(0), b_min(1), b_min(2) + size(2));

    ::glVertex3f(b_max(0), b_max(1), b_min(2)); ::glVertex3f(b_max(0) - size(0), b_max(1), b_min(2));
    ::glVertex3f(b_max(0), b_max(1), b_min(2)); ::glVertex3f(b_max(0), b_max(1) - size(1), b_min(2));
    ::glVertex3f(b_max(0), b_max(1), b_min(2)); ::glVertex3f(b_max(0), b_max(1), b_min(2) + size(2));

    ::glVertex3f(b_min(0), b_max(1), b_min(2)); ::glVertex3f(b_min(0) + size(0), b_max(1), b_min(2));
    ::glVertex3f(b_min(0), b_max(1), b_min(2)); ::glVertex3f(b_min(0), b_max(1) - size(1), b_min(2));
    ::glVertex3f(b_min(0), b_max(1), b_min(2)); ::glVertex3f(b_min(0), b_max(1), b_min(2) + size(2));

    ::glVertex3f(b_min(0), b_min(1), b_max(2)); ::glVertex3f(b_min(0) + size(0), b_min(1), b_max(2));
    ::glVertex3f(b_min(0), b_min(1), b_max(2)); ::glVertex3f(b_min(0), b_min(1) + size(1), b_max(2));
    ::glVertex3f(b_min(0), b_min(1), b_max(2)); ::glVertex3f(b_min(0), b_min(1), b_max(2) - size(2));

    ::glVertex3f(b_max(0), b_min(1), b_max(2)); ::glVertex3f(b_max(0) - size(0), b_min(1), b_max(2));
    ::glVertex3f(b_max(0), b_min(1), b_max(2)); ::glVertex3f(b_max(0), b_min(1) + size(1), b_max(2));
    ::glVertex3f(b_max(0), b_min(1), b_max(2)); ::glVertex3f(b_max(0), b_min(1), b_max(2) - size(2));

    ::glVertex3f(b_max(0), b_max(1), b_max(2)); ::glVertex3f(b_max(0) - size(0), b_max(1), b_max(2));
    ::glVertex3f(b_max(0), b_max(1), b_max(2)); ::glVertex3f(b_max(0), b_max(1) - size(1), b_max(2));
    ::glVertex3f(b_max(0), b_max(1), b_max(2)); ::glVertex3f(b_max(0), b_max(1), b_max(2) - size(2));

    ::glVertex3f(b_min(0), b_max(1), b_max(2)); ::glVertex3f(b_min(0) + size(0), b_max(1), b_max(2));
    ::glVertex3f(b_min(0), b_max(1), b_max(2)); ::glVertex3f(b_min(0), b_max(1) - size(1), b_max(2));
    ::glVertex3f(b_min(0), b_max(1), b_max(2)); ::glVertex3f(b_min(0), b_max(1), b_max(2) - size(2));

    glsafe(::glEnd());
#endif // ENABLE_LEGACY_OPENGL_REMOVAL
}

static ColorRGBA get_color(Axis axis)
{
    return AXES_COLOR[axis];
}

#if ENABLE_GL_SHADERS_ATTRIBUTES
void Selection::render_sidebar_position_hints(const std::string& sidebar_field, GLShaderProgram& shader, const Transform3d& matrix)
#else
void Selection::render_sidebar_position_hints(const std::string& sidebar_field)
#endif // ENABLE_GL_SHADERS_ATTRIBUTES
{
#if ENABLE_LEGACY_OPENGL_REMOVAL
#if ENABLE_GL_SHADERS_ATTRIBUTES
    const Camera& camera = wxGetApp().plater()->get_camera();
    const Transform3d view_matrix = camera.get_view_matrix() * matrix;
    shader.set_uniform("projection_matrix", camera.get_projection_matrix());
#endif // ENABLE_GL_SHADERS_ATTRIBUTES

    if (boost::ends_with(sidebar_field, "x")) {
#if ENABLE_GL_SHADERS_ATTRIBUTES
        const Transform3d view_model_matrix = view_matrix * Geometry::assemble_transform(Vec3d::Zero(), -0.5 * PI * Vec3d::UnitZ());
        shader.set_uniform("view_model_matrix", view_model_matrix);
        shader.set_uniform("normal_matrix", (Matrix3d)view_model_matrix.matrix().block(0, 0, 3, 3).inverse().transpose());
#else
        glsafe(::glRotated(-90.0, 0.0, 0.0, 1.0));
#endif // ENABLE_GL_SHADERS_ATTRIBUTES
        m_arrow.set_color(get_color(X));
        m_arrow.render();
    }
    else if (boost::ends_with(sidebar_field, "y")) {
#if ENABLE_GL_SHADERS_ATTRIBUTES
        shader.set_uniform("view_model_matrix", view_matrix);
        shader.set_uniform("normal_matrix", (Matrix3d)view_matrix.matrix().block(0, 0, 3, 3).inverse().transpose());
#endif // ENABLE_GL_SHADERS_ATTRIBUTES
        m_arrow.set_color(get_color(Y));
        m_arrow.render();
    }
    else if (boost::ends_with(sidebar_field, "z")) {
#if ENABLE_GL_SHADERS_ATTRIBUTES
        const Transform3d view_model_matrix = view_matrix * Geometry::assemble_transform(Vec3d::Zero(), 0.5 * PI * Vec3d::UnitX());
        shader.set_uniform("view_model_matrix", view_model_matrix);
        shader.set_uniform("normal_matrix", (Matrix3d)view_model_matrix.matrix().block(0, 0, 3, 3).inverse().transpose());
#else
        glsafe(::glRotated(90.0, 1.0, 0.0, 0.0));
#endif // ENABLE_GL_SHADERS_ATTRIBUTES
        m_arrow.set_color(get_color(Z));
        m_arrow.render();
    }
#else
    if (boost::ends_with(sidebar_field, "x")) {
        glsafe(::glRotated(-90.0, 0.0, 0.0, 1.0));
        m_arrow.set_color(-1, get_color(X));
        m_arrow.render();
    }
    else if (boost::ends_with(sidebar_field, "y")) {
        m_arrow.set_color(-1, get_color(Y));
        m_arrow.render();
    }
    else if (boost::ends_with(sidebar_field, "z")) {
        glsafe(::glRotated(90.0, 1.0, 0.0, 0.0));
        m_arrow.set_color(-1, get_color(Z));
        m_arrow.render();
    }
#endif // ENABLE_LEGACY_OPENGL_REMOVAL
}

#if ENABLE_GL_SHADERS_ATTRIBUTES
void Selection::render_sidebar_rotation_hints(const std::string& sidebar_field, GLShaderProgram& shader, const Transform3d& matrix)
#else
void Selection::render_sidebar_rotation_hints(const std::string& sidebar_field)
#endif // ENABLE_GL_SHADERS_ATTRIBUTES
{
#if ENABLE_LEGACY_OPENGL_REMOVAL
#if ENABLE_GL_SHADERS_ATTRIBUTES
    auto render_sidebar_rotation_hint = [this](GLShaderProgram& shader, const Transform3d& matrix) {
        Transform3d view_model_matrix = matrix;
        shader.set_uniform("view_model_matrix", view_model_matrix);
        shader.set_uniform("normal_matrix", (Matrix3d)view_model_matrix.matrix().block(0, 0, 3, 3).inverse().transpose());
        m_curved_arrow.render();
        view_model_matrix = matrix * Geometry::assemble_transform(Vec3d::Zero(), PI * Vec3d::UnitZ());
        shader.set_uniform("view_model_matrix", view_model_matrix);
        shader.set_uniform("normal_matrix", (Matrix3d)view_model_matrix.matrix().block(0, 0, 3, 3).inverse().transpose());
        m_curved_arrow.render();
    };

    const Camera& camera = wxGetApp().plater()->get_camera();
    const Transform3d view_matrix = camera.get_view_matrix() * matrix;
    shader.set_uniform("projection_matrix", camera.get_projection_matrix());
#else
    auto render_sidebar_rotation_hint = [this]() {
        m_curved_arrow.render();
        glsafe(::glRotated(180.0, 0.0, 0.0, 1.0));
        m_curved_arrow.render();
    };
#endif // ENABLE_GL_SHADERS_ATTRIBUTES

    if (boost::ends_with(sidebar_field, "x")) {
#if !ENABLE_GL_SHADERS_ATTRIBUTES
        glsafe(::glRotated(90.0, 0.0, 1.0, 0.0));
#endif // !ENABLE_GL_SHADERS_ATTRIBUTES
        m_curved_arrow.set_color(get_color(X));
#if ENABLE_GL_SHADERS_ATTRIBUTES
        render_sidebar_rotation_hint(shader, view_matrix * Geometry::assemble_transform(Vec3d::Zero(), 0.5 * PI * Vec3d::UnitY()));
#else
        render_sidebar_rotation_hint();
#endif // ENABLE_GL_SHADERS_ATTRIBUTES
    }
    else if (boost::ends_with(sidebar_field, "y")) {
#if !ENABLE_GL_SHADERS_ATTRIBUTES
        glsafe(::glRotated(-90.0, 1.0, 0.0, 0.0));
#endif // !ENABLE_GL_SHADERS_ATTRIBUTES
        m_curved_arrow.set_color(get_color(Y));
#if ENABLE_GL_SHADERS_ATTRIBUTES
        render_sidebar_rotation_hint(shader, view_matrix * Geometry::assemble_transform(Vec3d::Zero(), -0.5 * PI * Vec3d::UnitX()));
#else
        render_sidebar_rotation_hint();
#endif // ENABLE_GL_SHADERS_ATTRIBUTES
    }
    else if (boost::ends_with(sidebar_field, "z")) {
        m_curved_arrow.set_color(get_color(Z));
#if ENABLE_GL_SHADERS_ATTRIBUTES
        render_sidebar_rotation_hint(shader, view_matrix);
#else
        render_sidebar_rotation_hint();
#endif // ENABLE_GL_SHADERS_ATTRIBUTES
    }
#else
    auto render_sidebar_rotation_hint = [this]() {
        m_curved_arrow.render();
        glsafe(::glRotated(180.0, 0.0, 0.0, 1.0));
        m_curved_arrow.render();
    };

    if (boost::ends_with(sidebar_field, "x")) {
        glsafe(::glRotated(90.0, 0.0, 1.0, 0.0));
        m_curved_arrow.set_color(-1, get_color(X));
        render_sidebar_rotation_hint();
    }
    else if (boost::ends_with(sidebar_field, "y")) {
        glsafe(::glRotated(-90.0, 1.0, 0.0, 0.0));
        m_curved_arrow.set_color(-1, get_color(Y));
        render_sidebar_rotation_hint();
    }
    else if (boost::ends_with(sidebar_field, "z")) {
        m_curved_arrow.set_color(-1, get_color(Z));
        render_sidebar_rotation_hint();
    }
#endif // ENABLE_LEGACY_OPENGL_REMOVAL
}

#if ENABLE_GL_SHADERS_ATTRIBUTES
void Selection::render_sidebar_scale_hints(const std::string& sidebar_field, GLShaderProgram& shader, const Transform3d& matrix)
#else
void Selection::render_sidebar_scale_hints(const std::string& sidebar_field)
#endif // ENABLE_GL_SHADERS_ATTRIBUTES
{
    const bool uniform_scale = requires_uniform_scale() || wxGetApp().obj_manipul()->get_uniform_scaling();

#if ENABLE_GL_SHADERS_ATTRIBUTES
    auto render_sidebar_scale_hint = [this, uniform_scale](Axis axis, GLShaderProgram& shader, const Transform3d& matrix) {
#else
    auto render_sidebar_scale_hint = [this, uniform_scale](Axis axis) {
#endif // ENABLE_GL_SHADERS_ATTRIBUTES
#if ENABLE_LEGACY_OPENGL_REMOVAL
        m_arrow.set_color(uniform_scale ? UNIFORM_SCALE_COLOR : get_color(axis));
#else
        m_arrow.set_color(-1, uniform_scale ? UNIFORM_SCALE_COLOR : get_color(axis));
<<<<<<< HEAD
#endif // ENABLE_GLBEGIN_GLEND_REMOVAL
#if !ENABLE_WORLD_COORDINATE_SHOW_AXES
=======
#endif // ENABLE_LEGACY_OPENGL_REMOVAL

#if ENABLE_GL_SHADERS_ATTRIBUTES
        Transform3d view_model_matrix = matrix * Geometry::assemble_transform(5.0 * Vec3d::UnitY());
        shader.set_uniform("view_model_matrix", view_model_matrix);
        shader.set_uniform("normal_matrix", (Matrix3d)view_model_matrix.matrix().block(0, 0, 3, 3).inverse().transpose());
#else
>>>>>>> eda89055
        GLShaderProgram* shader = wxGetApp().get_current_shader();
        if (shader != nullptr)
            shader->set_uniform("emission_factor", 0.0f);
#endif // !ENABLE_WORLD_COORDINATE_SHOW_AXES

        glsafe(::glTranslated(0.0, 5.0, 0.0));
#endif // ENABLE_GL_SHADERS_ATTRIBUTES
        m_arrow.render();

#if ENABLE_GL_SHADERS_ATTRIBUTES
        view_model_matrix = matrix * Geometry::assemble_transform(-5.0 * Vec3d::UnitY(), PI * Vec3d::UnitZ());
        shader.set_uniform("view_model_matrix", view_model_matrix);
        shader.set_uniform("normal_matrix", (Matrix3d)view_model_matrix.matrix().block(0, 0, 3, 3).inverse().transpose());
#else
        glsafe(::glTranslated(0.0, -10.0, 0.0));
        glsafe(::glRotated(180.0, 0.0, 0.0, 1.0));
#endif // ENABLE_GL_SHADERS_ATTRIBUTES
        m_arrow.render();
    };

#if ENABLE_GL_SHADERS_ATTRIBUTES
    const Camera& camera = wxGetApp().plater()->get_camera();
    const Transform3d view_matrix = camera.get_view_matrix() * matrix;
    shader.set_uniform("projection_matrix", camera.get_projection_matrix());
#endif // ENABLE_GL_SHADERS_ATTRIBUTES

    if (boost::ends_with(sidebar_field, "x") || uniform_scale) {
#if ENABLE_GL_SHADERS_ATTRIBUTES
        render_sidebar_scale_hint(X, shader, view_matrix * Geometry::assemble_transform(Vec3d::Zero(), -0.5 * PI * Vec3d::UnitZ()));
#else
        glsafe(::glPushMatrix());
        glsafe(::glRotated(-90.0, 0.0, 0.0, 1.0));
        render_sidebar_scale_hint(X);
        glsafe(::glPopMatrix());
#endif // ENABLE_GL_SHADERS_ATTRIBUTES
    }

    if (boost::ends_with(sidebar_field, "y") || uniform_scale) {
#if ENABLE_GL_SHADERS_ATTRIBUTES
        render_sidebar_scale_hint(Y, shader, view_matrix);
#else
        glsafe(::glPushMatrix());
        render_sidebar_scale_hint(Y);
        glsafe(::glPopMatrix());
#endif // ENABLE_GL_SHADERS_ATTRIBUTES
    }

    if (boost::ends_with(sidebar_field, "z") || uniform_scale) {
#if ENABLE_GL_SHADERS_ATTRIBUTES
        render_sidebar_scale_hint(Z, shader, view_matrix * Geometry::assemble_transform(Vec3d::Zero(), 0.5 * PI * Vec3d::UnitX()));
#else
        glsafe(::glPushMatrix());
        glsafe(::glRotated(90.0, 1.0, 0.0, 0.0));
        render_sidebar_scale_hint(Z);
        glsafe(::glPopMatrix());
#endif // ENABLE_GL_SHADERS_ATTRIBUTES
    }
}

#if ENABLE_GL_SHADERS_ATTRIBUTES
void Selection::render_sidebar_layers_hints(const std::string& sidebar_field, GLShaderProgram& shader)
#else
void Selection::render_sidebar_layers_hints(const std::string& sidebar_field)
#endif // ENABLE_GL_SHADERS_ATTRIBUTES
{
    static const float Margin = 10.0f;

    std::string field = sidebar_field;

    // extract max_z
    std::string::size_type pos = field.rfind("_");
    if (pos == std::string::npos)
        return;

    const float max_z = float(string_to_double_decimal_point(field.substr(pos + 1)));

    // extract min_z
    field = field.substr(0, pos);
    pos = field.rfind("_");
    if (pos == std::string::npos)
        return;

    const float min_z = float(string_to_double_decimal_point(field.substr(pos + 1)));

    // extract type
    field = field.substr(0, pos);
    pos = field.rfind("_");
    if (pos == std::string::npos)
        return;

    const int type = std::stoi(field.substr(pos + 1));

    const BoundingBoxf3& box = get_bounding_box();

#if !ENABLE_LEGACY_OPENGL_REMOVAL
    const float min_x = float(box.min.x()) - Margin;
    const float max_x = float(box.max.x()) + Margin;
    const float min_y = float(box.min.y()) - Margin;
    const float max_y = float(box.max.y()) + Margin;
#endif // !ENABLE_LEGACY_OPENGL_REMOVAL

    // view dependend order of rendering to keep correct transparency
    const bool camera_on_top = wxGetApp().plater()->get_camera().is_looking_downward();
    const float z1 = camera_on_top ? min_z : max_z;
    const float z2 = camera_on_top ? max_z : min_z;

#if ENABLE_LEGACY_OPENGL_REMOVAL
    const Vec3f p1 = { float(box.min.x()) - Margin, float(box.min.y()) - Margin, z1 };
    const Vec3f p2 = { float(box.max.x()) + Margin, float(box.max.y()) + Margin, z2 };
#endif // ENABLE_LEGACY_OPENGL_REMOVAL

    glsafe(::glEnable(GL_DEPTH_TEST));
    glsafe(::glDisable(GL_CULL_FACE));
    glsafe(::glEnable(GL_BLEND));
    glsafe(::glBlendFunc(GL_SRC_ALPHA, GL_ONE_MINUS_SRC_ALPHA));

#if ENABLE_LEGACY_OPENGL_REMOVAL
    if (!m_planes.models[0].is_initialized() || !is_approx(m_planes.check_points[0], p1)) {
        m_planes.check_points[0] = p1;
        m_planes.models[0].reset();

        GLModel::Geometry init_data;
        init_data.format = { GLModel::Geometry::EPrimitiveType::Triangles, GLModel::Geometry::EVertexLayout::P3 };
        init_data.reserve_vertices(4);
        init_data.reserve_indices(6);

        // vertices
        init_data.add_vertex(Vec3f(p1.x(), p1.y(), z1));
        init_data.add_vertex(Vec3f(p2.x(), p1.y(), z1));
        init_data.add_vertex(Vec3f(p2.x(), p2.y(), z1));
        init_data.add_vertex(Vec3f(p1.x(), p2.y(), z1));

        // indices
        init_data.add_triangle(0, 1, 2);
        init_data.add_triangle(2, 3, 0);

        m_planes.models[0].init_from(std::move(init_data));
    }

    if (!m_planes.models[1].is_initialized() || !is_approx(m_planes.check_points[1], p2)) {
        m_planes.check_points[1] = p2;
        m_planes.models[1].reset();

        GLModel::Geometry init_data;
        init_data.format = { GLModel::Geometry::EPrimitiveType::Triangles, GLModel::Geometry::EVertexLayout::P3 };
        init_data.reserve_vertices(4);
        init_data.reserve_indices(6);

        // vertices
        init_data.add_vertex(Vec3f(p1.x(), p1.y(), z2));
        init_data.add_vertex(Vec3f(p2.x(), p1.y(), z2));
        init_data.add_vertex(Vec3f(p2.x(), p2.y(), z2));
        init_data.add_vertex(Vec3f(p1.x(), p2.y(), z2));

        // indices
        init_data.add_triangle(0, 1, 2);
        init_data.add_triangle(2, 3, 0);

        m_planes.models[1].init_from(std::move(init_data));
    }

#if ENABLE_GL_SHADERS_ATTRIBUTES
    const Camera& camera = wxGetApp().plater()->get_camera();
    shader.set_uniform("view_model_matrix", camera.get_view_matrix());
    shader.set_uniform("projection_matrix", camera.get_projection_matrix());
#endif // ENABLE_GL_SHADERS_ATTRIBUTES

    m_planes.models[0].set_color((camera_on_top && type == 1) || (!camera_on_top && type == 2) ? SOLID_PLANE_COLOR : TRANSPARENT_PLANE_COLOR);
    m_planes.models[0].render();
    m_planes.models[1].set_color((camera_on_top && type == 2) || (!camera_on_top && type == 1) ? SOLID_PLANE_COLOR : TRANSPARENT_PLANE_COLOR);
    m_planes.models[1].render();
#else
    ::glBegin(GL_QUADS);
    ::glColor4fv((camera_on_top && type == 1) || (!camera_on_top && type == 2) ? SOLID_PLANE_COLOR.data() : TRANSPARENT_PLANE_COLOR.data());
    ::glVertex3f(min_x, min_y, z1);
    ::glVertex3f(max_x, min_y, z1);
    ::glVertex3f(max_x, max_y, z1);
    ::glVertex3f(min_x, max_y, z1);
    glsafe(::glEnd());

    ::glBegin(GL_QUADS);
    ::glColor4fv((camera_on_top && type == 2) || (!camera_on_top && type == 1) ? SOLID_PLANE_COLOR.data() : TRANSPARENT_PLANE_COLOR.data());
    ::glVertex3f(min_x, min_y, z2);
    ::glVertex3f(max_x, min_y, z2);
    ::glVertex3f(max_x, max_y, z2);
    ::glVertex3f(min_x, max_y, z2);
    glsafe(::glEnd());
#endif // ENABLE_LEGACY_OPENGL_REMOVAL

    glsafe(::glEnable(GL_CULL_FACE));
    glsafe(::glDisable(GL_BLEND));
}

#ifndef NDEBUG
static bool is_rotation_xy_synchronized(const Vec3d &rot_xyz_from, const Vec3d &rot_xyz_to)
{
    const Eigen::AngleAxisd angle_axis(Geometry::rotation_xyz_diff(rot_xyz_from, rot_xyz_to));
    const Vec3d  axis = angle_axis.axis();
    const double angle = angle_axis.angle();
    if (std::abs(angle) < 1e-8)
        return true;
    assert(std::abs(axis.x()) < 1e-8);
    assert(std::abs(axis.y()) < 1e-8);
    assert(std::abs(std::abs(axis.z()) - 1.) < 1e-8);
    return std::abs(axis.x()) < 1e-8 && std::abs(axis.y()) < 1e-8 && std::abs(std::abs(axis.z()) - 1.) < 1e-8;
}

static void verify_instances_rotation_synchronized(const Model &model, const GLVolumePtrs &volumes)
{
    for (int idx_object = 0; idx_object < int(model.objects.size()); ++idx_object) {
        int idx_volume_first = -1;
        for (int i = 0; i < (int)volumes.size(); ++i) {
            if (volumes[i]->object_idx() == idx_object) {
                idx_volume_first = i;
                break;
            }
        }
        assert(idx_volume_first != -1); // object without instances?
        if (idx_volume_first == -1)
            continue;
        const Vec3d &rotation0 = volumes[idx_volume_first]->get_instance_rotation();
        for (int i = idx_volume_first + 1; i < (int)volumes.size(); ++i)
            if (volumes[i]->object_idx() == idx_object) {
                const Vec3d &rotation = volumes[i]->get_instance_rotation();
                assert(is_rotation_xy_synchronized(rotation, rotation0));
            }
    }
}
#endif /* NDEBUG */

void Selection::synchronize_unselected_instances(SyncRotationType sync_rotation_type)
{
    std::set<unsigned int> done;  // prevent processing volumes twice
    done.insert(m_list.begin(), m_list.end());

    for (unsigned int i : m_list) {
        if (done.size() == m_volumes->size())
            break;

        const GLVolume* volume = (*m_volumes)[i];
#if ENABLE_WIPETOWER_OBJECTID_1000_REMOVAL
        if (volume->is_wipe_tower)
            continue;

        const int object_idx = volume->object_idx();
#else
        const int object_idx = volume->object_idx();
        if (object_idx >= 1000)
            continue;
#endif // ENABLE_WIPETOWER_OBJECTID_1000_REMOVAL

        const int instance_idx = volume->instance_idx();
        const Vec3d& rotation = volume->get_instance_rotation();
        const Vec3d& scaling_factor = volume->get_instance_scaling_factor();
        const Vec3d& mirror = volume->get_instance_mirror();

        // Process unselected instances.
        for (unsigned int j = 0; j < (unsigned int)m_volumes->size(); ++j) {
            if (done.size() == m_volumes->size())
                break;

            if (done.find(j) != done.end())
                continue;

            GLVolume* v = (*m_volumes)[j];
            if (v->object_idx() != object_idx || v->instance_idx() == instance_idx)
                continue;

            assert(is_rotation_xy_synchronized(m_cache.volumes_data[i].get_instance_rotation(), m_cache.volumes_data[j].get_instance_rotation()));
            switch (sync_rotation_type) {
            case SyncRotationType::NONE: {
                // z only rotation -> synch instance z
                // The X,Y rotations should be synchronized from start to end of the rotation.
                assert(is_rotation_xy_synchronized(rotation, v->get_instance_rotation()));
                if (wxGetApp().preset_bundle->printers.get_edited_preset().printer_technology() != ptSLA)
                    v->set_instance_offset(Z, volume->get_instance_offset().z());
                break;
            }
            case SyncRotationType::GENERAL: {
                // generic rotation -> update instance z with the delta of the rotation.
                const double z_diff = Geometry::rotation_diff_z(m_cache.volumes_data[i].get_instance_rotation(), m_cache.volumes_data[j].get_instance_rotation());
                v->set_instance_rotation({ rotation.x(), rotation.y(), rotation.z() + z_diff });
                break;
            }
#if ENABLE_WORLD_COORDINATE
            case SyncRotationType::FULL: {
                // generic rotation -> update instance z with the delta of the rotation.
                const Eigen::AngleAxisd angle_axis(Geometry::rotation_xyz_diff(rotation, m_cache.volumes_data[j].get_instance_rotation()));
                const Vec3d& axis = angle_axis.axis();
                const double z_diff = (std::abs(axis.x()) > EPSILON || std::abs(axis.y()) > EPSILON) ?
                    angle_axis.angle() * axis.z() : Geometry::rotation_diff_z(rotation, m_cache.volumes_data[j].get_instance_rotation());

                v->set_instance_rotation({ rotation.x(), rotation.y(), rotation.z() + z_diff });
                break;
            }
#endif // ENABLE_WORLD_COORDINATE
            }

            v->set_instance_scaling_factor(scaling_factor);
            v->set_instance_mirror(mirror);

            done.insert(j);
        }
    }

#ifndef NDEBUG
    verify_instances_rotation_synchronized(*m_model, *m_volumes);
#endif /* NDEBUG */
}

void Selection::synchronize_unselected_volumes()
{
    for (unsigned int i : m_list) {
        const GLVolume* volume = (*m_volumes)[i];
#if ENABLE_WIPETOWER_OBJECTID_1000_REMOVAL
        if (volume->is_wipe_tower)
            continue;

        const int object_idx = volume->object_idx();
#else
        const int object_idx = volume->object_idx();
        if (object_idx >= 1000)
            continue;
#endif // ENABLE_WIPETOWER_OBJECTID_1000_REMOVAL

        const int volume_idx = volume->volume_idx();
        const Vec3d& offset = volume->get_volume_offset();
        const Vec3d& rotation = volume->get_volume_rotation();
        const Vec3d& scaling_factor = volume->get_volume_scaling_factor();
        const Vec3d& mirror = volume->get_volume_mirror();

        // Process unselected volumes.
        for (unsigned int j = 0; j < (unsigned int)m_volumes->size(); ++j) {
            if (j == i)
                continue;

            GLVolume* v = (*m_volumes)[j];
            if (v->object_idx() != object_idx || v->volume_idx() != volume_idx)
                continue;

            v->set_volume_offset(offset);
            v->set_volume_rotation(rotation);
            v->set_volume_scaling_factor(scaling_factor);
            v->set_volume_mirror(mirror);
        }
    }
}

void Selection::ensure_on_bed()
{
    typedef std::map<std::pair<int, int>, double> InstancesToZMap;
    InstancesToZMap instances_min_z;

    for (size_t i = 0; i < m_volumes->size(); ++i) {
        GLVolume* volume = (*m_volumes)[i];
        if (!volume->is_wipe_tower && !volume->is_modifier && 
            std::find(m_cache.sinking_volumes.begin(), m_cache.sinking_volumes.end(), i) == m_cache.sinking_volumes.end()) {
            const double min_z = volume->transformed_convex_hull_bounding_box().min.z();
            std::pair<int, int> instance = std::make_pair(volume->object_idx(), volume->instance_idx());
            InstancesToZMap::iterator it = instances_min_z.find(instance);
            if (it == instances_min_z.end())
                it = instances_min_z.insert(InstancesToZMap::value_type(instance, DBL_MAX)).first;

            it->second = std::min(it->second, min_z);
        }
    }

    for (GLVolume* volume : *m_volumes) {
        std::pair<int, int> instance = std::make_pair(volume->object_idx(), volume->instance_idx());
        InstancesToZMap::iterator it = instances_min_z.find(instance);
        if (it != instances_min_z.end())
            volume->set_instance_offset(Z, volume->get_instance_offset(Z) - it->second);
    }
}

void Selection::ensure_not_below_bed()
{
    typedef std::map<std::pair<int, int>, double> InstancesToZMap;
    InstancesToZMap instances_max_z;

    for (size_t i = 0; i < m_volumes->size(); ++i) {
        GLVolume* volume = (*m_volumes)[i];
        if (!volume->is_wipe_tower && !volume->is_modifier) {
            const double max_z = volume->transformed_convex_hull_bounding_box().max.z();
            const std::pair<int, int> instance = std::make_pair(volume->object_idx(), volume->instance_idx());
            InstancesToZMap::iterator it = instances_max_z.find(instance);
            if (it == instances_max_z.end())
                it = instances_max_z.insert({ instance, -DBL_MAX }).first;

            it->second = std::max(it->second, max_z);
        }
    }

    if (is_any_volume()) {
        for (unsigned int i : m_list) {
            GLVolume& volume = *(*m_volumes)[i];
            const std::pair<int, int> instance = std::make_pair(volume.object_idx(), volume.instance_idx());
            InstancesToZMap::const_iterator it = instances_max_z.find(instance);
            const double z_shift = SINKING_MIN_Z_THRESHOLD - it->second;
            if (it != instances_max_z.end() && z_shift > 0.0)
                volume.set_volume_offset(Z, volume.get_volume_offset(Z) + z_shift);
        }
    }
    else {
        for (GLVolume* volume : *m_volumes) {
            const std::pair<int, int> instance = std::make_pair(volume->object_idx(), volume->instance_idx());
            InstancesToZMap::const_iterator it = instances_max_z.find(instance);
            if (it != instances_max_z.end() && it->second < SINKING_MIN_Z_THRESHOLD)
                volume->set_instance_offset(Z, volume->get_instance_offset(Z) + SINKING_MIN_Z_THRESHOLD - it->second);
        }
    }
}

bool Selection::is_from_fully_selected_instance(unsigned int volume_idx) const
{
    struct SameInstance
    {
        int obj_idx;
        int inst_idx;
        GLVolumePtrs& volumes;

        SameInstance(int obj_idx, int inst_idx, GLVolumePtrs& volumes) : obj_idx(obj_idx), inst_idx(inst_idx), volumes(volumes) {}
        bool operator () (unsigned int i) { return (volumes[i]->volume_idx() >= 0) && (volumes[i]->object_idx() == obj_idx) && (volumes[i]->instance_idx() == inst_idx); }
    };

    if ((unsigned int)m_volumes->size() <= volume_idx)
        return false;

    GLVolume* volume = (*m_volumes)[volume_idx];
    int object_idx = volume->object_idx();
    if ((int)m_model->objects.size() <= object_idx)
        return false;

    unsigned int count = (unsigned int)std::count_if(m_list.begin(), m_list.end(), SameInstance(object_idx, volume->instance_idx(), *m_volumes));
    return count == (unsigned int)m_model->objects[object_idx]->volumes.size();
}

void Selection::paste_volumes_from_clipboard()
{
#ifdef _DEBUG
    check_model_ids_validity(*m_model);
#endif /* _DEBUG */

    int dst_obj_idx = get_object_idx();
    if ((dst_obj_idx < 0) || ((int)m_model->objects.size() <= dst_obj_idx))
        return;

    ModelObject* dst_object = m_model->objects[dst_obj_idx];

    int dst_inst_idx = get_instance_idx();
    if ((dst_inst_idx < 0) || ((int)dst_object->instances.size() <= dst_inst_idx))
        return;

    ModelObject* src_object = m_clipboard.get_object(0);
    if (src_object != nullptr)
    {
        ModelInstance* dst_instance = dst_object->instances[dst_inst_idx];
        BoundingBoxf3 dst_instance_bb = dst_object->instance_bounding_box(dst_inst_idx);
        Transform3d src_matrix = src_object->instances[0]->get_transformation().get_matrix(true);
        Transform3d dst_matrix = dst_instance->get_transformation().get_matrix(true);
        bool from_same_object = (src_object->input_file == dst_object->input_file) && src_matrix.isApprox(dst_matrix);

        // used to keep relative position of multivolume selections when pasting from another object
        BoundingBoxf3 total_bb;

        ModelVolumePtrs volumes;
        for (ModelVolume* src_volume : src_object->volumes)
        {
            ModelVolume* dst_volume = dst_object->add_volume(*src_volume);
            dst_volume->set_new_unique_id();
            if (from_same_object)
            {
//                // if the volume comes from the same object, apply the offset in world system
//                double offset = wxGetApp().plater()->canvas3D()->get_size_proportional_to_max_bed_size(0.05);
//                dst_volume->translate(dst_matrix.inverse() * Vec3d(offset, offset, 0.0));
            }
            else
            {
                // if the volume comes from another object, apply the offset as done when adding modifiers
                // see ObjectList::load_generic_subobject()
                total_bb.merge(dst_volume->mesh().bounding_box().transformed(src_volume->get_matrix()));
            }

            volumes.push_back(dst_volume);
#ifdef _DEBUG
		    check_model_ids_validity(*m_model);
#endif /* _DEBUG */
        }

        // keeps relative position of multivolume selections
        if (!from_same_object)
        {
            for (ModelVolume* v : volumes)
            {
                v->set_offset((v->get_offset() - total_bb.center()) + dst_matrix.inverse() * (Vec3d(dst_instance_bb.max(0), dst_instance_bb.min(1), dst_instance_bb.min(2)) + 0.5 * total_bb.size() - dst_instance->get_transformation().get_offset()));
            }
        }

        wxGetApp().obj_list()->paste_volumes_into_list(dst_obj_idx, volumes);
    }

#ifdef _DEBUG
    check_model_ids_validity(*m_model);
#endif /* _DEBUG */
}

void Selection::paste_objects_from_clipboard()
{
#ifdef _DEBUG
    check_model_ids_validity(*m_model);
#endif /* _DEBUG */

    std::vector<size_t> object_idxs;
    const ModelObjectPtrs& src_objects = m_clipboard.get_objects();
    for (const ModelObject* src_object : src_objects)
    {
        ModelObject* dst_object = m_model->add_object(*src_object);
        double offset = wxGetApp().plater()->canvas3D()->get_size_proportional_to_max_bed_size(0.05);
        Vec3d displacement(offset, offset, 0.0);
        for (ModelInstance* inst : dst_object->instances)
        {
            inst->set_offset(inst->get_offset() + displacement);
        }

        object_idxs.push_back(m_model->objects.size() - 1);
#ifdef _DEBUG
	    check_model_ids_validity(*m_model);
#endif /* _DEBUG */
    }

    wxGetApp().obj_list()->paste_objects_into_list(object_idxs);

#ifdef _DEBUG
    check_model_ids_validity(*m_model);
#endif /* _DEBUG */
}

} // namespace GUI
} // namespace Slic3r<|MERGE_RESOLUTION|>--- conflicted
+++ resolved
@@ -1471,8 +1471,7 @@
 
     m_scale_factor = scale_factor;
     // render cumulative bounding box of selected volumes
-<<<<<<< HEAD
-#if ENABLE_GLBEGIN_GLEND_REMOVAL
+#if ENABLE_LEGACY_OPENGL_REMOVAL
 #if ENABLE_COORDINATE_DEPENDENT_SELECTION_BOX
     BoundingBoxf3 box;
     Transform3d trafo;
@@ -1498,9 +1497,6 @@
 
     render_bounding_box(box, trafo, ColorRGB::WHITE());
 #else
-=======
-#if ENABLE_LEGACY_OPENGL_REMOVAL
->>>>>>> eda89055
     render_bounding_box(get_bounding_box(), ColorRGB::WHITE());
 #endif // ENABLE_COORDINATE_DEPENDENT_SELECTION_BOX
 #else
@@ -1589,31 +1585,39 @@
 
     glsafe(::glEnable(GL_DEPTH_TEST));
 
-<<<<<<< HEAD
+#if ENABLE_GL_SHADERS_ATTRIBUTES
+    const Transform3d base_matrix = Geometry::assemble_transform(get_bounding_box().center());
+#endif // ENABLE_GL_SHADERS_ATTRIBUTES
+#if ENABLE_GL_SHADERS_ATTRIBUTES || ENABLE_WORLD_COORDINATE_SHOW_AXES
+    Transform3d orient_matrix = Transform3d::Identity();
+#else
+    glsafe(::glPushMatrix());
+#endif // ENABLE_GL_SHADERS_ATTRIBUTES || ENABLE_WORLD_COORDINATE_SHOW_AXES
+
 #if ENABLE_WORLD_COORDINATE_SHOW_AXES
     const Vec3d center = get_bounding_box().center();
     Vec3d axes_center = center;
-    Transform3d orient_matrix = Transform3d::Identity();
-#else
-    glsafe(::glPushMatrix());
 #endif // ENABLE_WORLD_COORDINATE_SHOW_AXES
 
     if (!boost::starts_with(sidebar_field, "layer")) {
-#if !ENABLE_WORLD_COORDINATE_SHOW_AXES
-        const Vec3d center = get_bounding_box().center();
-#endif // !ENABLE_WORLD_COORDINATE_SHOW_AXES
+#if ENABLE_GL_SHADERS_ATTRIBUTES
+        shader->set_uniform("emission_factor", 0.05f);
+#endif // ENABLE_GL_SHADERS_ATTRIBUTES
+#if !ENABLE_GL_SHADERS_ATTRIBUTES && !ENABLE_WORLD_COORDINATE_SHOW_AXES
+        const Vec3d& center = get_bounding_box().center();
+#endif // !ENABLE_GL_SHADERS_ATTRIBUTES && !ENABLE_WORLD_COORDINATE_SHOW_AXES
 #if ENABLE_WORLD_COORDINATE
         if (is_single_full_instance() && !wxGetApp().obj_manipul()->is_world_coordinates()) {
 #else
         if (is_single_full_instance() && !wxGetApp().obj_manipul()->get_world_coordinates()) {
 #endif // ENABLE_WORLD_COORDINATE
-#if !ENABLE_WORLD_COORDINATE_SHOW_AXES
+#if !ENABLE_GL_SHADERS_ATTRIBUTES && !ENABLE_WORLD_COORDINATE_SHOW_AXES
             glsafe(::glTranslated(center.x(), center.y(), center.z()));
-#endif // !ENABLE_WORLD_COORDINATE_SHOW_AXES
+#endif // !ENABLE_GL_SHADERS_ATTRIBUTES && !ENABLE_WORLD_COORDINATE_SHOW_AXES
 #if ENABLE_WORLD_COORDINATE
-#if !ENABLE_WORLD_COORDINATE_SHOW_AXES
+#if !ENABLE_GL_SHADERS_ATTRIBUTES && !ENABLE_WORLD_COORDINATE_SHOW_AXES
             Transform3d orient_matrix = Transform3d::Identity();
-#endif // !ENABLE_WORLD_COORDINATE_SHOW_AXES
+#endif // !ENABLE_GL_SHADERS_ATTRIBUTES && !ENABLE_WORLD_COORDINATE_SHOW_AXES
             orient_matrix = (*m_volumes)[*m_list.begin()]->get_instance_transformation().get_matrix(true, false, true, true);
 #if ENABLE_WORLD_COORDINATE_SHOW_AXES
             axes_center = (*m_volumes)[*m_list.begin()]->get_instance_offset();
@@ -1621,26 +1625,7 @@
             glsafe(::glMultMatrixd(orient_matrix.data()));
 #endif // ENABLE_WORLD_COORDINATE_SHOW_AXES
 #else
-=======
-#if ENABLE_GL_SHADERS_ATTRIBUTES
-    const Transform3d base_matrix = Geometry::assemble_transform(get_bounding_box().center());
-    Transform3d orient_matrix = Transform3d::Identity();
-#else
-    glsafe(::glPushMatrix());
-#endif // ENABLE_GL_SHADERS_ATTRIBUTES
-
-    if (!boost::starts_with(sidebar_field, "layer")) {
-#if ENABLE_GL_SHADERS_ATTRIBUTES
-        shader->set_uniform("emission_factor", 0.05f);
-#else
-        const Vec3d& center = get_bounding_box().center();
-#endif // ENABLE_GL_SHADERS_ATTRIBUTES
-        if (is_single_full_instance() && !wxGetApp().obj_manipul()->get_world_coordinates()) {
-#if !ENABLE_GL_SHADERS_ATTRIBUTES
-            glsafe(::glTranslated(center.x(), center.y(), center.z()));
-#endif // !ENABLE_GL_SHADERS_ATTRIBUTES
->>>>>>> eda89055
-            if (!boost::starts_with(sidebar_field, "position")) {
+        if (!boost::starts_with(sidebar_field, "position")) {
 #if !ENABLE_GL_SHADERS_ATTRIBUTES
                 Transform3d orient_matrix = Transform3d::Identity();
 #endif // !ENABLE_GL_SHADERS_ATTRIBUTES
@@ -1661,7 +1646,6 @@
                 glsafe(::glMultMatrixd(orient_matrix.data()));
 #endif // !ENABLE_GL_SHADERS_ATTRIBUTES
             }
-<<<<<<< HEAD
 #endif // ENABLE_WORLD_COORDINATE
         }
 #if ENABLE_WORLD_COORDINATE
@@ -1669,21 +1653,14 @@
 #else
         else if (is_single_volume() || is_single_modifier()) {
 #endif // ENABLE_WORLD_COORDINATE
-#if !ENABLE_WORLD_COORDINATE_SHOW_AXES
-=======
-        }
-        else if (is_single_volume() || is_single_modifier()) {
-#if ENABLE_GL_SHADERS_ATTRIBUTES
-            orient_matrix = (*m_volumes)[*m_list.begin()]->get_instance_transformation().get_matrix(true, false, true, true);
-#else
->>>>>>> eda89055
-            glsafe(::glTranslated(center.x(), center.y(), center.z()));
-#endif // !ENABLE_WORLD_COORDINATE_SHOW_AXES
+#if !ENABLE_GL_SHADERS_ATTRIBUTES && !ENABLE_WORLD_COORDINATE_SHOW_AXES
+        glsafe(::glTranslated(center.x(), center.y(), center.z()));
+#endif // !ENABLE_GL_SHADERS_ATTRIBUTES && !ENABLE_WORLD_COORDINATE_SHOW_AXES
 #if ENABLE_WORLD_COORDINATE
             if (!wxGetApp().obj_manipul()->is_world_coordinates()) {
-#if !ENABLE_WORLD_COORDINATE_SHOW_AXES
+#if !ENABLE_GL_SHADERS_ATTRIBUTES && !ENABLE_WORLD_COORDINATE_SHOW_AXES
                 Transform3d orient_matrix = Transform3d::Identity();
-#endif // !ENABLE_WORLD_COORDINATE_SHOW_AXES
+#endif // !ENABLE_GL_SHADERS_ATTRIBUTES && !ENABLE_WORLD_COORDINATE_SHOW_AXES
                 if (wxGetApp().obj_manipul()->is_local_coordinates()) {
                     const GLVolume* v = (*m_volumes)[*m_list.begin()];
                     orient_matrix = v->get_instance_transformation().get_matrix(true, false, true, true) * v->get_volume_transformation().get_matrix(true, false, true, true);
@@ -1698,29 +1675,26 @@
                 }
 #else
                 }
+#if !ENABLE_GL_SHADERS_ATTRIBUTES
                 glsafe(::glMultMatrixd(orient_matrix.data()));
+#endif // !ENABLE_GL_SHADERS_ATTRIBUTES
 #endif // ENABLE_WORLD_COORDINATE_SHOW_AXES
             }
+#else
+#if ENABLE_GL_SHADERS_ATTRIBUTES
+            orient_matrix = (*m_volumes)[*m_list.begin()]->get_instance_transformation().get_matrix(true, false, true, true);
 #else
             Transform3d orient_matrix = (*m_volumes)[*m_list.begin()]->get_instance_transformation().get_matrix(true, false, true, true);
 #endif // ENABLE_GL_SHADERS_ATTRIBUTES
             if (!boost::starts_with(sidebar_field, "position"))
                 orient_matrix = orient_matrix * (*m_volumes)[*m_list.begin()]->get_volume_transformation().get_matrix(true, false, true, true);
-<<<<<<< HEAD
-            glsafe(::glMultMatrixd(orient_matrix.data()));
-#endif // ENABLE_WORLD_COORDINATE
-        }
-        else {
-#if ENABLE_WORLD_COORDINATE_SHOW_AXES
-=======
-
 #if !ENABLE_GL_SHADERS_ATTRIBUTES
             glsafe(::glMultMatrixd(orient_matrix.data()));
 #endif // !ENABLE_GL_SHADERS_ATTRIBUTES
+#endif // ENABLE_WORLD_COORDINATE
         }
         else {
-#if ENABLE_GL_SHADERS_ATTRIBUTES
->>>>>>> eda89055
+#if ENABLE_GL_SHADERS_ATTRIBUTES || ENABLE_WORLD_COORDINATE_SHOW_AXES
             if (requires_local_axes())
                 orient_matrix = (*m_volumes)[*m_list.begin()]->get_instance_transformation().get_matrix(true, false, true, true);
 #else
@@ -1729,11 +1703,7 @@
                 const Transform3d orient_matrix = (*m_volumes)[*m_list.begin()]->get_instance_transformation().get_matrix(true, false, true, true);
                 glsafe(::glMultMatrixd(orient_matrix.data()));
             }
-<<<<<<< HEAD
-#endif // ENABLE_WORLD_COORDINATE_SHOW_AXES
-=======
-#endif // ENABLE_GL_SHADERS_ATTRIBUTES
->>>>>>> eda89055
+#endif // ENABLE_GL_SHADERS_ATTRIBUTES || ENABLE_WORLD_COORDINATE_SHOW_AXES
         }
     }
 
@@ -1742,7 +1712,6 @@
         glsafe(::glClear(GL_DEPTH_BUFFER_BIT));
 #endif // ENABLE_LEGACY_OPENGL_REMOVAL
 
-<<<<<<< HEAD
 #if ENABLE_WORLD_COORDINATE_SHOW_AXES
     if (!boost::starts_with(sidebar_field, "layer")) {
         shader->set_uniform("emission_factor", 0.1f);
@@ -1752,7 +1721,6 @@
     }
 #endif // ENABLE_WORLD_COORDINATE_SHOW_AXES
 
-=======
 #if ENABLE_GL_SHADERS_ATTRIBUTES
     if (boost::starts_with(sidebar_field, "position"))
         render_sidebar_position_hints(sidebar_field, *shader, base_matrix * orient_matrix);
@@ -1763,7 +1731,6 @@
     else if (boost::starts_with(sidebar_field, "layer"))
         render_sidebar_layers_hints(sidebar_field, *shader);
 #else
->>>>>>> eda89055
     if (boost::starts_with(sidebar_field, "position"))
         render_sidebar_position_hints(sidebar_field);
     else if (boost::starts_with(sidebar_field, "rotation"))
@@ -1783,13 +1750,12 @@
             m_axes.render(0.25f);
         glsafe(::glPopMatrix());
     }
-#else
+#endif // ENABLE_WORLD_COORDINATE_SHOW_AXES
+#endif // ENABLE_GL_SHADERS_ATTRIBUTES
+
+#if ENABLE_GL_SHADERS_ATTRIBUTES || ENABLE_WORLD_COORDINATE_SHOW_AXES
     glsafe(::glPopMatrix());
-<<<<<<< HEAD
-#endif // ENABLE_WORLD_COORDINATE_SHOW_AXES
-=======
-#endif // ENABLE_GL_SHADERS_ATTRIBUTES
->>>>>>> eda89055
+#endif // ENABLE_GL_SHADERS_ATTRIBUTES || ENABLE_WORLD_COORDINATE_SHOW_AXES
 
 #if !ENABLE_LEGACY_OPENGL_REMOVAL
     if (!boost::starts_with(sidebar_field, "layer"))
@@ -2243,8 +2209,7 @@
             if (v.object_idx() != object_idx || v.volume_idx() != volume_idx)
                 continue;
 
-<<<<<<< HEAD
-#if ENABLE_GLBEGIN_GLEND_REMOVAL
+#if ENABLE_LEGACY_OPENGL_REMOVAL
 #if ENABLE_COORDINATE_DEPENDENT_SELECTION_BOX
             if (coordinates_type == ECoordinatesType::World) {
                 box = v.transformed_convex_hull_bounding_box();
@@ -2260,9 +2225,6 @@
             }
             render_bounding_box(box, trafo, ColorRGB::YELLOW());
 #else
-=======
-#if ENABLE_LEGACY_OPENGL_REMOVAL
->>>>>>> eda89055
             render_bounding_box(v.transformed_convex_hull_bounding_box(), ColorRGB::YELLOW());
 #endif // ENABLE_COORDINATE_DEPENDENT_SELECTION_BOX
 #else
@@ -2272,14 +2234,10 @@
     }
 }
 
-<<<<<<< HEAD
-#if ENABLE_GLBEGIN_GLEND_REMOVAL
+#if ENABLE_LEGACY_OPENGL_REMOVAL
 #if ENABLE_COORDINATE_DEPENDENT_SELECTION_BOX
 void Selection::render_bounding_box(const BoundingBoxf3& box, const Transform3d& trafo, const ColorRGB& color)
 #else
-=======
-#if ENABLE_LEGACY_OPENGL_REMOVAL
->>>>>>> eda89055
 void Selection::render_bounding_box(const BoundingBoxf3& box, const ColorRGB& color)
 #endif // ENABLE_COORDINATE_DEPENDENT_SELECTION_BOX
 {
@@ -2614,10 +2572,6 @@
         m_arrow.set_color(uniform_scale ? UNIFORM_SCALE_COLOR : get_color(axis));
 #else
         m_arrow.set_color(-1, uniform_scale ? UNIFORM_SCALE_COLOR : get_color(axis));
-<<<<<<< HEAD
-#endif // ENABLE_GLBEGIN_GLEND_REMOVAL
-#if !ENABLE_WORLD_COORDINATE_SHOW_AXES
-=======
 #endif // ENABLE_LEGACY_OPENGL_REMOVAL
 
 #if ENABLE_GL_SHADERS_ATTRIBUTES
@@ -2625,11 +2579,9 @@
         shader.set_uniform("view_model_matrix", view_model_matrix);
         shader.set_uniform("normal_matrix", (Matrix3d)view_model_matrix.matrix().block(0, 0, 3, 3).inverse().transpose());
 #else
->>>>>>> eda89055
         GLShaderProgram* shader = wxGetApp().get_current_shader();
         if (shader != nullptr)
             shader->set_uniform("emission_factor", 0.0f);
-#endif // !ENABLE_WORLD_COORDINATE_SHOW_AXES
 
         glsafe(::glTranslated(0.0, 5.0, 0.0));
 #endif // ENABLE_GL_SHADERS_ATTRIBUTES
