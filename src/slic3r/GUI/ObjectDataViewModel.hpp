#ifndef slic3r_GUI_ObjectDataViewModel_hpp_
#define slic3r_GUI_ObjectDataViewModel_hpp_

#include <wx/dataview.h>
#include <vector>
#include <map>

#include "ExtraRenderers.hpp"

namespace Slic3r {

enum class ModelVolumeType : int;

namespace GUI {

typedef double                          coordf_t;
typedef std::pair<coordf_t, coordf_t>   t_layer_height_range;

// ----------------------------------------------------------------------------
// ObjectDataViewModelNode: a node inside ObjectDataViewModel
// ----------------------------------------------------------------------------
enum ItemType {
    itUndef         = 0,
    itObject        = 1,
    itVolume        = 2,
    itInstanceRoot  = 4,
    itInstance      = 8,
    itSettings      = 16,
    itLayerRoot     = 32,
    itLayer         = 64,
    itInfo          = 128
};

enum ColumnNumber
{
    colName         = 0,    // item name
    colPrint           ,    // printable property
    colExtruder        ,    // extruder selection
    colEditing         ,    // item editing
};

enum PrintIndicator
{
    piUndef         = 0,    // no print indicator
    piPrintable        ,    // printable
    piUnprintable      ,    // unprintable
};

enum class InfoItemType
{
    Undef,
    CustomSupports,
    CustomSeam,
    MmuSegmentation,
    Sinking,
    VariableLayerHeight
};

class ObjectDataViewModelNode;
WX_DEFINE_ARRAY_PTR(ObjectDataViewModelNode*, MyObjectTreeModelNodePtrArray);

class ObjectDataViewModelNode
{
    ObjectDataViewModelNode*	    m_parent;
    MyObjectTreeModelNodePtrArray   m_children;
    wxBitmapBundle                  m_empty_bmp;
    size_t                          m_volumes_cnt = 0;
    std::vector< std::string >      m_opt_categories;
    t_layer_height_range            m_layer_range = { 0.0f, 0.0f };

    wxString				        m_name;
    wxBitmapBundle&                 m_bmp = m_empty_bmp;
    ItemType				        m_type;
    int                             m_idx = -1;
    bool					        m_container = false;
    wxString				        m_extruder = "default";
    wxBitmapBundle                  m_extruder_bmp;
    wxBitmapBundle				    m_action_icon;
    PrintIndicator                  m_printable {piUndef};
    wxBitmapBundle                  m_printable_icon;
    std::string                     m_warning_icon_name{ "" };

    std::string                     m_action_icon_name = "";
    ModelVolumeType                 m_volume_type;
    bool                            m_is_text_volume{ false };
    InfoItemType                    m_info_item_type {InfoItemType::Undef};

public:
    ObjectDataViewModelNode(const wxString& name,
                            const wxString& extruder):
        m_parent(NULL),
        m_name(name),
        m_type(itObject),
        m_extruder(extruder)
    {
        set_action_and_extruder_icons();
        init_container();
	}

    ObjectDataViewModelNode(ObjectDataViewModelNode* parent,
                            const wxString& sub_obj_name,
                            Slic3r::ModelVolumeType type,
<<<<<<< HEAD
                            const bool is_text_volume,
=======
                            const wxBitmapBundle& bmp,
>>>>>>> c8d07171
                            const wxString& extruder,
                            const int idx = -1,
                            const std::string& warning_icon_name = std::string());

    ObjectDataViewModelNode(ObjectDataViewModelNode* parent,
                            const t_layer_height_range& layer_range,
                            const int idx = -1,
                            const wxString& extruder = wxEmptyString );

    ObjectDataViewModelNode(ObjectDataViewModelNode* parent, const ItemType type);
    ObjectDataViewModelNode(ObjectDataViewModelNode* parent, const InfoItemType type);

    ~ObjectDataViewModelNode()
    {
        // free all our children nodes
        size_t count = m_children.GetCount();
        for (size_t i = 0; i < count; i++)
        {
            ObjectDataViewModelNode *child = m_children[i];
            delete child;
        }
#ifndef NDEBUG
        // Indicate that the object was deleted.
        m_idx = -2;
#endif /* NDEBUG */
    }

	void init_container();
	bool IsContainer() const
	{
		return m_container;
	}

    ObjectDataViewModelNode* GetParent()
    {
        assert(m_parent == nullptr || m_parent->valid());
        return m_parent;
    }
    MyObjectTreeModelNodePtrArray& GetChildren()
    {
        return m_children;
    }
    ObjectDataViewModelNode* GetNthChild(unsigned int n)
    {
        return m_children.Item(n);
    }
    void Insert(ObjectDataViewModelNode* child, unsigned int n)
    {
        if (!m_container)
            m_container = true;
        m_children.Insert(child, n);
    }
    void Append(ObjectDataViewModelNode* child)
    {
        if (!m_container)
            m_container = true;
        m_children.Add(child);
    }
    void RemoveAllChildren()
    {
        if (GetChildCount() == 0)
            return;
        for (int id = int(GetChildCount()) - 1; id >= 0; --id)
        {
            if (m_children.Item(id)->GetChildCount() > 0)
                m_children[id]->RemoveAllChildren();
            auto node = m_children[id];
            m_children.RemoveAt(id);
            delete node;
        }
    }

    size_t GetChildCount() const
    {
        return m_children.GetCount();
    }

    bool            SetValue(const wxVariant &variant, unsigned int col);
<<<<<<< HEAD
    void            SetBitmap(const wxBitmap &icon) { m_bmp = icon; }
=======
    void            SetVolumeType(ModelVolumeType type) { m_volume_type = type; }
    void            SetBitmap(const wxBitmapBundle &icon) { m_bmp = icon; }
>>>>>>> c8d07171
    void            SetExtruder(const wxString &extruder) { m_extruder = extruder; }
    void            SetWarningBitmap(const wxBitmapBundle& icon, const std::string& warning_icon_name) { m_bmp = icon; m_warning_icon_name = warning_icon_name; }
    const wxBitmapBundle& GetBitmap() const         { return m_bmp; }
    const wxString& GetName() const                 { return m_name; }
    ItemType        GetType() const                 { return m_type; }
    InfoItemType    GetInfoItemType() const         { return m_info_item_type; }
	void			SetIdx(const int& idx);
	int             GetIdx() const                  { return m_idx; }
    ModelVolumeType GetVolumeType()                 { return m_volume_type; }
	t_layer_height_range    GetLayerRange() const   { return m_layer_range; }
    wxString        GetExtruder()                   { return m_extruder; }
    PrintIndicator  IsPrintable() const             { return m_printable; }
    void            UpdateExtruderAndColorIcon(wxString extruder = "");

    // use this function only for childrens
    void AssignAllVal(ObjectDataViewModelNode& from_node)
    {
        // ! Don't overwrite other values because of equality of this values for all children --
        m_name = from_node.m_name;
        m_bmp = from_node.m_bmp;
        m_idx = from_node.m_idx;
        m_extruder = from_node.m_extruder;
        m_type = from_node.m_type;
    }

    bool SwapChildrens(int frst_id, int scnd_id) {
        if (GetChildCount() < 2 ||
            frst_id < 0 || (size_t)frst_id >= GetChildCount() ||
            scnd_id < 0 || (size_t)scnd_id >= GetChildCount())
            return false;

        ObjectDataViewModelNode new_scnd = *GetNthChild(frst_id);
        ObjectDataViewModelNode new_frst = *GetNthChild(scnd_id);

        new_scnd.m_idx = m_children.Item(scnd_id)->m_idx;
        new_frst.m_idx = m_children.Item(frst_id)->m_idx;

        m_children.Item(frst_id)->AssignAllVal(new_frst);
        m_children.Item(scnd_id)->AssignAllVal(new_scnd);
        return true;
    }

    // Set action and extruder(if any exist) icons for node
    void        set_action_and_extruder_icons();
    // set extruder icon for node
    void        set_extruder_icon();
	// Set printable icon for node
    void        set_printable_icon(PrintIndicator printable);
    // Set warning icon for node
    void        set_warning_icon(const std::string& warning_icon);

    void        update_settings_digest_bitmaps();
    bool        update_settings_digest(const std::vector<std::string>& categories);
    int         volume_type() const { return int(m_volume_type); }
<<<<<<< HEAD
    bool        is_text_volume() const { return m_is_text_volume; }
    void        msw_rescale();
=======
    void        sys_color_changed();
>>>>>>> c8d07171

#ifndef NDEBUG
    bool 		valid();
#endif /* NDEBUG */
    bool        invalid() const { return m_idx < -1; }
    bool        has_warning_icon() const { return !m_warning_icon_name.empty(); }

private:
    friend class ObjectDataViewModel;
};


// ----------------------------------------------------------------------------
// ObjectDataViewModel
// ----------------------------------------------------------------------------

// custom message the model sends to associated control to notify a last volume deleted from the object:
wxDECLARE_EVENT(wxCUSTOMEVT_LAST_VOLUME_IS_DELETED, wxCommandEvent);

class ObjectDataViewModel :public wxDataViewModel
{
    std::vector<ObjectDataViewModelNode*>       m_objects;
<<<<<<< HEAD
    std::vector<wxBitmap>                       m_volume_bmps;
    std::vector<wxBitmap>                       m_text_volume_bmps;
    std::map<InfoItemType, wxBitmap>            m_info_bmps;
    wxBitmap                                    m_empty_bmp;
    wxBitmap                                    m_warning_bmp;
    wxBitmap                                    m_warning_manifold_bmp;
=======
    std::vector<wxBitmapBundle*>                m_volume_bmps;
    std::map<InfoItemType, wxBitmapBundle*>     m_info_bmps;
    wxBitmapBundle                              m_empty_bmp;
    wxBitmapBundle                              m_warning_bmp;
    wxBitmapBundle                              m_warning_manifold_bmp;
>>>>>>> c8d07171

    wxDataViewCtrl*                             m_ctrl { nullptr };

public:
    ObjectDataViewModel();
    ~ObjectDataViewModel();

    wxDataViewItem Add( const wxString &name,
                        const int extruder,
                        const std::string& warning_icon_name = std::string());
    wxDataViewItem AddVolumeChild(  const wxDataViewItem &parent_item,
                                    const wxString &name,
                                    const Slic3r::ModelVolumeType volume_type,
                                    const bool is_text_volume = false,
                                    const std::string& warning_icon_name = std::string(),
                                    const int extruder = 0,
                                    const bool create_frst_child = true);
    wxDataViewItem AddSettingsChild(const wxDataViewItem &parent_item);
    wxDataViewItem AddInfoChild(const wxDataViewItem &parent_item, InfoItemType info_type);
    wxDataViewItem AddInstanceChild(const wxDataViewItem &parent_item, size_t num);
    wxDataViewItem AddInstanceChild(const wxDataViewItem &parent_item, const std::vector<bool>& print_indicator);
    wxDataViewItem AddLayersRoot(const wxDataViewItem &parent_item);
    wxDataViewItem AddLayersChild(  const wxDataViewItem &parent_item,
                                    const t_layer_height_range& layer_range,
                                    const int extruder = 0,
                                    const int index = -1);
    size_t         GetItemIndexForFirstVolume(ObjectDataViewModelNode* node_parent);
    wxDataViewItem Delete(const wxDataViewItem &item);
    wxDataViewItem DeleteLastInstance(const wxDataViewItem &parent_item, size_t num);
    void DeleteAll();
    void DeleteChildren(wxDataViewItem& parent);
    void DeleteVolumeChildren(wxDataViewItem& parent);
    void DeleteSettings(const wxDataViewItem& parent);
    wxDataViewItem GetItemById(int obj_idx);
    wxDataViewItem GetItemById(const int obj_idx, const int sub_obj_idx, const ItemType parent_type);
    wxDataViewItem GetItemByVolumeId(int obj_idx, int volume_idx);
    wxDataViewItem GetItemByInstanceId(int obj_idx, int inst_idx);
    wxDataViewItem GetItemByLayerId(int obj_idx, int layer_idx);
    wxDataViewItem GetItemByLayerRange(const int obj_idx, const t_layer_height_range& layer_range);
    int  GetItemIdByLayerRange(const int obj_idx, const t_layer_height_range& layer_range);
    int  GetIdByItem(const wxDataViewItem& item) const;
    int  GetIdByItemAndType(const wxDataViewItem& item, const ItemType type) const;
    int  GetObjectIdByItem(const wxDataViewItem& item) const;
    int  GetVolumeIdByItem(const wxDataViewItem& item) const;
    int  GetInstanceIdByItem(const wxDataViewItem& item) const;
    int  GetLayerIdByItem(const wxDataViewItem& item) const;
    void GetItemInfo(const wxDataViewItem& item, ItemType& type, int& obj_idx, int& idx);
    int  GetRowByItem(const wxDataViewItem& item) const;
    bool IsEmpty() { return m_objects.empty(); }
    bool InvalidItem(const wxDataViewItem& item);

    // helper method for wxLog

    wxString    GetName(const wxDataViewItem &item) const;
    wxBitmapBundle&   GetBitmap(const wxDataViewItem &item) const;
    wxString    GetExtruder(const wxDataViewItem &item) const;
    int         GetExtruderNumber(const wxDataViewItem &item) const;

    // helper methods to change the model

    unsigned int    GetColumnCount() const override { return 3;}
    wxString        GetColumnType(unsigned int col) const override;

    void GetValue(  wxVariant &variant,
                    const wxDataViewItem &item,
                    unsigned int col) const override;
    bool SetValue(  const wxVariant &variant,
                    const wxDataViewItem &item,
                    unsigned int col) override;
    bool SetValue(  const wxVariant &variant,
                    const int item_idx,
                    unsigned int col);

    void SetExtruder(const wxString& extruder, wxDataViewItem item);
    bool SetName    (const wxString& new_name, wxDataViewItem item);

    // For parent move child from cur_volume_id place to new_volume_id
    // Remaining items will moved up/down accordingly
    wxDataViewItem  ReorganizeChildren( const int cur_volume_id,
                                        const int new_volume_id,
                                        const wxDataViewItem &parent);
    wxDataViewItem  ReorganizeObjects( int current_id, int new_id);

    bool    IsEnabled(const wxDataViewItem &item, unsigned int col) const override;

    wxDataViewItem  GetParent(const wxDataViewItem &item) const override;
    // get object item
    wxDataViewItem          GetTopParent(const wxDataViewItem &item) const;
    bool            IsContainer(const wxDataViewItem &item) const override;
    unsigned int    GetChildren(const wxDataViewItem &parent, wxDataViewItemArray &array) const override;
    void GetAllChildren(const wxDataViewItem &parent,wxDataViewItemArray &array) const;
    // Is the container just a header or an item with all columns
    // In our case it is an item with all columns
    bool    HasContainerColumns(const wxDataViewItem& WXUNUSED(item)) const override {	return true; }
    bool    HasInfoItem(InfoItemType type) const;

    ItemType        GetItemType(const wxDataViewItem &item) const;
    InfoItemType    GetInfoItemType(const wxDataViewItem &item) const;
    wxDataViewItem  GetItemByType(  const wxDataViewItem &parent_item,
                                    ItemType type) const;
    wxDataViewItem  GetSettingsItem(const wxDataViewItem &item) const;
    wxDataViewItem  GetInstanceRootItem(const wxDataViewItem &item) const;
    wxDataViewItem  GetLayerRootItem(const wxDataViewItem &item) const;
    wxDataViewItem  GetInfoItemByType(const wxDataViewItem &parent_item, InfoItemType type) const;

    bool    IsSettingsItem(const wxDataViewItem &item) const;
    void    UpdateSettingsDigest(   const wxDataViewItem &item,
                                    const std::vector<std::string>& categories);

    bool    IsPrintable(const wxDataViewItem &item) const;
    void    UpdateObjectPrintable(wxDataViewItem parent_item);
    void    UpdateInstancesPrintable(wxDataViewItem parent_item);

    void    SetVolumeBitmap(ObjectDataViewModelNode* node);
    ModelVolumeType GetVolumeType(const wxDataViewItem &item);
    wxDataViewItem SetPrintableState( PrintIndicator printable, int obj_idx,
                                      int subobj_idx = -1, 
                                      ItemType subobj_type = itInstance);
    wxDataViewItem SetObjectPrintableState(PrintIndicator printable, wxDataViewItem obj_item);

    void    SetAssociatedControl(wxDataViewCtrl* ctrl) { m_ctrl = ctrl; }
    // Rescale bitmaps for existing Items
    void    UpdateBitmaps();

<<<<<<< HEAD
    wxBitmap    GetVolumeIcon(const ObjectDataViewModelNode* node,
                              const std::string& warning_icon_name);
    wxBitmap    GetVolumeIcon(const ObjectDataViewModelNode* node);
=======
    wxBitmapBundle    GetVolumeIcon(const Slic3r::ModelVolumeType vol_type,
                              const std::string& warning_icon_name = std::string());
>>>>>>> c8d07171
    void        AddWarningIcon(const wxDataViewItem& item, const std::string& warning_name);
    void        DeleteWarningIcon(const wxDataViewItem& item, const bool unmark_object = false);
    void        UpdateWarningIcon(const wxDataViewItem& item, const std::string& warning_name);
    bool        HasWarningIcon(const wxDataViewItem& item) const;
    t_layer_height_range    GetLayerRangeByItem(const wxDataViewItem& item) const;

    bool        UpdateColumValues(unsigned col);
    void        UpdateExtruderBitmap(wxDataViewItem item);
    void        UpdateVolumesExtruderBitmap(wxDataViewItem object_item);
    int         GetDefaultExtruderIdx(wxDataViewItem item);

private:
    wxDataViewItem  AddRoot(const wxDataViewItem& parent_item, const ItemType root_type);
    wxDataViewItem  AddInstanceRoot(const wxDataViewItem& parent_item);
    void            AddAllChildren(const wxDataViewItem& parent);

    wxBitmapBundle& GetWarningBitmap(const std::string& warning_icon_name);
};


}
}


#endif // slic3r_GUI_ObjectDataViewModel_hpp_<|MERGE_RESOLUTION|>--- conflicted
+++ resolved
@@ -100,11 +100,8 @@
     ObjectDataViewModelNode(ObjectDataViewModelNode* parent,
                             const wxString& sub_obj_name,
                             Slic3r::ModelVolumeType type,
-<<<<<<< HEAD
+                            const wxBitmapBundle& bmp,
                             const bool is_text_volume,
-=======
-                            const wxBitmapBundle& bmp,
->>>>>>> c8d07171
                             const wxString& extruder,
                             const int idx = -1,
                             const std::string& warning_icon_name = std::string());
@@ -183,12 +180,8 @@
     }
 
     bool            SetValue(const wxVariant &variant, unsigned int col);
-<<<<<<< HEAD
-    void            SetBitmap(const wxBitmap &icon) { m_bmp = icon; }
-=======
     void            SetVolumeType(ModelVolumeType type) { m_volume_type = type; }
     void            SetBitmap(const wxBitmapBundle &icon) { m_bmp = icon; }
->>>>>>> c8d07171
     void            SetExtruder(const wxString &extruder) { m_extruder = extruder; }
     void            SetWarningBitmap(const wxBitmapBundle& icon, const std::string& warning_icon_name) { m_bmp = icon; m_warning_icon_name = warning_icon_name; }
     const wxBitmapBundle& GetBitmap() const         { return m_bmp; }
@@ -243,12 +236,9 @@
     void        update_settings_digest_bitmaps();
     bool        update_settings_digest(const std::vector<std::string>& categories);
     int         volume_type() const { return int(m_volume_type); }
-<<<<<<< HEAD
     bool        is_text_volume() const { return m_is_text_volume; }
     void        msw_rescale();
-=======
     void        sys_color_changed();
->>>>>>> c8d07171
 
 #ifndef NDEBUG
     bool 		valid();
@@ -271,20 +261,12 @@
 class ObjectDataViewModel :public wxDataViewModel
 {
     std::vector<ObjectDataViewModelNode*>       m_objects;
-<<<<<<< HEAD
-    std::vector<wxBitmap>                       m_volume_bmps;
-    std::vector<wxBitmap>                       m_text_volume_bmps;
-    std::map<InfoItemType, wxBitmap>            m_info_bmps;
-    wxBitmap                                    m_empty_bmp;
-    wxBitmap                                    m_warning_bmp;
-    wxBitmap                                    m_warning_manifold_bmp;
-=======
     std::vector<wxBitmapBundle*>                m_volume_bmps;
+    std::vector<wxBitmapBundle*>                m_text_volume_bmps;
     std::map<InfoItemType, wxBitmapBundle*>     m_info_bmps;
     wxBitmapBundle                              m_empty_bmp;
     wxBitmapBundle                              m_warning_bmp;
     wxBitmapBundle                              m_warning_manifold_bmp;
->>>>>>> c8d07171
 
     wxDataViewCtrl*                             m_ctrl { nullptr };
 
@@ -406,17 +388,11 @@
     wxDataViewItem SetObjectPrintableState(PrintIndicator printable, wxDataViewItem obj_item);
 
     void    SetAssociatedControl(wxDataViewCtrl* ctrl) { m_ctrl = ctrl; }
-    // Rescale bitmaps for existing Items
+    // Rescale bitmaps for existing Items 
     void    UpdateBitmaps();
 
-<<<<<<< HEAD
-    wxBitmap    GetVolumeIcon(const ObjectDataViewModelNode* node,
-                              const std::string& warning_icon_name);
-    wxBitmap    GetVolumeIcon(const ObjectDataViewModelNode* node);
-=======
-    wxBitmapBundle    GetVolumeIcon(const Slic3r::ModelVolumeType vol_type,
+    wxBitmapBundle    GetVolumeIcon(const ObjectDataViewModelNode& node,
                               const std::string& warning_icon_name = std::string());
->>>>>>> c8d07171
     void        AddWarningIcon(const wxDataViewItem& item, const std::string& warning_name);
     void        DeleteWarningIcon(const wxDataViewItem& item, const bool unmark_object = false);
     void        UpdateWarningIcon(const wxDataViewItem& item, const std::string& warning_name);
