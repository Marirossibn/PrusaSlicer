--- conflicted
+++ resolved
@@ -751,7 +751,6 @@
 #endif
     }
 
-<<<<<<< HEAD
 #if ENABLE_SEQUENTIAL_LIMITS
     void set_sequential_print_clearance(const Polygons& polygons) {
         m_sequential_print_clearance.set(polygons);
@@ -760,11 +759,10 @@
 
     const Print* fff_print() const;
     const SLAPrint* sla_print() const;
-=======
+
 #if ENABLE_SCROLLABLE_LEGEND
     void reset_old_size() { m_old_size = { 0, 0 }; }
 #endif // ENABLE_SCROLLABLE_LEGEND
->>>>>>> d655d3c1
 
 private:
     bool _is_shown_on_screen() const;
