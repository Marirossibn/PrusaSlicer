--- conflicted
+++ resolved
@@ -164,14 +164,11 @@
         assert(m_mesh);
     }
 
-<<<<<<< HEAD
     explicit MeshRaycaster(const TriangleMesh &mesh)
         : MeshRaycaster(std::make_unique<TriangleMesh>(mesh))
     {}
 
-=======
     // DEPRICATED - use CameraUtils::ray_from_screen_pos
->>>>>>> 5ef49ec0
     static void line_from_mouse_pos(const Vec2d& mouse_pos, const Transform3d& trafo, const Camera& camera,
         Vec3d& point, Vec3d& direction);
 
