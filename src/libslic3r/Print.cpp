--- conflicted
+++ resolved
@@ -990,43 +990,18 @@
                                 m_regions[region_id]->set_config(std::move(config));
     						}
                         }
-<<<<<<< HEAD
-					}
-                    // If no region exists with the same config, create a new one.
-					if (region_id == -1) {
-						if (idx_empty_slot == -1) {
-							region_id = (int)m_regions.size();
-							this->add_region(config);
-						} else {
-							region_id = idx_empty_slot;
-                            m_regions[region_id]->set_config(std::move(config));
-						}
-                    }
-                    map_volume_to_region[volume_id] = region_id;
-                } else
-                    region_id = map_volume_to_region[volume_id];
-                // Assign volume to a region.
-				if (fresh) {
-					if ((size_t)region_id >= print_object.region_volumes.size() || print_object.region_volumes[region_id].empty())
-						++ m_regions[region_id]->m_refcnt;
-					print_object.add_region_volume(region_id, volume_id);
-				}
-                ++ volume_id;
-            }
-=======
                         regions_in_object.emplace_back(region_id);
                     } else
                         region_id = regions_in_object[idx_region_in_object ++];
                     // Assign volume to a region.
     				if (fresh) {
-    					if (region_id >= print_object.region_volumes.size() || print_object.region_volumes[region_id].empty())
+    					if ((size_t)region_id >= print_object.region_volumes.size() || print_object.region_volumes[region_id].empty())
     						++ m_regions[region_id]->m_refcnt;
     					print_object.add_region_volume(region_id, volume_id, it_range->first);
     				}
                 }
 				++ volume_id;
 			}
->>>>>>> 36ca1c69
         }
     }
 
