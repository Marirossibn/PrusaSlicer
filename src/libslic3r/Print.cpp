#include "Exception.hpp"
#include "Print.hpp"
#include "BoundingBox.hpp"
#include "Brim.hpp"
#include "ClipperUtils.hpp"
#include "Extruder.hpp"
#include "Flow.hpp"
#include "Geometry/ConvexHull.hpp"
#include "I18N.hpp"
#include "ShortestPath.hpp"
#include "SupportMaterial.hpp"
#include "Thread.hpp"
#include "GCode.hpp"
#include "GCode/WipeTower.hpp"
#include "Utils.hpp"
#include "BuildVolume.hpp"

#include <float.h>

#include <algorithm>
#include <limits>
#include <unordered_set>
#include <boost/filesystem/path.hpp>
#include <boost/format.hpp>
#include <boost/log/trivial.hpp>
#include <boost/regex.hpp>

// Mark string for localization and translate.
#define L(s) Slic3r::I18N::translate(s)

namespace Slic3r {

template class PrintState<PrintStep, psCount>;
template class PrintState<PrintObjectStep, posCount>;

PrintRegion::PrintRegion(const PrintRegionConfig &config) : PrintRegion(config, config.hash()) {}
PrintRegion::PrintRegion(PrintRegionConfig &&config) : PrintRegion(std::move(config), config.hash()) {}

void Print::clear() 
{
	std::scoped_lock<std::mutex> lock(this->state_mutex());
    // The following call should stop background processing if it is running.
    this->invalidate_all_steps();
	for (PrintObject *object : m_objects)
		delete object;
	m_objects.clear();
    m_print_regions.clear();
    m_model.clear_objects();
}

// Called by Print::apply().
// This method only accepts PrintConfig option keys.
bool Print::invalidate_state_by_config_options(const ConfigOptionResolver & /* new_config */, const std::vector<t_config_option_key> &opt_keys)
{
    if (opt_keys.empty())
        return false;

    // Cache the plenty of parameters, which influence the G-code generator only,
    // or they are only notes not influencing the generated G-code.
    static std::unordered_set<std::string> steps_gcode = {
        "avoid_crossing_perimeters",
        "avoid_crossing_perimeters_max_detour",
        "bed_shape",
        "bed_temperature",
        "before_layer_gcode",
        "between_objects_gcode",
        "bridge_acceleration",
        "bridge_fan_speed",
        "enable_dynamic_fan_speeds",
        "overhang_fan_speed_0",
        "overhang_fan_speed_1",
        "overhang_fan_speed_2",
        "overhang_fan_speed_3",
        "colorprint_heights",
        "cooling",
        "default_acceleration",
        "deretract_speed",
        "disable_fan_first_layers",
        "duplicate_distance",
        "end_gcode",
        "end_filament_gcode",
        "external_perimeter_acceleration",
        "extrusion_axis",
        "extruder_clearance_height",
        "extruder_clearance_radius",
        "extruder_colour",
        "extruder_offset",
        "extrusion_multiplier",
        "fan_always_on",
        "fan_below_layer_time",
        "full_fan_speed_layer",
        "filament_colour",
        "filament_diameter",
        "filament_density",
        "filament_notes",
        "filament_cost",
        "filament_spool_weight",
        "first_layer_acceleration",
        "first_layer_acceleration_over_raft",
        "first_layer_bed_temperature",
        "first_layer_speed_over_raft",
        "gcode_comments",
        "gcode_label_objects",
        "infill_acceleration",
        "layer_gcode",
        "min_fan_speed",
        "max_fan_speed",
        "max_print_height",
        "min_print_speed",
        "max_print_speed",
        "max_volumetric_speed",
        "max_volumetric_extrusion_rate_slope_positive",
        "max_volumetric_extrusion_rate_slope_negative",
        "notes",
        "only_retract_when_crossing_perimeters",
        "output_filename_format",
        "perimeter_acceleration",
        "post_process",
        "gcode_substitutions",
        "printer_notes",
        "retract_before_travel",
        "retract_before_wipe",
        "retract_layer_change",
        "retract_length",
        "retract_length_toolchange",
        "retract_lift",
        "retract_lift_above",
        "retract_lift_below",
        "retract_restart_extra",
        "retract_restart_extra_toolchange",
        "retract_speed",
        "single_extruder_multi_material_priming",
        "slowdown_below_layer_time",
        "solid_infill_acceleration",
        "standby_temperature_delta",
        "start_gcode",
        "start_filament_gcode",
        "toolchange_gcode",
        "top_solid_infill_acceleration",
        "thumbnails",
        "thumbnails_format",
        "use_firmware_retraction",
        "use_relative_e_distances",
        "use_volumetric_e",
        "variable_layer_height",
        "wipe"
    };

    static std::unordered_set<std::string> steps_ignore;

    std::vector<PrintStep> steps;
    std::vector<PrintObjectStep> osteps;
    bool invalidated = false;

    for (const t_config_option_key &opt_key : opt_keys) {
        if (steps_gcode.find(opt_key) != steps_gcode.end()) {
            // These options only affect G-code export or they are just notes without influence on the generated G-code,
            // so there is nothing to invalidate.
            steps.emplace_back(psGCodeExport);
        } else if (steps_ignore.find(opt_key) != steps_ignore.end()) {
            // These steps have no influence on the G-code whatsoever. Just ignore them.
        } else if (
               opt_key == "skirts"
            || opt_key == "skirt_height"
            || opt_key == "draft_shield"
            || opt_key == "skirt_distance"
            || opt_key == "min_skirt_length"
            || opt_key == "ooze_prevention"
            || opt_key == "wipe_tower_x"
            || opt_key == "wipe_tower_y"
            || opt_key == "wipe_tower_rotation_angle") {
            steps.emplace_back(psSkirtBrim);
        } else if (
               opt_key == "first_layer_height"
            || opt_key == "nozzle_diameter"
            || opt_key == "resolution"
            // Spiral Vase forces different kind of slicing than the normal model:
            // In Spiral Vase mode, holes are closed and only the largest area contour is kept at each layer.
            // Therefore toggling the Spiral Vase on / off requires complete reslicing.
            || opt_key == "spiral_vase") {
            osteps.emplace_back(posSlice);
        } else if (
               opt_key == "complete_objects"
            || opt_key == "filament_type"
            || opt_key == "first_layer_temperature"
            || opt_key == "filament_loading_speed"
            || opt_key == "filament_loading_speed_start"
            || opt_key == "filament_unloading_speed"
            || opt_key == "filament_unloading_speed_start"
            || opt_key == "filament_toolchange_delay"
            || opt_key == "filament_cooling_moves"
            || opt_key == "filament_minimal_purge_on_wipe_tower"
            || opt_key == "filament_cooling_initial_speed"
            || opt_key == "filament_cooling_final_speed"
            || opt_key == "filament_ramming_parameters"
            || opt_key == "filament_max_volumetric_speed"
            || opt_key == "gcode_flavor"
            || opt_key == "high_current_on_filament_swap"
            || opt_key == "infill_first"
            || opt_key == "single_extruder_multi_material"
            || opt_key == "temperature"
            || opt_key == "idle_temperature"
            || opt_key == "wipe_tower"
            || opt_key == "wipe_tower_width"
            || opt_key == "wipe_tower_brim_width"
            || opt_key == "wipe_tower_bridging"
            || opt_key == "wipe_tower_no_sparse_layers"
            || opt_key == "wiping_volumes_matrix"
            || opt_key == "parking_pos_retraction"
            || opt_key == "cooling_tube_retraction"
            || opt_key == "cooling_tube_length"
            || opt_key == "extra_loading_move"
            || opt_key == "travel_speed"
            || opt_key == "travel_speed_z"
            || opt_key == "first_layer_speed"
            || opt_key == "z_offset") {
            steps.emplace_back(psWipeTower);
            steps.emplace_back(psSkirtBrim);
        } else if (opt_key == "filament_soluble") {
            steps.emplace_back(psWipeTower);
            // Soluble support interface / non-soluble base interface produces non-soluble interface layers below soluble interface layers.
            // Thus switching between soluble / non-soluble interface layer material may require recalculation of supports.
            //FIXME Killing supports on any change of "filament_soluble" is rough. We should check for each object whether that is necessary.
            osteps.emplace_back(posSupportMaterial);
        } else if (
               opt_key == "first_layer_extrusion_width" 
            || opt_key == "min_layer_height"
            || opt_key == "max_layer_height"
            || opt_key == "gcode_resolution") {
            osteps.emplace_back(posPerimeters);
            osteps.emplace_back(posInfill);
            osteps.emplace_back(posSupportMaterial);
            steps.emplace_back(psSkirtBrim);
        } else if (opt_key == "avoid_crossing_curled_overhangs") {
            osteps.emplace_back(posEstimateCurledExtrusions);
        } else {
            // for legacy, if we can't handle this option let's invalidate all steps
            //FIXME invalidate all steps of all objects as well?
            invalidated |= this->invalidate_all_steps();
            // Continue with the other opt_keys to possibly invalidate any object specific steps.
        }
    }

    sort_remove_duplicates(steps);
    for (PrintStep step : steps)
        invalidated |= this->invalidate_step(step);
    sort_remove_duplicates(osteps);
    for (PrintObjectStep ostep : osteps)
        for (PrintObject *object : m_objects)
            invalidated |= object->invalidate_step(ostep);
    return invalidated;
}

bool Print::invalidate_step(PrintStep step)
{
	bool invalidated = Inherited::invalidate_step(step);
    // Propagate to dependent steps.
    if (step != psGCodeExport)
        invalidated |= Inherited::invalidate_step(psGCodeExport);
    return invalidated;
}

// returns true if an object step is done on all objects
// and there's at least one object
bool Print::is_step_done(PrintObjectStep step) const
{
    if (m_objects.empty())
        return false;
    std::scoped_lock<std::mutex> lock(this->state_mutex());
    for (const PrintObject *object : m_objects)
        if (! object->is_step_done_unguarded(step))
            return false;
    return true;
}

// returns 0-based indices of used extruders
std::vector<unsigned int> Print::object_extruders() const
{
    std::vector<unsigned int> extruders;
    extruders.reserve(m_print_regions.size() * m_objects.size() * 3);
    for (const PrintObject *object : m_objects)
		for (const PrintRegion &region : object->all_regions())
        	region.collect_object_printing_extruders(*this, extruders);
    sort_remove_duplicates(extruders);
    return extruders;
}

// returns 0-based indices of used extruders
std::vector<unsigned int> Print::support_material_extruders() const
{
    std::vector<unsigned int> extruders;
    bool support_uses_current_extruder = false;
    auto num_extruders = (unsigned int)m_config.nozzle_diameter.size();

    for (PrintObject *object : m_objects) {
        if (object->has_support_material()) {
        	assert(object->config().support_material_extruder >= 0);
            if (object->config().support_material_extruder == 0)
                support_uses_current_extruder = true;
            else {
            	unsigned int i = (unsigned int)object->config().support_material_extruder - 1;
                extruders.emplace_back((i >= num_extruders) ? 0 : i);
            }
        	assert(object->config().support_material_interface_extruder >= 0);
            if (object->config().support_material_interface_extruder == 0)
                support_uses_current_extruder = true;
            else {
            	unsigned int i = (unsigned int)object->config().support_material_interface_extruder - 1;
                extruders.emplace_back((i >= num_extruders) ? 0 : i);
            }
        }
    }

    if (support_uses_current_extruder)
        // Add all object extruders to the support extruders as it is not know which one will be used to print supports.
        append(extruders, this->object_extruders());
    
    sort_remove_duplicates(extruders);
    return extruders;
}

// returns 0-based indices of used extruders
std::vector<unsigned int> Print::extruders() const
{
    std::vector<unsigned int> extruders = this->object_extruders();
    append(extruders, this->support_material_extruders());
    sort_remove_duplicates(extruders);
    return extruders;
}

unsigned int Print::num_object_instances() const
{
	unsigned int instances = 0;
    for (const PrintObject *print_object : m_objects)
        instances += (unsigned int)print_object->instances().size();
    return instances;
}

double Print::max_allowed_layer_height() const
{
    double nozzle_diameter_max = 0.;
    for (unsigned int extruder_id : this->extruders())
        nozzle_diameter_max = std::max(nozzle_diameter_max, m_config.nozzle_diameter.get_at(extruder_id));
    return nozzle_diameter_max;
}

std::vector<ObjectID> Print::print_object_ids() const 
{ 
    std::vector<ObjectID> out; 
    // Reserve one more for the caller to append the ID of the Print itself.
    out.reserve(m_objects.size() + 1);
    for (const PrintObject *print_object : m_objects)
        out.emplace_back(print_object->id());
    return out;
}

bool Print::has_infinite_skirt() const
{
    return (m_config.draft_shield == dsEnabled && m_config.skirts > 0)/* || (m_config.ooze_prevention && this->extruders().size() > 1)*/;
}

bool Print::has_skirt() const
{
    return (m_config.skirt_height > 0 && m_config.skirts > 0) || has_infinite_skirt();
    // case dsLimited should only be taken into account when skirt_height and skirts are positive,
    // so it is covered by the first condition.
}

bool Print::has_brim() const
{
    return std::any_of(m_objects.begin(), m_objects.end(), [](PrintObject *object) { return object->has_brim(); });
}

bool Print::sequential_print_horizontal_clearance_valid(const Print& print, Polygons* polygons)
{
	Polygons convex_hulls_other;
    if (polygons != nullptr)
        polygons->clear();
    std::vector<size_t> intersecting_idxs;

	std::map<ObjectID, Polygon> map_model_object_to_convex_hull;
	for (const PrintObject *print_object : print.objects()) {
	    assert(! print_object->model_object()->instances.empty());
	    assert(! print_object->instances().empty());
	    ObjectID model_object_id = print_object->model_object()->id();
	    auto it_convex_hull = map_model_object_to_convex_hull.find(model_object_id);
        // Get convex hull of all printable volumes assigned to this print object.
        ModelInstance *model_instance0 = print_object->model_object()->instances.front();
	    if (it_convex_hull == map_model_object_to_convex_hull.end()) {
	        // Calculate the convex hull of a printable object. 
	        // Grow convex hull with the clearance margin.
	        // FIXME: Arrangement has different parameters for offsetting (jtMiter, limit 2)
	        // which causes that the warning will be showed after arrangement with the
	        // appropriate object distance. Even if I set this to jtMiter the warning still shows up.
        Geometry::Transformation trafo = model_instance0->get_transformation();
        trafo.set_offset({ 0.0, 0.0, model_instance0->get_offset().z() });
          it_convex_hull = map_model_object_to_convex_hull.emplace_hint(it_convex_hull, model_object_id,
              offset(print_object->model_object()->convex_hull_2d(trafo.get_matrix()),
                  // Shrink the extruder_clearance_radius a tiny bit, so that if the object arrangement algorithm placed the objects
                  // exactly by satisfying the extruder_clearance_radius, this test will not trigger collision.
                  float(scale_(0.5 * print.config().extruder_clearance_radius.value - BuildVolume::BedEpsilon)),
                  jtRound, scale_(0.1)).front());
      }
	    // Make a copy, so it may be rotated for instances.
	    Polygon convex_hull0 = it_convex_hull->second;
		const double z_diff = Geometry::rotation_diff_z(model_instance0->get_matrix(), print_object->instances().front().model_instance->get_matrix());
		if (std::abs(z_diff) > EPSILON)
			convex_hull0.rotate(z_diff);
	    // Now we check that no instance of convex_hull intersects any of the previously checked object instances.
	    for (const PrintInstance &instance : print_object->instances()) {
	        Polygon convex_hull = convex_hull0;
	        // instance.shift is a position of a centered object, while model object may not be centered.
	        // Convert the shift from the PrintObject's coordinates into ModelObject's coordinates by removing the centering offset.
	        convex_hull.translate(instance.shift - print_object->center_offset());
            // if output needed, collect indices (inside convex_hulls_other) of intersecting hulls
            for (size_t i = 0; i < convex_hulls_other.size(); ++i) {
                if (! intersection(convex_hulls_other[i], convex_hull).empty()) {
                    if (polygons == nullptr)
                        return false;
                    else {
                        intersecting_idxs.emplace_back(i);
                        intersecting_idxs.emplace_back(convex_hulls_other.size());
                    }
                }
            }
            convex_hulls_other.emplace_back(std::move(convex_hull));
	    }
	}

    if (!intersecting_idxs.empty()) {
        // use collected indices (inside convex_hulls_other) to update output
        std::sort(intersecting_idxs.begin(), intersecting_idxs.end());
        intersecting_idxs.erase(std::unique(intersecting_idxs.begin(), intersecting_idxs.end()), intersecting_idxs.end());
        for (size_t i : intersecting_idxs) {
            polygons->emplace_back(std::move(convex_hulls_other[i]));
        }
        return false;
    }
    return true;
}

static inline bool sequential_print_vertical_clearance_valid(const Print &print)
{
	std::vector<const PrintInstance*> print_instances_ordered = sort_object_instances_by_model_order(print);
	// Ignore the last instance printed.
	print_instances_ordered.pop_back();
	// Find the other highest instance.
	auto it = std::max_element(print_instances_ordered.begin(), print_instances_ordered.end(), [](auto l, auto r) {
		return l->print_object->height() < r->print_object->height();
	});
    return it == print_instances_ordered.end() || (*it)->print_object->height() <= scale_(print.config().extruder_clearance_height.value);
}

// Matches "G92 E0" with various forms of writing the zero and with an optional comment.
boost::regex regex_g92e0 { "^[ \\t]*[gG]92[ \\t]*[eE](0(\\.0*)?|\\.0+)[ \\t]*(;.*)?$" };

// Precondition: Print::validate() requires the Print::apply() to be called its invocation.
std::string Print::validate(std::string* warning) const
{
    std::vector<unsigned int> extruders = this->extruders();

    if (m_objects.empty())
        return L("All objects are outside of the print volume.");

    if (extruders.empty())
        return L("The supplied settings will cause an empty print.");

    if (m_config.complete_objects) {
<<<<<<< HEAD
        if (!sequential_print_horizontal_clearance_valid(*this, const_cast<Polygons*>(&m_sequential_print_clearance_polygons)))
=======
        if (!sequential_print_horizontal_clearance_valid(*this, const_cast<Polygons*>(&m_sequential_print_clearance_contours)))
>>>>>>> dbd14381
            return L("Some objects are too close; your extruder will collide with them.");
        if (!sequential_print_vertical_clearance_valid(*this))
            return L("Some objects are too tall and cannot be printed without extruder collisions.");
    }
    else
<<<<<<< HEAD
        const_cast<Polygons*>(&m_sequential_print_clearance_polygons)->clear();
=======
        const_cast<Polygons*>(&m_sequential_print_clearance_contours)->clear();
>>>>>>> dbd14381

    if (m_config.avoid_crossing_perimeters && m_config.avoid_crossing_curled_overhangs) {
        return L("Avoid crossing perimeters option and avoid crossing curled overhangs option cannot be both enabled together.");
    }    

    if (m_config.spiral_vase) {
        size_t total_copies_count = 0;
        for (const PrintObject *object : m_objects)
            total_copies_count += object->instances().size();
        // #4043
        if (total_copies_count > 1 && ! m_config.complete_objects.value)
            return L("Only a single object may be printed at a time in Spiral Vase mode. "
                     "Either remove all but the last object, or enable sequential mode by \"complete_objects\".");
        assert(m_objects.size() == 1);
        if (m_objects.front()->all_regions().size() > 1)
            return L("The Spiral Vase option can only be used when printing single material objects.");
    }

    // Cache of layer height profiles for checking:
    // 1) Whether all layers are synchronized if printing with wipe tower and / or unsynchronized supports.
    // 2) Whether layer height is constant for Organic supports.
    // 3) Whether build volume Z is not violated.
    std::vector<std::vector<coordf_t>> layer_height_profiles;
    auto layer_height_profile = [this, &layer_height_profiles](const size_t print_object_idx) -> const std::vector<coordf_t>& {
        const PrintObject       &print_object = *m_objects[print_object_idx];
        if (layer_height_profiles.empty())
            layer_height_profiles.assign(m_objects.size(), std::vector<coordf_t>());
        std::vector<coordf_t>   &profile      = layer_height_profiles[print_object_idx];
        if (profile.empty())
            PrintObject::update_layer_height_profile(*print_object.model_object(), print_object.slicing_parameters(), profile);
        return profile;
    };

    // Checks that the print does not exceed the max print height
    for (size_t print_object_idx = 0; print_object_idx < m_objects.size(); ++ print_object_idx) {
        const PrintObject &print_object = *m_objects[print_object_idx];
        //FIXME It is quite expensive to generate object layers just to get the print height!
        if (auto layers = generate_object_layers(print_object.slicing_parameters(), layer_height_profile(print_object_idx));
            ! layers.empty() && layers.back() > this->config().max_print_height + EPSILON) {
            return L("The print is taller than the maximum allowed height. You might want to reduce the size of your model"
                     " or change current print settings and retry.");
        }
    }

    // Some of the objects has variable layer height applied by painting or by a table.
    bool has_custom_layering = std::find_if(m_objects.begin(), m_objects.end(), 
        [](const PrintObject *object) { return object->model_object()->has_custom_layering(); }) 
        != m_objects.end();

    // Custom layering is not allowed for tree supports as of now.
    for (size_t print_object_idx = 0; print_object_idx < m_objects.size(); ++ print_object_idx)
        if (const PrintObject &print_object = *m_objects[print_object_idx];
            print_object.has_support_material() && print_object.config().support_material_style.value == smsOrganic &&
            print_object.model_object()->has_custom_layering()) {
            if (const std::vector<coordf_t> &layers = layer_height_profile(print_object_idx); ! layers.empty())
                if (! check_object_layers_fixed(print_object.slicing_parameters(), layers))
                    return L("Variable layer height is not supported with Organic supports.");
        }

    if (this->has_wipe_tower() && ! m_objects.empty()) {
        // Make sure all extruders use same diameter filament and have the same nozzle diameter
        // EPSILON comparison is used for nozzles and 10 % tolerance is used for filaments
        double first_nozzle_diam = m_config.nozzle_diameter.get_at(extruders.front());
        double first_filament_diam = m_config.filament_diameter.get_at(extruders.front());
        for (const auto& extruder_idx : extruders) {
            double nozzle_diam = m_config.nozzle_diameter.get_at(extruder_idx);
            double filament_diam = m_config.filament_diameter.get_at(extruder_idx);
            if (nozzle_diam - EPSILON > first_nozzle_diam || nozzle_diam + EPSILON < first_nozzle_diam
             || std::abs((filament_diam-first_filament_diam)/first_filament_diam) > 0.1)
                 return L("The wipe tower is only supported if all extruders have the same nozzle diameter "
                          "and use filaments of the same diameter.");
        }

        if (m_config.gcode_flavor != gcfRepRapSprinter && m_config.gcode_flavor != gcfRepRapFirmware &&
            m_config.gcode_flavor != gcfRepetier && m_config.gcode_flavor != gcfMarlinLegacy && m_config.gcode_flavor != gcfMarlinFirmware)
            return L("The Wipe Tower is currently only supported for the Marlin, RepRap/Sprinter, RepRapFirmware and Repetier G-code flavors.");
        if (! m_config.use_relative_e_distances)
            return L("The Wipe Tower is currently only supported with the relative extruder addressing (use_relative_e_distances=1).");
        if (m_config.ooze_prevention && m_config.single_extruder_multi_material)
            return L("Ooze prevention is only supported with the wipe tower when 'single_extruder_multi_material' is off.");
        if (m_config.use_volumetric_e)
            return L("The Wipe Tower currently does not support volumetric E (use_volumetric_e=0).");
        if (m_config.complete_objects && extruders.size() > 1)
            return L("The Wipe Tower is currently not supported for multimaterial sequential prints.");
        
        if (m_objects.size() > 1) {
            const SlicingParameters     &slicing_params0       = m_objects.front()->slicing_parameters();
            size_t                       tallest_object_idx    = 0;
            for (size_t i = 1; i < m_objects.size(); ++ i) {
                const PrintObject       *object         = m_objects[i];
                const SlicingParameters &slicing_params = object->slicing_parameters();
                if (std::abs(slicing_params.first_print_layer_height - slicing_params0.first_print_layer_height) > EPSILON ||
                    std::abs(slicing_params.layer_height             - slicing_params0.layer_height            ) > EPSILON)
                    return L("The Wipe Tower is only supported for multiple objects if they have equal layer heights");
                if (slicing_params.raft_layers() != slicing_params0.raft_layers())
                    return L("The Wipe Tower is only supported for multiple objects if they are printed over an equal number of raft layers");
                if (slicing_params0.gap_object_support != slicing_params.gap_object_support ||
                    slicing_params0.gap_support_object != slicing_params.gap_support_object)
                    return L("The Wipe Tower is only supported for multiple objects if they are printed with the same support_material_contact_distance");
                if (! equal_layering(slicing_params, slicing_params0))
                    return L("The Wipe Tower is only supported for multiple objects if they are sliced equally.");
                if (has_custom_layering) {
                    auto &lh         = layer_height_profile(i);
                    auto &lh_tallest = layer_height_profile(tallest_object_idx);
                    if (*(lh.end()-2) > *(lh_tallest.end()-2))
                        tallest_object_idx = i;
                }
            }

            if (has_custom_layering) {
                for (size_t idx_object = 0; idx_object < m_objects.size(); ++ idx_object) {
                    if (idx_object == tallest_object_idx)
                        continue;
                    // Check that the layer height profiles are equal. This will happen when one object is
                    // a copy of another, or when a layer height modifier is used the same way on both objects.
                    // The latter case might create a floating point inaccuracy mismatch, so compare
                    // element-wise using an epsilon check.
                    size_t i = 0;
                    const coordf_t eps = 0.5 * EPSILON; // layers closer than EPSILON will be merged later. Let's make
                    // this check a bit more sensitive to make sure we never consider two different layers as one.
                    while (i < layer_height_profiles[idx_object].size()
                        && i < layer_height_profiles[tallest_object_idx].size()) {
                        if (i%2 == 0 && layer_height_profiles[tallest_object_idx][i] > layer_height_profiles[idx_object][layer_height_profiles[idx_object].size() - 2 ])
                            break;
                        if (std::abs(layer_height_profiles[idx_object][i] - layer_height_profiles[tallest_object_idx][i]) > eps)
                            return L("The Wipe tower is only supported if all objects have the same variable layer height");
                        ++i;
                    }
                }
            }
        }
    }
    
	{
		// Find the smallest used nozzle diameter and the number of unique nozzle diameters.
		double min_nozzle_diameter = std::numeric_limits<double>::max();
		double max_nozzle_diameter = 0;
		for (unsigned int extruder_id : extruders) {
			double dmr = m_config.nozzle_diameter.get_at(extruder_id);
			min_nozzle_diameter = std::min(min_nozzle_diameter, dmr);
			max_nozzle_diameter = std::max(max_nozzle_diameter, dmr);
		}

#if 0
        // We currently allow one to assign extruders with a higher index than the number
        // of physical extruders the machine is equipped with, as the Printer::apply() clamps them.
        unsigned int total_extruders_count = m_config.nozzle_diameter.size();
        for (const auto& extruder_idx : extruders)
            if ( extruder_idx >= total_extruders_count )
                return L("One or more object were assigned an extruder that the printer does not have.");
#endif

        auto validate_extrusion_width = [/*min_nozzle_diameter,*/ max_nozzle_diameter](const ConfigBase &config, const char *opt_key, double layer_height, std::string &err_msg) -> bool {
            // This may change in the future, if we switch to "extrusion width wrt. nozzle diameter"
            // instead of currently used logic "extrusion width wrt. layer height", see GH issues #1923 #2829.
//        	double extrusion_width_min = config.get_abs_value(opt_key, min_nozzle_diameter);
//        	double extrusion_width_max = config.get_abs_value(opt_key, max_nozzle_diameter);
            double extrusion_width_min = config.get_abs_value(opt_key, layer_height);
            double extrusion_width_max = config.get_abs_value(opt_key, layer_height);
        	if (extrusion_width_min == 0) {
        		// Default "auto-generated" extrusion width is always valid.
        	} else if (extrusion_width_min <= layer_height) {
        		err_msg = (boost::format(L("%1%=%2% mm is too low to be printable at a layer height %3% mm")) % opt_key % extrusion_width_min % layer_height).str();
				return false;
			} else if (extrusion_width_max >= max_nozzle_diameter * 3.) {
				err_msg = (boost::format(L("Excessive %1%=%2% mm to be printable with a nozzle diameter %3% mm")) % opt_key % extrusion_width_max % max_nozzle_diameter).str();
				return false;
			}
			return true;
		};
        for (PrintObject *object : m_objects) {
            if (object->has_support_material()) {
				if ((object->config().support_material_extruder == 0 || object->config().support_material_interface_extruder == 0) && max_nozzle_diameter - min_nozzle_diameter > EPSILON) {
                    // The object has some form of support and either support_material_extruder or support_material_interface_extruder
                    // will be printed with the current tool without a forced tool change. Play safe, assert that all object nozzles
                    // are of the same diameter.
                    return L("Printing with multiple extruders of differing nozzle diameters. "
                           "If support is to be printed with the current extruder (support_material_extruder == 0 or support_material_interface_extruder == 0), "
                           "all nozzles have to be of the same diameter.");
                }
                if (this->has_wipe_tower() && object->config().support_material_style != smsOrganic) {
    				if (object->config().support_material_contact_distance == 0) {
    					// Soluble interface
    					if (! object->config().support_material_synchronize_layers)
    						return L("For the Wipe Tower to work with the soluble supports, the support layers need to be synchronized with the object layers.");
    				} else {
    					// Non-soluble interface
    					if (object->config().support_material_extruder != 0 || object->config().support_material_interface_extruder != 0)
    						return L("The Wipe Tower currently supports the non-soluble supports only if they are printed with the current extruder without triggering a tool change. "
    							     "(both support_material_extruder and support_material_interface_extruder need to be set to 0).");
    				}
                }
            }

            // Do we have custom support data that would not be used?
            // Notify the user in that case.
            if (! object->has_support() && warning) {
                for (const ModelVolume* mv : object->model_object()->volumes) {
                    bool has_enforcers = mv->is_support_enforcer() || 
                        (mv->is_model_part() && mv->supported_facets.has_facets(*mv, EnforcerBlockerType::ENFORCER));
                    if (has_enforcers) {
                        *warning = "_SUPPORTS_OFF";
                        break;
                    }
                }
            }

            // validate first_layer_height
            assert(! m_config.first_layer_height.percent);
            double first_layer_height = m_config.first_layer_height.value;
            double first_layer_min_nozzle_diameter;
            if (object->has_raft()) {
                // if we have raft layers, only support material extruder is used on first layer
                size_t first_layer_extruder = object->config().raft_layers == 1
                    ? object->config().support_material_interface_extruder-1
                    : object->config().support_material_extruder-1;
                first_layer_min_nozzle_diameter = (first_layer_extruder == size_t(-1)) ? 
                    min_nozzle_diameter : 
                    m_config.nozzle_diameter.get_at(first_layer_extruder);
            } else {
                // if we don't have raft layers, any nozzle diameter is potentially used in first layer
                first_layer_min_nozzle_diameter = min_nozzle_diameter;
            }
            if (first_layer_height > first_layer_min_nozzle_diameter)
                return L("First layer height can't be greater than nozzle diameter");
            
            // validate layer_height
            double layer_height = object->config().layer_height.value;
            if (layer_height > min_nozzle_diameter)
                return L("Layer height can't be greater than nozzle diameter");

            // Validate extrusion widths.
            std::string err_msg;
            if (! validate_extrusion_width(object->config(), "extrusion_width", layer_height, err_msg))
            	return err_msg;
            if ((object->has_support() || object->has_raft()) && ! validate_extrusion_width(object->config(), "support_material_extrusion_width", layer_height, err_msg))
            	return err_msg;
            for (const char *opt_key : { "perimeter_extrusion_width", "external_perimeter_extrusion_width", "infill_extrusion_width", "solid_infill_extrusion_width", "top_infill_extrusion_width" })
				for (const PrintRegion &region : object->all_regions())
            		if (! validate_extrusion_width(region.config(), opt_key, layer_height, err_msg))
		            	return err_msg;
        }
    }
    {
        bool before_layer_gcode_resets_extruder = boost::regex_search(m_config.before_layer_gcode.value, regex_g92e0);
        bool layer_gcode_resets_extruder        = boost::regex_search(m_config.layer_gcode.value, regex_g92e0);
        if (m_config.use_relative_e_distances) {
            // See GH issues #6336 #5073
            if ((m_config.gcode_flavor == gcfMarlinLegacy || m_config.gcode_flavor == gcfMarlinFirmware) &&
                ! before_layer_gcode_resets_extruder && ! layer_gcode_resets_extruder)
                return L("Relative extruder addressing requires resetting the extruder position at each layer to prevent loss of floating point accuracy. Add \"G92 E0\" to layer_gcode.");
        } else if (before_layer_gcode_resets_extruder)
            return L("\"G92 E0\" was found in before_layer_gcode, which is incompatible with absolute extruder addressing.");
        else if (layer_gcode_resets_extruder)
                return L("\"G92 E0\" was found in layer_gcode, which is incompatible with absolute extruder addressing.");
    }

    return std::string();
}

#if 0
// the bounding box of objects placed in copies position
// (without taking skirt/brim/support material into account)
BoundingBox Print::bounding_box() const
{
    BoundingBox bb;
    for (const PrintObject *object : m_objects)
        for (const PrintInstance &instance : object->instances()) {
        	BoundingBox bb2(object->bounding_box());
        	bb.merge(bb2.min + instance.shift);
        	bb.merge(bb2.max + instance.shift);
        }
    return bb;
}

// the total bounding box of extrusions, including skirt/brim/support material
// this methods needs to be called even when no steps were processed, so it should
// only use configuration values
BoundingBox Print::total_bounding_box() const
{
    // get objects bounding box
    BoundingBox bb = this->bounding_box();
    
    // we need to offset the objects bounding box by at least half the perimeters extrusion width
    Flow perimeter_flow = m_objects.front()->get_layer(0)->get_region(0)->flow(frPerimeter);
    double extra = perimeter_flow.width/2;
    
    // consider support material
    if (this->has_support_material()) {
        extra = std::max(extra, SUPPORT_MATERIAL_MARGIN);
    }
    
    // consider brim and skirt
    if (m_config.brim_width.value > 0) {
        Flow brim_flow = this->brim_flow();
        extra = std::max(extra, m_config.brim_width.value + brim_flow.width/2);
    }
    if (this->has_skirt()) {
        int skirts = m_config.skirts.value;
        if (skirts == 0 && this->has_infinite_skirt()) skirts = 1;
        Flow skirt_flow = this->skirt_flow();
        extra = std::max(
            extra,
            m_config.brim_width.value
                + m_config.skirt_distance.value
                + skirts * skirt_flow.spacing()
                + skirt_flow.width/2
        );
    }
    
    if (extra > 0)
        bb.offset(scale_(extra));
    
    return bb;
}
#endif

double Print::skirt_first_layer_height() const
{
    assert(! m_config.first_layer_height.percent);
    return m_config.first_layer_height.value;
}

Flow Print::brim_flow() const
{
    ConfigOptionFloatOrPercent width = m_config.first_layer_extrusion_width;
    if (width.value == 0) 
        width = m_print_regions.front()->config().perimeter_extrusion_width;
    if (width.value == 0) 
        width = m_objects.front()->config().extrusion_width;
    
    /* We currently use a random region's perimeter extruder.
       While this works for most cases, we should probably consider all of the perimeter
       extruders and take the one with, say, the smallest index.
       The same logic should be applied to the code that selects the extruder during G-code
       generation as well. */
    return Flow::new_from_config_width(
        frPerimeter,
		width,
        (float)m_config.nozzle_diameter.get_at(m_print_regions.front()->config().perimeter_extruder-1),
		(float)this->skirt_first_layer_height());
}

Flow Print::skirt_flow() const
{
    ConfigOptionFloatOrPercent width = m_config.first_layer_extrusion_width;
    if (width.value == 0) 
        width = m_print_regions.front()->config().perimeter_extrusion_width;
    if (width.value == 0)
        width = m_objects.front()->config().extrusion_width;
    
    /* We currently use a random object's support material extruder.
       While this works for most cases, we should probably consider all of the support material
       extruders and take the one with, say, the smallest index;
       The same logic should be applied to the code that selects the extruder during G-code
       generation as well. */
    return Flow::new_from_config_width(
        frPerimeter,
		width,
		(float)m_config.nozzle_diameter.get_at(m_objects.front()->config().support_material_extruder-1),
		(float)this->skirt_first_layer_height());
}

bool Print::has_support_material() const
{
    for (const PrintObject *object : m_objects)
        if (object->has_support_material()) 
            return true;
    return false;
}

/*  This method assigns extruders to the volumes having a material
    but not having extruders set in the volume config. */
void Print::auto_assign_extruders(ModelObject* model_object) const
{
    // only assign extruders if object has more than one volume
    if (model_object->volumes.size() < 2)
        return;
    
//    size_t extruders = m_config.nozzle_diameter.values.size();
    for (size_t volume_id = 0; volume_id < model_object->volumes.size(); ++ volume_id) {
        ModelVolume *volume = model_object->volumes[volume_id];
        //FIXME Vojtech: This assigns an extruder ID even to a modifier volume, if it has a material assigned.
        if ((volume->is_model_part() || volume->is_modifier()) && ! volume->material_id().empty() && ! volume->config.has("extruder"))
            volume->config.set("extruder", int(volume_id + 1));
    }
}

// Slicing process, running at a background thread.
void Print::process()
{
    name_tbb_thread_pool_threads_set_locale();

    BOOST_LOG_TRIVIAL(info) << "Starting the slicing process." << log_memory_info();
    for (PrintObject *obj : m_objects)
        obj->make_perimeters();
    this->set_status(70, L("Infilling layers"));
    for (PrintObject *obj : m_objects)
        obj->infill();
    for (PrintObject *obj : m_objects)
        obj->ironing();
    for (PrintObject *obj : m_objects)
        obj->generate_support_spots();
    // check data from previous step, format the error message(s) and send alert to ui
    alert_when_supports_needed();
    for (PrintObject *obj : m_objects)
        obj->generate_support_material();
    for (PrintObject *obj : m_objects)
        obj->estimate_curled_extrusions();
    if (this->set_started(psWipeTower)) {
        m_wipe_tower_data.clear();
        m_tool_ordering.clear();
        if (this->has_wipe_tower()) {
            //this->set_status(95, L("Generating wipe tower"));
            this->_make_wipe_tower();
        } else if (! this->config().complete_objects.value) {
        	// Initialize the tool ordering, so it could be used by the G-code preview slider for planning tool changes and filament switches.
        	m_tool_ordering = ToolOrdering(*this, -1, false);
            if (m_tool_ordering.empty() || m_tool_ordering.last_extruder() == unsigned(-1))
                throw Slic3r::SlicingError("The print is empty. The model is not printable with current print settings.");
        }
        this->set_done(psWipeTower);
    }
    if (this->set_started(psSkirtBrim)) {
        this->set_status(88, L("Generating skirt and brim"));

        m_skirt.clear();
        m_skirt_convex_hull.clear();
        m_first_layer_convex_hull.points.clear();
        const bool draft_shield = config().draft_shield != dsDisabled;

        if (this->has_skirt() && draft_shield) {
            // In case that draft shield is active, generate skirt first so brim
            // can be trimmed to make room for it.
            _make_skirt();
        }

        m_brim.clear();
        m_first_layer_convex_hull.points.clear();
        if (this->has_brim()) {
            Polygons islands_area;
            m_brim = make_brim(*this, this->make_try_cancel(), islands_area);
            for (Polygon &poly : union_(this->first_layer_islands(), islands_area))
                append(m_first_layer_convex_hull.points, std::move(poly.points));
        }


        if (has_skirt() && ! draft_shield) {
            // In case that draft shield is NOT active, generate skirt now.
            // It will be placed around the brim, so brim has to be ready.
            assert(m_skirt.empty());
            _make_skirt();
        }

        this->finalize_first_layer_convex_hull();
        this->set_done(psSkirtBrim);
    }
    BOOST_LOG_TRIVIAL(info) << "Slicing process finished." << log_memory_info();
}

// G-code export process, running at a background thread.
// The export_gcode may die for various reasons (fails to process output_filename_format,
// write error into the G-code, cannot execute post-processing scripts).
// It is up to the caller to show an error message.
std::string Print::export_gcode(const std::string& path_template, GCodeProcessorResult* result, ThumbnailsGeneratorCallback thumbnail_cb)
{
    // output everything to a G-code file
    // The following call may die if the output_filename_format template substitution fails.
    std::string path = this->output_filepath(path_template);
    std::string message;
    if (!path.empty() && result == nullptr) {
        // Only show the path if preview_data is not set -> running from command line.
        message = L("Exporting G-code");
        message += " to ";
        message += path;
    } else
        message = L("Generating G-code");
    this->set_status(90, message);

    // Create GCode on heap, it has quite a lot of data.
    std::unique_ptr<GCode> gcode(new GCode);
    gcode->do_export(this, path.c_str(), result, thumbnail_cb);
    return path.c_str();
}

void Print::_make_skirt()
{
    // First off we need to decide how tall the skirt must be.
    // The skirt_height option from config is expressed in layers, but our
    // object might have different layer heights, so we need to find the print_z
    // of the highest layer involved.
    // Note that unless has_infinite_skirt() == true
    // the actual skirt might not reach this $skirt_height_z value since the print
    // order of objects on each layer is not guaranteed and will not generally
    // include the thickest object first. It is just guaranteed that a skirt is
    // prepended to the first 'n' layers (with 'n' = skirt_height).
    // $skirt_height_z in this case is the highest possible skirt height for safety.
    coordf_t skirt_height_z = 0.;
    for (const PrintObject *object : m_objects) {
        size_t skirt_layers = this->has_infinite_skirt() ?
            object->layer_count() : 
            std::min(size_t(m_config.skirt_height.value), object->layer_count());
        skirt_height_z = std::max(skirt_height_z, object->m_layers[skirt_layers-1]->print_z);
    }
    
    // Collect points from all layers contained in skirt height.
    Points points;
    for (const PrintObject *object : m_objects) {
        Points object_points;
        // Get object layers up to skirt_height_z.
        for (const Layer *layer : object->m_layers) {
            if (layer->print_z > skirt_height_z)
                break;
            for (const ExPolygon &expoly : layer->lslices)
                // Collect the outer contour points only, ignore holes for the calculation of the convex hull.
                append(object_points, expoly.contour.points);
        }
        // Get support layers up to skirt_height_z.
        for (const SupportLayer *layer : object->support_layers()) {
            if (layer->print_z > skirt_height_z)
                break;
            layer->support_fills.collect_points(object_points);
        }
        // Repeat points for each object copy.
        for (const PrintInstance &instance : object->instances()) {
            Points copy_points = object_points;
            for (Point &pt : copy_points)
                pt += instance.shift;
            append(points, copy_points);
        }
    }

    // Include the wipe tower.
    append(points, this->first_layer_wipe_tower_corners());

    // Unless draft shield is enabled, include all brims as well.
    if (config().draft_shield == dsDisabled)
        append(points, m_first_layer_convex_hull.points);

    if (points.size() < 3)
        // At least three points required for a convex hull.
        return;
    
    this->throw_if_canceled();
    Polygon convex_hull = Slic3r::Geometry::convex_hull(points);
    
    // Skirt may be printed on several layers, having distinct layer heights,
    // but loops must be aligned so can't vary width/spacing
    // TODO: use each extruder's own flow
    double first_layer_height = this->skirt_first_layer_height();
    Flow   flow = this->skirt_flow();
    float  spacing = flow.spacing();
    double mm3_per_mm = flow.mm3_per_mm();
    
    std::vector<size_t> extruders;
    std::vector<double> extruders_e_per_mm;
    {
        auto set_extruders = this->extruders();
        extruders.reserve(set_extruders.size());
        extruders_e_per_mm.reserve(set_extruders.size());
        for (auto &extruder_id : set_extruders) {
            extruders.push_back(extruder_id);
            extruders_e_per_mm.push_back(Extruder((unsigned int)extruder_id, &m_config).e_per_mm(mm3_per_mm));
        }
    }

    // Number of skirt loops per skirt layer.
    size_t n_skirts = m_config.skirts.value;
    if (this->has_infinite_skirt() && n_skirts == 0)
        n_skirts = 1;

    // Initial offset of the brim inner edge from the object (possible with a support & raft).
    // The skirt will touch the brim if the brim is extruded.
    auto   distance = float(scale_(m_config.skirt_distance.value) - spacing/2.);
    // Draw outlines from outside to inside.
    // Loop while we have less skirts than required or any extruder hasn't reached the min length if any.
    std::vector<coordf_t> extruded_length(extruders.size(), 0.);
    for (size_t i = n_skirts, extruder_idx = 0; i > 0; -- i) {
        this->throw_if_canceled();
        // Offset the skirt outside.
        distance += float(scale_(spacing));
        // Generate the skirt centerline.
        Polygon loop;
        {
            Polygons loops = offset(convex_hull, distance, ClipperLib::jtRound, float(scale_(0.1)));
            Geometry::simplify_polygons(loops, scale_(0.05), &loops);
			if (loops.empty())
				break;
			loop = loops.front();
        }
        // Extrude the skirt loop.
        ExtrusionLoop eloop(elrSkirt);
        eloop.paths.emplace_back(ExtrusionPath(
            ExtrusionPath(
                ExtrusionRole::Skirt,
                (float)mm3_per_mm,         // this will be overridden at G-code export time
                flow.width(),
				(float)first_layer_height  // this will be overridden at G-code export time
            )));
        eloop.paths.back().polyline = loop.split_at_first_point();
        m_skirt.append(eloop);
        if (m_config.min_skirt_length.value > 0) {
            // The skirt length is limited. Sum the total amount of filament length extruded, in mm.
            extruded_length[extruder_idx] += unscale<double>(loop.length()) * extruders_e_per_mm[extruder_idx];
            if (extruded_length[extruder_idx] < m_config.min_skirt_length.value) {
                // Not extruded enough yet with the current extruder. Add another loop.
                if (i == 1)
                    ++ i;
            } else {
                assert(extruded_length[extruder_idx] >= m_config.min_skirt_length.value);
                // Enough extruded with the current extruder. Extrude with the next one,
                // until the prescribed number of skirt loops is extruded.
                if (extruder_idx + 1 < extruders.size())
                    ++ extruder_idx;
            }
        } else {
            // The skirt lenght is not limited, extrude the skirt with the 1st extruder only.
        }
    }
    // Brims were generated inside out, reverse to print the outmost contour first.
    m_skirt.reverse();

    // Remember the outer edge of the last skirt line extruded as m_skirt_convex_hull.
    for (Polygon &poly : offset(convex_hull, distance + 0.5f * float(scale_(spacing)), ClipperLib::jtRound, float(scale_(0.1))))
        append(m_skirt_convex_hull, std::move(poly.points));
}



Polygons Print::first_layer_islands() const
{
    Polygons islands;
    for (PrintObject *object : m_objects) {
        Polygons object_islands;
        for (ExPolygon &expoly : object->m_layers.front()->lslices)
            object_islands.push_back(expoly.contour);
        if (! object->support_layers().empty())
            object->support_layers().front()->support_fills.polygons_covered_by_spacing(object_islands, float(SCALED_EPSILON));
        islands.reserve(islands.size() + object_islands.size() * object->instances().size());
        for (const PrintInstance &instance : object->instances())
            for (Polygon &poly : object_islands) {
                islands.push_back(poly);
                islands.back().translate(instance.shift);
            }
    }
    return islands;
}

std::vector<Point> Print::first_layer_wipe_tower_corners() const
{
    std::vector<Point> corners;
    if (has_wipe_tower() && ! m_wipe_tower_data.tool_changes.empty()) {
        double width = m_config.wipe_tower_width + 2*m_wipe_tower_data.brim_width;
        double depth = m_wipe_tower_data.depth + 2*m_wipe_tower_data.brim_width;
        Vec2d pt0(-m_wipe_tower_data.brim_width, -m_wipe_tower_data.brim_width);
        for (Vec2d pt : {
                pt0,
                Vec2d(pt0.x()+width, pt0.y()      ),
                Vec2d(pt0.x()+width, pt0.y()+depth),
                Vec2d(pt0.x(),       pt0.y()+depth)
            }) {
            pt = Eigen::Rotation2Dd(Geometry::deg2rad(m_config.wipe_tower_rotation_angle.value)) * pt;
            pt += Vec2d(m_config.wipe_tower_x.value, m_config.wipe_tower_y.value);
            corners.emplace_back(Point(scale_(pt.x()), scale_(pt.y())));
        }
    }
    return corners;
}

void Print::finalize_first_layer_convex_hull()
{
    append(m_first_layer_convex_hull.points, m_skirt_convex_hull);
    if (m_first_layer_convex_hull.empty()) {
        // Neither skirt nor brim was extruded. Collect points of printed objects from 1st layer.
        for (Polygon &poly : this->first_layer_islands())
            append(m_first_layer_convex_hull.points, std::move(poly.points));
    }
    append(m_first_layer_convex_hull.points, this->first_layer_wipe_tower_corners());
    m_first_layer_convex_hull = Geometry::convex_hull(m_first_layer_convex_hull.points);
}

void Print::alert_when_supports_needed()
{
    if (this->set_started(psAlertWhenSupportsNeeded)) {
        BOOST_LOG_TRIVIAL(debug) << "psAlertWhenSupportsNeeded - start";
        set_status(69, L("Alert if supports needed"));

        auto issue_to_alert_message = [](SupportSpotsGenerator::SupportPointCause cause, bool critical) {
            std::string message;
            switch (cause) {
            case SupportSpotsGenerator::SupportPointCause::LongBridge: message = L("long bridging extrusions"); break;
            case SupportSpotsGenerator::SupportPointCause::FloatingBridgeAnchor: message = L("floating bridge anchors"); break;
            case SupportSpotsGenerator::SupportPointCause::FloatingExtrusion:
                if (critical) {
                    message = L("collapsing overhang");
                } else {
                    message = L("loose extrusions");
                }
                break;
            case SupportSpotsGenerator::SupportPointCause::SeparationFromBed: message = L("low bed adhesion"); break;
            case SupportSpotsGenerator::SupportPointCause::UnstableFloatingPart: message = L("floating object part"); break;
            case SupportSpotsGenerator::SupportPointCause::WeakObjectPart: message = L("thin fragile section"); break;
            }

            return  (critical ? "!" : "") + message;
        };

        // vector of pairs of object and its issues, where each issue is a pair of type and critical flag
        std::vector<std::pair<const PrintObject *, std::vector<std::pair<SupportSpotsGenerator::SupportPointCause, bool>>>> objects_isssues;

        for (const PrintObject *object : m_objects) {
            std::unordered_set<const ModelObject *> checked_model_objects;
            if (!object->has_support() && checked_model_objects.find(object->model_object()) == checked_model_objects.end()) {
                if (object->m_shared_regions->generated_support_points.has_value()) {
                    SupportSpotsGenerator::SupportPoints  supp_points = object->m_shared_regions->generated_support_points->support_points;
                    SupportSpotsGenerator::PartialObjects partial_objects = object->m_shared_regions->generated_support_points
                                                                                ->partial_objects;
                    auto issues = SupportSpotsGenerator::gather_issues(supp_points, partial_objects);
                    if (issues.size() > 0) {
                        objects_isssues.emplace_back(object, issues);
                    }
                }
                checked_model_objects.emplace(object->model_object());
            }
        }

        bool recommend_brim = false;
        std::map<std::pair<SupportSpotsGenerator::SupportPointCause, bool>, std::vector<const PrintObject *>> po_by_support_issues;
        for (const auto &obj : objects_isssues) {
            for (const auto &issue : obj.second) {
                po_by_support_issues[issue].push_back(obj.first);
                if (issue.first == SupportSpotsGenerator::SupportPointCause::SeparationFromBed && !obj.first->has_brim()){
                    recommend_brim = true;
                }
            }
        }

        auto message = L("Detected print stability issues") + ": \n";
        if (objects_isssues.size() > po_by_support_issues.size()) {
            // there are more objects than causes, group by issues
            for (const auto &issue : po_by_support_issues) {
                message += "\n" + issue_to_alert_message(issue.first.first, issue.first.second) + "  >>  ";
                for (const auto &obj : issue.second) {
                    message += obj->m_model_object->name + ", ";
                }
                message.pop_back();
                message.pop_back(); // remove ,
                message += ".\n";
            }
        } else {
            // more causes than objects, group by objects
            for (const auto &obj : objects_isssues) {
                message += "\n" + L("Object") + " " + obj.first->model_object()->name + "  <<  ";
                for (const auto &issue : obj.second) {
                    message += issue_to_alert_message(issue.first, issue.second) + ", ";
                }
                message.pop_back();
                message.pop_back(); // remove ,
                message += ".\n";
            }
        }

        bool brim_or_supp = recommend_brim && po_by_support_issues.size() < 2;
        auto brim_part = " " + (brim_or_supp ? L("or") : L("and")) + " " + L("brim");
        message += "\n" + L("Consider enabling supports") + (recommend_brim ? brim_part : "") + ".";

        if (objects_isssues.size() > 0) {
            this->active_step_add_warning(PrintStateBase::WarningLevel::NON_CRITICAL, message);
        }

        BOOST_LOG_TRIVIAL(debug) << "psAlertWhenSupportsNeeded - end";
        this->set_done(psAlertWhenSupportsNeeded);
    }
}

// Wipe tower support.
bool Print::has_wipe_tower() const
{
    return 
        ! m_config.spiral_vase.value &&
        m_config.wipe_tower.value && 
        m_config.nozzle_diameter.values.size() > 1;
}

const WipeTowerData& Print::wipe_tower_data(size_t extruders_cnt) const
{
    // If the wipe tower wasn't created yet, make sure the depth and brim_width members are set to default.
    if (! is_step_done(psWipeTower) && extruders_cnt !=0) {

        float width = float(m_config.wipe_tower_width);

        const_cast<Print*>(this)->m_wipe_tower_data.depth = (900.f/width) * float(extruders_cnt - 1);
        const_cast<Print*>(this)->m_wipe_tower_data.brim_width = m_config.wipe_tower_brim_width;
    }

    return m_wipe_tower_data;
}

void Print::_make_wipe_tower()
{
    m_wipe_tower_data.clear();
    if (! this->has_wipe_tower())
        return;

    // Get wiping matrix to get number of extruders and convert vector<double> to vector<float>:
    std::vector<float> wiping_matrix(cast<float>(m_config.wiping_volumes_matrix.values));
    // Extract purging volumes for each extruder pair:
    std::vector<std::vector<float>> wipe_volumes;
    const unsigned int number_of_extruders = (unsigned int)(sqrt(wiping_matrix.size())+EPSILON);
    for (unsigned int i = 0; i<number_of_extruders; ++i)
        wipe_volumes.push_back(std::vector<float>(wiping_matrix.begin()+i*number_of_extruders, wiping_matrix.begin()+(i+1)*number_of_extruders));

    // Let the ToolOrdering class know there will be initial priming extrusions at the start of the print.
    m_wipe_tower_data.tool_ordering = ToolOrdering(*this, (unsigned int)-1, true);

    if (! m_wipe_tower_data.tool_ordering.has_wipe_tower())
        // Don't generate any wipe tower.
        return;

    // Check whether there are any layers in m_tool_ordering, which are marked with has_wipe_tower,
    // they print neither object, nor support. These layers are above the raft and below the object, and they
    // shall be added to the support layers to be printed.
    // see https://github.com/prusa3d/PrusaSlicer/issues/607
    {
        size_t idx_begin = size_t(-1);
        size_t idx_end   = m_wipe_tower_data.tool_ordering.layer_tools().size();
        // Find the first wipe tower layer, which does not have a counterpart in an object or a support layer.
        for (size_t i = 0; i < idx_end; ++ i) {
            const LayerTools &lt = m_wipe_tower_data.tool_ordering.layer_tools()[i];
            if (lt.has_wipe_tower && ! lt.has_object && ! lt.has_support) {
                idx_begin = i;
                break;
            }
        }
        if (idx_begin != size_t(-1)) {
            // Find the position in m_objects.first()->support_layers to insert these new support layers.
            double wipe_tower_new_layer_print_z_first = m_wipe_tower_data.tool_ordering.layer_tools()[idx_begin].print_z;
            auto it_layer = m_objects.front()->support_layers().begin();
            auto it_end   = m_objects.front()->support_layers().end();
            for (; it_layer != it_end && (*it_layer)->print_z - EPSILON < wipe_tower_new_layer_print_z_first; ++ it_layer);
            // Find the stopper of the sequence of wipe tower layers, which do not have a counterpart in an object or a support layer.
            for (size_t i = idx_begin; i < idx_end; ++ i) {
                LayerTools &lt = const_cast<LayerTools&>(m_wipe_tower_data.tool_ordering.layer_tools()[i]);
                if (! (lt.has_wipe_tower && ! lt.has_object && ! lt.has_support))
                    break;
                lt.has_support = true;
                // Insert the new support layer.
                double height    = lt.print_z - (i == 0 ? 0. : m_wipe_tower_data.tool_ordering.layer_tools()[i-1].print_z);
                //FIXME the support layer ID is set to -1, as Vojtech hopes it is not being used anyway.
                it_layer = m_objects.front()->insert_support_layer(it_layer, -1, 0, height, lt.print_z, lt.print_z - 0.5 * height);
                ++ it_layer;
            }
        }
    }
    this->throw_if_canceled();

    // Initialize the wipe tower.
    WipeTower wipe_tower(m_config, wipe_volumes, m_wipe_tower_data.tool_ordering.first_extruder());

    //wipe_tower.set_retract();
    //wipe_tower.set_zhop();

    // Set the extruder & material properties at the wipe tower object.
    for (size_t i = 0; i < number_of_extruders; ++ i)
        wipe_tower.set_extruder(i, m_config);

    m_wipe_tower_data.priming = Slic3r::make_unique<std::vector<WipeTower::ToolChangeResult>>(
        wipe_tower.prime((float)this->skirt_first_layer_height(), m_wipe_tower_data.tool_ordering.all_extruders(), false));

    // Lets go through the wipe tower layers and determine pairs of extruder changes for each
    // to pass to wipe_tower (so that it can use it for planning the layout of the tower)
    {
        unsigned int current_extruder_id = m_wipe_tower_data.tool_ordering.all_extruders().back();
        for (auto &layer_tools : m_wipe_tower_data.tool_ordering.layer_tools()) { // for all layers
            if (!layer_tools.has_wipe_tower) continue;
            bool first_layer = &layer_tools == &m_wipe_tower_data.tool_ordering.front();
            wipe_tower.plan_toolchange((float)layer_tools.print_z, (float)layer_tools.wipe_tower_layer_height, current_extruder_id, current_extruder_id, false);
            for (const auto extruder_id : layer_tools.extruders) {
                if ((first_layer && extruder_id == m_wipe_tower_data.tool_ordering.all_extruders().back()) || extruder_id != current_extruder_id) {
                    float volume_to_wipe = wipe_volumes[current_extruder_id][extruder_id];             // total volume to wipe after this toolchange
                    // Not all of that can be used for infill purging:
                    volume_to_wipe -= (float)m_config.filament_minimal_purge_on_wipe_tower.get_at(extruder_id);

                    // try to assign some infills/objects for the wiping:
                    volume_to_wipe = layer_tools.wiping_extrusions_nonconst().mark_wiping_extrusions(*this, layer_tools, current_extruder_id, extruder_id, volume_to_wipe);

                    // add back the minimal amount toforce on the wipe tower:
                    volume_to_wipe += (float)m_config.filament_minimal_purge_on_wipe_tower.get_at(extruder_id);

                    // request a toolchange at the wipe tower with at least volume_to_wipe purging amount
                    wipe_tower.plan_toolchange((float)layer_tools.print_z, (float)layer_tools.wipe_tower_layer_height,
                                               current_extruder_id, extruder_id, volume_to_wipe);
                    current_extruder_id = extruder_id;
                }
            }
            layer_tools.wiping_extrusions_nonconst().ensure_perimeters_infills_order(*this, layer_tools);
            if (&layer_tools == &m_wipe_tower_data.tool_ordering.back() || (&layer_tools + 1)->wipe_tower_partitions == 0)
                break;
        }
    }

    // Generate the wipe tower layers.
    m_wipe_tower_data.tool_changes.reserve(m_wipe_tower_data.tool_ordering.layer_tools().size());
    wipe_tower.generate(m_wipe_tower_data.tool_changes);
    m_wipe_tower_data.depth = wipe_tower.get_depth();
    m_wipe_tower_data.brim_width = wipe_tower.get_brim_width();

    // Unload the current filament over the purge tower.
    coordf_t layer_height = m_objects.front()->config().layer_height.value;
    if (m_wipe_tower_data.tool_ordering.back().wipe_tower_partitions > 0) {
        // The wipe tower goes up to the last layer of the print.
        if (wipe_tower.layer_finished()) {
            // The wipe tower is printed to the top of the print and it has no space left for the final extruder purge.
            // Lift Z to the next layer.
            wipe_tower.set_layer(float(m_wipe_tower_data.tool_ordering.back().print_z + layer_height), float(layer_height), 0, false, true);
        } else {
            // There is yet enough space at this layer of the wipe tower for the final purge.
        }
    } else {
        // The wipe tower does not reach the last print layer, perform the pruge at the last print layer.
        assert(m_wipe_tower_data.tool_ordering.back().wipe_tower_partitions == 0);
        wipe_tower.set_layer(float(m_wipe_tower_data.tool_ordering.back().print_z), float(layer_height), 0, false, true);
    }
    m_wipe_tower_data.final_purge = Slic3r::make_unique<WipeTower::ToolChangeResult>(
        wipe_tower.tool_change((unsigned int)(-1)));

    m_wipe_tower_data.used_filament = wipe_tower.get_used_filament();
    m_wipe_tower_data.number_of_toolchanges = wipe_tower.get_number_of_toolchanges();
}

// Generate a recommended G-code output file name based on the format template, default extension, and template parameters
// (timestamps, object placeholders derived from the model, current placeholder prameters and print statistics.
// Use the final print statistics if available, or just keep the print statistics placeholders if not available yet (before G-code is finalized).
std::string Print::output_filename(const std::string &filename_base) const 
{ 
    // Set the placeholders for the data know first after the G-code export is finished.
    // These values will be just propagated into the output file name.
    DynamicConfig config = this->finished() ? this->print_statistics().config() : this->print_statistics().placeholders();
    config.set_key_value("num_extruders", new ConfigOptionInt((int)m_config.nozzle_diameter.size()));
    return this->PrintBase::output_filename(m_config.output_filename_format.value, ".gcode", filename_base, &config);
}

DynamicConfig PrintStatistics::config() const
{
    DynamicConfig config;
    std::string normal_print_time = short_time(this->estimated_normal_print_time);
    std::string silent_print_time = short_time(this->estimated_silent_print_time);
    config.set_key_value("print_time", new ConfigOptionString(normal_print_time));
    config.set_key_value("normal_print_time", new ConfigOptionString(normal_print_time));
    config.set_key_value("silent_print_time", new ConfigOptionString(silent_print_time));
    config.set_key_value("used_filament",             new ConfigOptionFloat(this->total_used_filament / 1000.));
    config.set_key_value("extruded_volume",           new ConfigOptionFloat(this->total_extruded_volume));
    config.set_key_value("total_cost",                new ConfigOptionFloat(this->total_cost));
    config.set_key_value("total_toolchanges",         new ConfigOptionInt(this->total_toolchanges));
    config.set_key_value("total_weight",              new ConfigOptionFloat(this->total_weight));
    config.set_key_value("total_wipe_tower_cost",     new ConfigOptionFloat(this->total_wipe_tower_cost));
    config.set_key_value("total_wipe_tower_filament", new ConfigOptionFloat(this->total_wipe_tower_filament));
    config.set_key_value("initial_tool",              new ConfigOptionInt(int(this->initial_extruder_id)));
    config.set_key_value("initial_extruder",          new ConfigOptionInt(int(this->initial_extruder_id)));
    config.set_key_value("initial_filament_type",     new ConfigOptionString(this->initial_filament_type));
    config.set_key_value("printing_filament_types",   new ConfigOptionString(this->printing_filament_types));
    config.set_key_value("num_printing_extruders",    new ConfigOptionInt(int(this->printing_extruders.size())));
//    config.set_key_value("printing_extruders",        new ConfigOptionInts(std::vector<int>(this->printing_extruders.begin(), this->printing_extruders.end())));
    
    return config;
}

DynamicConfig PrintStatistics::placeholders()
{
    DynamicConfig config;
    for (const std::string &key : { 
        "print_time", "normal_print_time", "silent_print_time", 
        "used_filament", "extruded_volume", "total_cost", "total_weight", 
        "total_toolchanges", "total_wipe_tower_cost", "total_wipe_tower_filament",
        "initial_tool", "initial_extruder", "initial_filament_type", "printing_filament_types", "num_printing_extruders" })
        config.set_key_value(key, new ConfigOptionString(std::string("{") + key + "}"));
    return config;
}

std::string PrintStatistics::finalize_output_path(const std::string &path_in) const
{
    std::string final_path;
    try {
        boost::filesystem::path path(path_in);
        DynamicConfig cfg = this->config();
        PlaceholderParser pp;
        std::string new_stem = pp.process(path.stem().string(), 0, &cfg);
        final_path = (path.parent_path() / (new_stem + path.extension().string())).string();
    } catch (const std::exception &ex) {
        BOOST_LOG_TRIVIAL(error) << "Failed to apply the print statistics to the export file name: " << ex.what();
        final_path = path_in;
    }
    return final_path;
}

} // namespace Slic3r<|MERGE_RESOLUTION|>--- conflicted
+++ resolved
@@ -466,21 +466,13 @@
         return L("The supplied settings will cause an empty print.");
 
     if (m_config.complete_objects) {
-<<<<<<< HEAD
-        if (!sequential_print_horizontal_clearance_valid(*this, const_cast<Polygons*>(&m_sequential_print_clearance_polygons)))
-=======
         if (!sequential_print_horizontal_clearance_valid(*this, const_cast<Polygons*>(&m_sequential_print_clearance_contours)))
->>>>>>> dbd14381
             return L("Some objects are too close; your extruder will collide with them.");
         if (!sequential_print_vertical_clearance_valid(*this))
             return L("Some objects are too tall and cannot be printed without extruder collisions.");
     }
     else
-<<<<<<< HEAD
-        const_cast<Polygons*>(&m_sequential_print_clearance_polygons)->clear();
-=======
         const_cast<Polygons*>(&m_sequential_print_clearance_contours)->clear();
->>>>>>> dbd14381
 
     if (m_config.avoid_crossing_perimeters && m_config.avoid_crossing_curled_overhangs) {
         return L("Avoid crossing perimeters option and avoid crossing curled overhangs option cannot be both enabled together.");
