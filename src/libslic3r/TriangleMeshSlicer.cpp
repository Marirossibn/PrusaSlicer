--- conflicted
+++ resolved
@@ -372,11 +372,7 @@
 private:
     struct CacheLineAlignedMutex
     {
-<<<<<<< HEAD
-        alignas(std::hardware_destructive_interference_size) std::mutex mutex;
-=======
         alignas(hardware_destructive_interference_size) std::mutex mutex;
->>>>>>> 83c95a20
     };
     std::array<CacheLineAlignedMutex, 64> m_mutexes;
 };
