#ifndef slic3r_AppConfig_hpp_
#define slic3r_AppConfig_hpp_

#include <set>
#include <map>
#include <string>

#include <boost/algorithm/string/trim_all.hpp>

#include "libslic3r/Config.hpp"
#include "libslic3r/Semver.hpp"

namespace Slic3r {

class AppConfig
{
public:
	enum class EAppMode : unsigned char
	{
		Editor,
		GCodeViewer
	};

	explicit AppConfig(EAppMode mode) :
		m_dirty(false),
		m_orig_version(Semver::invalid()),
		m_mode(mode),
		m_legacy_datadir(false)
	{
		this->reset();
	}

	// Clear and reset to defaults.
	void 			   	reset();
	// Override missing or keys with their defaults.
	void 			   	set_defaults();

	// Load the slic3r.ini from a user profile directory (or a datadir, if configured).
	// return error string or empty strinf
	std::string         load();
	// Store the slic3r.ini into a user profile directory (or a datadir, if configured).
	void 			   	save();

	// Does this config need to be saved?
	bool 				dirty() const { return m_dirty; }

	// Const accessor, it will return false if a section or a key does not exist.
	bool get(const std::string &section, const std::string &key, std::string &value) const
	{
		value.clear();
		auto it = m_storage.find(section);
		if (it == m_storage.end())
			return false;
		auto it2 = it->second.find(key);
		if (it2 == it->second.end()) 
			return false;
		value = it2->second;
		return true;
	}
	std::string 		get(const std::string &section, const std::string &key) const
		{ std::string value; this->get(section, key, value); return value; }
	std::string 		get(const std::string &key) const
		{ std::string value; this->get("", key, value); return value; }
	void			    set(const std::string &section, const std::string &key, const std::string &value)
	{
#ifndef NDEBUG
<<<<<<< HEAD
		std::string key_trimmed = key;
		boost::trim_all(key_trimmed);
		assert(key_trimmed == key);
		assert(! key_trimmed.empty());
=======
		{
			std::string key_trimmed = key;
			boost::trim_all(key_trimmed);
			assert(key_trimmed == key);
			assert(! key_trimmed.empty());
		}
>>>>>>> 725c65da
#endif // NDEBUG
		std::string &old = m_storage[section][key];
		if (old != value) {
			old = value;
			m_dirty = true;
		}
	}
	void			    set(const std::string &key, const std::string &value)
		{ this->set("", key, value);  }
	bool				has(const std::string &section, const std::string &key) const
	{
		auto it = m_storage.find(section);
		if (it == m_storage.end())
			return false;
		auto it2 = it->second.find(key);
		return it2 != it->second.end() && ! it2->second.empty();
	}
	bool				has(const std::string &key) const
		{ return this->has("", key); }

	void				erase(const std::string &section, const std::string &key)
	{
		auto it = m_storage.find(section);
		if (it != m_storage.end()) {
			it->second.erase(key);
		}
	}

	bool                has_section(const std::string &section) const
		{ return m_storage.find(section) != m_storage.end(); }
	const std::map<std::string, std::string>& get_section(const std::string &section) const
		{ return m_storage.find(section)->second; }
	void set_section(const std::string &section, const std::map<std::string, std::string>& data)
		{ m_storage[section] = data; }
	void 				clear_section(const std::string &section)
		{ m_storage[section].clear(); }

	typedef std::map<std::string, std::map<std::string, std::set<std::string>>> VendorMap;
	bool                get_variant(const std::string &vendor, const std::string &model, const std::string &variant) const;
	void                set_variant(const std::string &vendor, const std::string &model, const std::string &variant, bool enable);
	void                set_vendors(const AppConfig &from);
	void 				set_vendors(const VendorMap &vendors) { m_vendors = vendors; m_dirty = true; }
	void 				set_vendors(VendorMap &&vendors) { m_vendors = std::move(vendors); m_dirty = true; }
	const VendorMap&    vendors() const { return m_vendors; }

	// return recent/skein_directory or recent/config_directory or empty string.
	std::string 		get_last_dir() const;
	void 				update_config_dir(const std::string &dir);
	void 				update_skein_dir(const std::string &dir);

	//std::string 		get_last_output_dir(const std::string &alt) const;
	//void                update_last_output_dir(const std::string &dir);
	std::string 		get_last_output_dir(const std::string& alt, const bool removable = false) const;
	void                update_last_output_dir(const std::string &dir, const bool removable = false);

	// reset the current print / filament / printer selections, so that 
	// the  PresetBundle::load_selections(const AppConfig &config) call will select
	// the first non-default preset when called.
    void                reset_selections();

	// Get the default config path from Slic3r::data_dir().
	std::string			config_path();

	// Returns true if the user's data directory comes from before Slic3r 1.40.0 (no updating)
	bool 				legacy_datadir() const { return m_legacy_datadir; }
	void 				set_legacy_datadir(bool value) { m_legacy_datadir = value; }

	// Get the Slic3r version check url.
	// This returns a hardcoded string unless it is overriden by "version_check_url" in the ini file.
	std::string 		version_check_url() const;

	// Returns the original Slic3r version found in the ini file before it was overwritten
	// by the current version
	Semver 				orig_version() const { return m_orig_version; }

	// Does the config file exist?
	bool 				exists();

    std::vector<std::string> get_recent_projects() const;
    void set_recent_projects(const std::vector<std::string>& recent_projects);

	void set_mouse_device(const std::string& name, double translation_speed, double translation_deadzone, float rotation_speed, float rotation_deadzone, double zoom_speed, bool swap_yz);
	std::vector<std::string> get_mouse_device_names() const;
	bool get_mouse_device_translation_speed(const std::string& name, double& speed) const
		{ return get_3dmouse_device_numeric_value(name, "translation_speed", speed); }
    bool get_mouse_device_translation_deadzone(const std::string& name, double& deadzone) const
		{ return get_3dmouse_device_numeric_value(name, "translation_deadzone", deadzone); }
    bool get_mouse_device_rotation_speed(const std::string& name, float& speed) const
		{ return get_3dmouse_device_numeric_value(name, "rotation_speed", speed); }
    bool get_mouse_device_rotation_deadzone(const std::string& name, float& deadzone) const
		{ return get_3dmouse_device_numeric_value(name, "rotation_deadzone", deadzone); }
	bool get_mouse_device_zoom_speed(const std::string& name, double& speed) const
		{ return get_3dmouse_device_numeric_value(name, "zoom_speed", speed); }
	bool get_mouse_device_swap_yz(const std::string& name, bool& swap) const
		{ return get_3dmouse_device_numeric_value(name, "swap_yz", swap); }

	static const std::string SECTION_FILAMENTS;
    static const std::string SECTION_MATERIALS;

private:
	template<typename T>
	bool get_3dmouse_device_numeric_value(const std::string &device_name, const char *parameter_name, T &out) const 
	{
	    std::string key = std::string("mouse_device:") + device_name;
	    auto it = m_storage.find(key);
	    if (it == m_storage.end())
	        return false;
	    auto it_val = it->second.find(parameter_name);
	    if (it_val == it->second.end())
	        return false;
        out = T(string_to_double_decimal_point(it_val->second));
	    return true;
	}

	// Type of application: Editor or GCodeViewer
	EAppMode													m_mode { EAppMode::Editor };
	// Map of section, name -> value
	std::map<std::string, std::map<std::string, std::string>> 	m_storage;
	// Map of enabled vendors / models / variants
	VendorMap                                                   m_vendors;
	// Has any value been modified since the config.ini has been last saved or loaded?
	bool														m_dirty;
	// Original version found in the ini file before it was overwritten
	Semver                                                      m_orig_version;
	// Whether the existing version is before system profiles & configuration updating
	bool                                                        m_legacy_datadir;
};

} // namespace Slic3r

#endif /* slic3r_AppConfig_hpp_ */<|MERGE_RESOLUTION|>--- conflicted
+++ resolved
@@ -64,19 +64,12 @@
 	void			    set(const std::string &section, const std::string &key, const std::string &value)
 	{
 #ifndef NDEBUG
-<<<<<<< HEAD
-		std::string key_trimmed = key;
-		boost::trim_all(key_trimmed);
-		assert(key_trimmed == key);
-		assert(! key_trimmed.empty());
-=======
 		{
 			std::string key_trimmed = key;
 			boost::trim_all(key_trimmed);
 			assert(key_trimmed == key);
 			assert(! key_trimmed.empty());
 		}
->>>>>>> 725c65da
 #endif // NDEBUG
 		std::string &old = m_storage[section][key];
 		if (old != value) {
