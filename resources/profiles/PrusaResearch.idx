--- conflicted
+++ resolved
@@ -1,4 +1,3 @@
-<<<<<<< HEAD
 min_slic3r_version = 2.6.0-alpha1
 1.6.0-alpha0 Default top fill set to monotonic lines. Updated infill/perimeter overlap values. Updated output filename format. Enabled dynamic overhang speeds.
 min_slic3r_version = 2.5.0-alpha0
@@ -219,219 +218,4 @@
 0.1.3 Fixed an incorrect position of the max_print_height parameter
 0.1.2 Wipe tower changes
 0.1.1 Minor print speed adjustments
-0.1.0 Initial
-=======
-min_slic3r_version = 2.5.0-alpha0
-1.5.0 Updated arachne parameters. Added profiles for Jessie filaments.
-1.5.0-alpha1 Added filament profile for Prusament PA11 Carbon Fiber. Added profiles for multiple 3D-Fuel filaments.
-1.5.0-alpha0 Added parameters for Arachne perimeter generator. Changed default seam position. Updated output filename format.
-min_slic3r_version = 2.4.0-rc
-1.4.7 Added filament profile for Prusament PA11 Carbon Fiber. Added profiles for multiple 3D-Fuel filaments.
-1.4.6 Added SLA materials. Updated filament profiles. 
-1.4.5 Added MMU2/S profiles for 0.25mm nozzle. Updated FW version. Enabled g-code thumbnails for MK3 family printers. Updated end g-code.
-1.4.4 Added multiple Fiberlogy filament profiles. Updated Extrudr filament profiles.
-1.4.3 Added new filament profiles and SLA materials.
-1.4.2 Added SLA material profiles.
-1.4.1 Updated firmware version.
-1.4.0 Updated for the PrusaSlicer 2.4.0-rc release. Updated SLA material colors.
-min_slic3r_version = 2.4.0-beta2
-1.4.0-beta3 Added material profiles for Prusament Resins.
-1.4.0-beta2 Added SLA material colors. Updated BASF filament profiles.
-min_slic3r_version = 2.4.0-beta0
-1.4.0-beta1 Updated pad wall slope angle for SLA printers. Updated Filatech Filacarbon profile for Prusa MINI. 
-1.4.0-beta0 Added multiple Filatech and BASF filament profiles. Added material profiles for SL1S.
-min_slic3r_version = 2.4.0-alpha0
-1.4.0-alpha8 Added material profiles for Prusament Resin. Detect bridging perimeters enabled by default. 
-1.4.0-alpha7 Updated brim_separation value. Updated Prusa MINI end g-code. Added Filamentworld filament profiles. 
-1.4.0-alpha6 Added nozzle priming after M600. Added nozzle diameter checks for 0.8 nozzle printer profiles. Updated FW version. Increased number of top solid infill layers (0.2 layer height).
-1.4.0-alpha5 Added multiple add:north and Extrudr filament profiles. Updated support head settings (SL1S).
-1.4.0-alpha4 Decreased Area Fill (SL1S).
-1.4.0-alpha3 Updated SL1S tilt times.
-1.4.0-alpha2 Updated Prusa MINI machine limits.
-1.4.0-alpha1 Added new SL1S resin profiles.
-1.4.0-alpha0 Bumped up config version.
-1.3.0-alpha2 Added SL1S SPEED profiles.
-1.3.0-alpha1 Added Prusament PCCF. Increased travel acceleration for Prusa MINI. Updated start g-code for Prusa MINI. Added multiple add:north and Extrudr filament profiles. Updated Z travel speed values.
-1.3.0-alpha0 Disabled thick bridges, updated support settings.
-min_slic3r_version = 2.3.2-alpha0
-1.3.7 Updated firmware version.
-1.3.6 Updated firmware version.
-1.3.5 Added material profiles for Prusament Resins.
-1.3.4 Added material profiles for new Prusament Resins. Added profiles for multiple BASF filaments.
-1.3.3 Added multiple profiles for Filatech filaments. Added material profiles for SL1S SPEED. Updated SLA print settings.
-1.3.2 Added material profiles for Prusament Resin.
-1.3.1 Added multiple add:north and Extrudr filament profiles. Updated support head settings (SL1S).
-1.3.0 Added SL1S SPEED profiles.
-min_slic3r_version = 2.3.0-rc1
-1.2.12 Updated firmware version.
-1.2.11 Updated firmware version.
-1.2.10 Added multiple profiles for Filatech filaments. Updated SLA print settings (pad wall slope angle).
-1.2.9 Added material profiles for Prusament Resin.
-1.2.8 Added multiple add:north and Extrudr filament profiles.
-1.2.7 Updated "Prusament PC Blend Carbon Fiber" profile for Prusa MINI.
-1.2.6 Added filament profile for "Prusament PC Blend Carbon Fiber".
-1.2.5 Updated firmware version. Added filament profiles. Various improvements.
-1.2.4 Updated cost/density values in filament settings. Various changes in print settings.
-1.2.3 Updated firmware version. Updated end g-code in MMU2 printer profiles.
-1.2.2 Added Prusament PVB filament profile. Added 0.8mm nozzle profiles. 
-1.2.1 Updated FW version for MK2.5 family printers.
-1.2.0 Added full_fan_speed_layer value for PETG. Increased support interface spacing for 0.6mm nozzle profiles. Updated firmware version.
-min_slic3r_version = 2.3.0-beta2
-1.2.0-beta1 Updated end g-code. Added full_fan_speed_layer values.
-min_slic3r_version = 2.3.0-beta0
-1.2.0-beta0 Adjusted infill anchor limits. Added filament spool weights. 
-min_slic3r_version = 2.3.0-alpha4
-1.2.0-alpha1 Renamed MK3S and MINI printer profiles. Updated end g-code (MINI). Added new SLA materials and filament profiles.
-1.2.0-alpha0 Added filament spool weights
-min_slic3r_version = 2.2.0-alpha3
-1.1.16 Updated firmware version.
-1.1.15 Updated firmware version.
-1.1.14 Updated firmware version.
-1.1.13 Updated firmware version. Updated end g-code in MMU2 printer profiles.
-1.1.12 Added Prusament PVB filament profile. Added 0.8mm nozzle profiles. 
-1.1.11 Renamed MK3S and MINI printer profiles. Updated end g-code (MINI). Added new SLA materials and filament profiles.
-1.1.10 Updated firmware version.
-1.1.9 Updated K values in filament profiles (linear advance). Added new filament profiles and SLA materials.
-1.1.8 Updated start/end g-code scripts for MK3 family printer profiles (reduced extruder motor current for some print profiles). Added new filament and SLA material profiles.
-1.1.7 Updated end g-code for MMU2 Single printer profiles. Added/updated filament and SLA material profiles.
-1.1.6 Updated firmware version for MK2.5/S and MK3/S.
-1.1.5 Updated MMU1 specific retraction settings for Prusament PC Blend
-1.1.4 Added Prusament PC Blend filament profile.
-1.1.3 Added SLA material and filament profile
-1.1.2 Added renamed_from fields for PETG filaments to indicate that they were renamed from PET.
-1.1.1 Added Verbatim and Fiberlogy PETG filament profiles. Updated auto cooling settings for ABS.
-1.1.1-beta Updated for PrusaSlicer 2.2.0-beta
-1.1.1-alpha4 Extended list of default filaments to be installed, top/bottom_solid_min_thickness defined, infill_acceleration changed etc
-1.1.1-alpha3 Print bed textures are now configurable from the Preset Bundle. Requires PrusaSlicer 2.2.0-alpha3 and newer.
-# The following line (max_slic3r_version) forces the users of PrusaSlicer 2.2.0-alpha3 and newer to update the profiles to 1.1.1-alpha3 and newer,
-# so they will see the print bed.
-max_slic3r_version = 2.2.0-alpha2
-min_slic3r_version = 2.2.0-alpha0
-1.1.1-alpha2 Bumped up config version, so our in house customer will get updated profiles.
-1.1.0 Filament aliases, Creality profiles and other goodies for PrusaSlicer 2.2.0-alpha0
-min_slic3r_version = 2.1.1-beta0
-1.0.12 Updated firmware version.
-1.0.11 Updated firmware version.
-1.0.10 Updated firmware version for MK2.5/S and MK3/S.
-1.0.9 Updated firmware version for MK2.5/S and MK3/S.
-1.0.8 Various changes in FFF profiles, new filaments/materials added. See changelog.
-1.0.7 Updated layer height limits for MINI
-1.0.6 Added Prusa MINI profiles
-min_slic3r_version = 2.1.0-alpha0
-1.0.5 Added SLA materials
-1.0.4 Updated firmware version and 0.25mm nozzle profiles
-1.0.3 Added filament profiles
-1.0.2 Added SLA materials
-1.0.1 Updated MK3 firmware version check to 3.8.0, new soluble support profiles for 0.6mm nozzle diameter MMU2S printers.
-1.0.0 Updated end G-code for the MMU2 profiles to lift the extruder at the end of print. Wipe tower bridging distance was made smaller for soluble supports.
-1.0.0-beta1 Updated color for the ASA filaments to differ from the other filaments. Single extruder printers now have no extruder color assigned, obects and toolpaths will be colored with the color of the active filament.
-1.0.0-beta0 Printer model checks in start G-codes, ASA filament profiles, limits on min / max SL1 exposition times
-1.0.0-alpha2 Printer model and nozzle diameter check
-1.0.0-alpha1 Added Prusament ASA profile
-1.0.0-alpha0 Filament specific retract for PET and similar copolymers, and for FLEX
-min_slic3r_version = 1.42.0-alpha6
-0.8.11 Updated firmware version.
-0.8.10 Updated firmware version.
-0.8.9 Updated firmware version for MK2.5/S and MK3/S.
-0.8.8 Updated firmware version for MK2.5/S and MK3/S.
-0.8.7 Updated firmware version
-0.8.6 Updated firmware version for MK2.5/S and MK3/S
-0.8.5 Updated SL1 printer and material settings
-0.8.4 Added Prusament ASA profile
-0.8.3 FW version and SL1 materials update
-0.8.2 FFF and SL1 settings update
-0.8.1 Output settings and SLA materials update
-0.8.0 Updated for the PrusaSlicer 2.0.0 final release
-0.8.0-rc2 Updated firmware versions for MK2.5/S and MK3/S
-0.8.0-rc1 Updated SLA profiles
-0.8.0-rc Updated for the PrusaSlicer 2.0.0-rc release
-0.8.0-beta4 Updated SLA profiles
-0.8.0-beta3 Updated SLA profiles
-0.8.0-beta2 Updated SLA profiles
-0.8.0-beta1 Updated SLA profiles
-0.8.0-beta Updated SLA profiles
-0.8.0-alpha9 Updated SLA and FFF profiles
-0.8.0-alpha8 Updated SLA profiles
-0.8.0-alpha7 Updated SLA profiles
-0.8.0-alpha6 Updated SLA profiles
-min_slic3r_version = 1.42.0-alpha
-0.8.0-alpha Updated SLA profiles
-0.4.0-alpha4 Updated SLA profiles
-0.4.0-alpha3 Update of SLA profiles
-0.4.0-alpha2 First SLA profiles
-min_slic3r_version = 1.41.3-alpha
-0.4.12 Updated firmware version for MK2.5/S and MK3/S.
-0.4.11 Updated firmware version for MK2.5/S and MK3/S.
-0.4.10 Updated firmware version
-0.4.9 Updated firmware version for MK2.5/S and MK3/S
-0.4.8 MK2.5/3/S FW update
-0.4.7 MK2/S/MMU FW update
-0.4.6 Updated firmware versions for MK2.5/S and MK3/S
-0.4.5 Enabled remaining time support for MK2/S/MMU1
-0.4.4 Changelog: https://github.com/prusa3d/Slic3r-settings/blob/master/live/PrusaResearch/changelog.txt
-0.4.3 Changelog: https://github.com/prusa3d/Slic3r-settings/blob/master/live/PrusaResearch/changelog.txt
-0.4.2 Changelog: https://github.com/prusa3d/Slic3r-settings/blob/master/live/PrusaResearch/changelog.txt
-0.4.1 New MK2.5S and MK3S FW versions
-0.4.0 Changelog: https://github.com/prusa3d/Slic3r-settings/blob/master/live/PrusaResearch/changelog.txt 
-min_slic3r_version = 1.41.1
-0.3.11 Updated firmware version for MK2.5/S and MK3/S.
-0.3.10 Updated firmware version
-0.3.9 Updated firmware version for MK2.5/S and MK3/S
-0.3.8 MK2.5/3/S FW update
-0.3.7 MK2/S/MMU FW update
-0.3.6 Updated firmware versions for MK2.5 and MK3
-0.3.5 New MK2.5 and MK3 FW versions
-0.3.4 Changelog: https://github.com/prusa3d/Slic3r-settings/blob/master/live/PrusaResearch/changelog.txt 
-0.3.3 Prusament PETG released
-0.3.2 New MK2.5 and MK3 FW versions
-0.3.1 New MK2.5 and MK3 FW versions
-0.3.0 New MK2.5 and MK3 FW version
-min_slic3r_version = 1.41.0-alpha
-0.2.9 New MK2.5 and MK3 FW versions
-0.2.8 New MK2.5 and MK3 FW version
-min_slic3r_version = 1.41.1
-0.2.7 New MK2.5 and MK3 FW version
-0.2.6 Added MMU2 MK2.5 settings
-min_slic3r_version = 1.41.0-alpha
-0.2.5 Prusament is out - added prusament settings
-0.2.4 Added soluble support profiles for MMU2
-0.2.3 Added materials for MMU2 single mode, edited MK3 xy stealth feedrate limit
-0.2.2 Edited MMU2 Single mode purge line
-0.2.1 Added PET and BVOH settings for MMU2
-0.2.0-beta5 Fixed MMU1 ramming parameters
-0.2.0-beta4 Added filament loading speed at start, increased minimal purge on wipe tower
-0.2.0-beta3 Edited ramming parameters and filament cooling moves for MMU2
-0.2.0-beta2 Edited first layer speed and wipe tower position
-0.2.0-beta Removed limit on the MK3MMU2 height, added legacy M204 S T format to the MK2 profiles
-0.2.0-alpha8 Added filament_load/unload_time for the PLA/ABS MMU2 filament presets.
-0.2.0-alpha7 Vojtech's fix the incorrect *MK3* references
-0.2.0-alpha6 Jindra's way to fix the 0.2.0-alpha5 version
-0.2.0-alpha5 Bumped up firmware versions for MK2.5/MK3 to 3.3.1, disabled priming areas for MK3MMU2
-0.2.0-alpha4 Extended the custom start/end G-codes of the MMU2.0 printers for no priming towers.
-0.2.0-alpha3 Adjusted machine limits for time estimates, added filament density and cost
-0.2.0-alpha2 Renamed the key MK3SMMU to MK3MMU2, added a generic PLA MMU2 material
-0.2.0-alpha1 added initial profiles for the i3 MK3 Multi Material Upgrade 2.0
-0.2.0-alpha moved machine limits from the start G-code to the new print profile parameters
-min_slic3r_version = 1.40.0
-0.1.18 Updated firmware version
-0.1.17 Updated firmware version for MK2.5/S and MK3/S
-0.1.16 MK2.5/3/S FW update
-0.1.15 MK2/S/MMU FW update
-0.1.14 Updated firmware versions for MK2.5 and MK3
-0.1.13 New MK2.5 and MK3 FW versions
-0.1.12 New MK2.5 and MK3 FW versions
-0.1.11 fw version changed to 3.3.1
-0.1.10 MK3 jerk and acceleration update
-0.1.9 edited support extrusion width for 0.25 and 0.6 nozzles
-0.1.8 extrusion width for 0,25, 0.6 and variable layer height fixes
-0.1.7 Fixed errors in 0.25mm and 0.6mm profiles
-0.1.6 Split the MK2.5 profile from the MK2S
-min_slic3r_version = 1.40.0-beta
-0.1.5 fixed printer_variant fields for the i3 MK3 0.25 and 0.6mm nozzles
-0.1.4 edited fw version, added z-raise after print
-min_slic3r_version = 1.40.0-alpha
-0.1.3 Fixed an incorrect position of the max_print_height parameter
-0.1.2 Wipe tower changes
-0.1.1 Minor print speed adjustments
-0.1.0 Initial
->>>>>>> d00739b6
+0.1.0 Initial